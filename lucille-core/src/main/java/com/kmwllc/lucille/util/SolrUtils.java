--- conflicted
+++ resolved
@@ -39,19 +39,10 @@
    */
   public static SolrClient getSolrClient(Config config) {
     SSLUtils.setSSLSystemProperties(config);
-<<<<<<< HEAD
-    if (config.hasPath("useCloudClient") && config.getBoolean("useCloudClient")) {
-      CloudSolrClient cloudSolrClient = requiresAuth(config) ?
-          new CloudSolrClient.Builder(getSolrUrls(config)).withHttpClient(getHttpClient(config)).build() :
-          new CloudSolrClient.Builder(getSolrUrls(config)).build();
-      if (config.hasPath("defaultCollection")) {
-        cloudSolrClient.setDefaultCollection(config.getString("defaultCollection"));
-=======
     if (config.hasPath("solr.useCloudClient") && config.getBoolean("solr.useCloudClient")) {
       CloudSolrClient cloudSolrClient = getCloudClient(config);
       if (config.hasPath("solr.defaultCollection")) {
         cloudSolrClient.setDefaultCollection(config.getString("solr.defaultCollection"));
->>>>>>> 53591a34
       }
       return cloudSolrClient;
     } else {
