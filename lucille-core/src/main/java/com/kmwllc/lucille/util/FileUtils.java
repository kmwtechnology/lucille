package com.kmwllc.lucille.util;

import java.net.URI;
import java.nio.file.Path;
import org.slf4j.Logger;
import org.slf4j.LoggerFactory;

public class FileUtils {

  private static final Logger log = LoggerFactory.getLogger(FileUtils.class);
<<<<<<< HEAD

  // TODO: Beware of merge conflicts / changes affected by LC-534
  public static InputStream getLocalInputStream(String path) throws IOException {
    InputStream is;

    if (path.startsWith("classpath:")) {
      is = FileUtils.class.getClassLoader().getResourceAsStream(path.substring(path.indexOf(":") + 1));
    } else {
      is = new FileInputStream(path);
    }

    return is;
  }
  /**
   * Returns a Reader for the file at the given path. If the path begins with "classpath:" the prefix will be removed
   * and the file will be read from the classpath. If the path appears to be a URI, it will be accessed using VFS.
   * Otherwise, it will be read from the filesystem.
   */
  public static Reader getReader(String path) throws IOException {
    return getReader(path, "utf-8");
  }

  public static Reader getReader(String path, String encoding) throws IOException {
    InputStream is;
    if (!path.startsWith("classpath:")) {
      if (isValidURI(path)) {
        is = VFSInputStream.open(path);
      } else {
        is = new FileInputStream(path);
      }
    } else {
      is = FileUtils.class.getClassLoader().getResourceAsStream(path.substring(path.indexOf(":") + 1));
    }
    // This method of creating the Reader is used because it handles non-UTF-8 characters by replacing them with UTF
    // chars, rather than throwing an Exception.
    // https://stackoverflow.com/questions/26268132/all-inclusive-charset-to-avoid-java-nio-charset-malformedinputexception-input
    // return Files.newBufferedReader(Paths.get(path), StandardCharsets.UTF_8);
    return new BufferedReader(new InputStreamReader(is, encoding));
  }
=======
>>>>>>> df0cdfc3

  // TODO : Potentially support setting home dir in config
  public static String getLucilleHomeDirectory() {
    String homeDir = System.getProperty("LUCILLE_HOME");

    if (homeDir != null) {
      return Path.of(homeDir).toAbsolutePath().toString();
    }

    return System.getProperty("user.dir");
  }

  public static boolean isValidURI(String uriString) {
    try {
      URI rawURI = URI.create(uriString);
      return rawURI.getScheme() != null && !rawURI.getScheme().trim().isEmpty();
    } catch (Exception e) {
      return false;
    }
  }
}<|MERGE_RESOLUTION|>--- conflicted
+++ resolved
@@ -8,48 +8,6 @@
 public class FileUtils {
 
   private static final Logger log = LoggerFactory.getLogger(FileUtils.class);
-<<<<<<< HEAD
-
-  // TODO: Beware of merge conflicts / changes affected by LC-534
-  public static InputStream getLocalInputStream(String path) throws IOException {
-    InputStream is;
-
-    if (path.startsWith("classpath:")) {
-      is = FileUtils.class.getClassLoader().getResourceAsStream(path.substring(path.indexOf(":") + 1));
-    } else {
-      is = new FileInputStream(path);
-    }
-
-    return is;
-  }
-  /**
-   * Returns a Reader for the file at the given path. If the path begins with "classpath:" the prefix will be removed
-   * and the file will be read from the classpath. If the path appears to be a URI, it will be accessed using VFS.
-   * Otherwise, it will be read from the filesystem.
-   */
-  public static Reader getReader(String path) throws IOException {
-    return getReader(path, "utf-8");
-  }
-
-  public static Reader getReader(String path, String encoding) throws IOException {
-    InputStream is;
-    if (!path.startsWith("classpath:")) {
-      if (isValidURI(path)) {
-        is = VFSInputStream.open(path);
-      } else {
-        is = new FileInputStream(path);
-      }
-    } else {
-      is = FileUtils.class.getClassLoader().getResourceAsStream(path.substring(path.indexOf(":") + 1));
-    }
-    // This method of creating the Reader is used because it handles non-UTF-8 characters by replacing them with UTF
-    // chars, rather than throwing an Exception.
-    // https://stackoverflow.com/questions/26268132/all-inclusive-charset-to-avoid-java-nio-charset-malformedinputexception-input
-    // return Files.newBufferedReader(Paths.get(path), StandardCharsets.UTF_8);
-    return new BufferedReader(new InputStreamReader(is, encoding));
-  }
-=======
->>>>>>> df0cdfc3
 
   // TODO : Potentially support setting home dir in config
   public static String getLucilleHomeDirectory() {
