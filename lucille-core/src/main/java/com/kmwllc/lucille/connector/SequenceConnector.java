--- conflicted
+++ resolved
@@ -6,7 +6,7 @@
 import com.typesafe.config.Config;
 import org.slf4j.Logger;
 import org.slf4j.LoggerFactory;
-import com.kmwllc.lucille.core.BaseConfigException;
+
 
 /**
  * Connector implementation that produces a certain number of empty Documents. Each Document will have a number for its ID
@@ -26,99 +26,20 @@
 
   private static final Logger log = LoggerFactory.getLogger(SequenceConnector.class);
 
-<<<<<<< HEAD
-  /**
-   * Configuration class for {@link SequenceConnector}.
-   * <p>
-   * Holds parameters for generating a sequence of blank documents, including:
-   * <ul>
-   *   <li><b>numDocs</b>: The total number of documents to generate.</li>
-   *   <li><b>startWith</b>: The starting integer value for document IDs.</li>
-   * </ul>
-   * <p>
-   * Provides methods to apply configuration from a {@link Config} object,
-   * validate parameter values, and access the configured values.
-   */
-  public static class SequenceConnectorConfig extends BaseConnectorConfig {
-    /**
-     * The total number of documents to generate. Must be greater than or equal to 0.
-     * Default value is 100.
-     */
-    private long numDocs = 100;
-    /**
-     * The starting integer value for document IDs. Must be greater than or equal to 0.
-     * Default value is 0.
-     */
-    private Integer startWith = 0;
+  private long numDocs;
+  private int startWith;
 
-    /**
-     * Applies configuration values from the provided {@link Config} object.
-     *
-     * @param config the configuration object containing parameters
-     */
-    public void apply(Config config) {
-      super.apply(config);
-      numDocs = config.getLong("numDocs");
-      if (config.hasPath("startWith")) { 
-        startWith = config.getInt("startWith");
-      }
-    }
-
-    /**
-     * Validates the configuration parameters to ensure they are within acceptable ranges.
-     *
-     * @throws ConnectorException if any parameter is invalid
-     */
-    public void validate() throws ConnectorException { 
-      try {
-        super.validate();
-      } catch (BaseConfigException e) {
-        throw new ConnectorException(e);
-      }
-      if (numDocs < 0) {
-        throw new ConnectorException("Invalid value for numDocs. Must be greater than or equal to 0.");
-      }
-    }
-
-    /**
-     * Returns the total number of documents to generate.
-     *
-     * @return the number of documents
-     */
-    public long getNumDocs() {
-      return numDocs;
-    }
-
-    /**
-     * Returns the starting integer value for document IDs.
-     *
-     * @return the starting value for document IDs
-     */
-    public int getStartWith() {
-      return startWith;
-    }
-  }
-
-  private SequenceConnectorConfig config;
-
-  public SequenceConnector(Config params) throws Exception {
-    super(params, Spec.connector()
-        .withRequiredProperties("numDocs")
-        .withOptionalProperties("startWith"));
-=======
   public SequenceConnector(Config config) {
     super(config);
->>>>>>> eaf5c582
-
-    config = new SequenceConnectorConfig();
-    config.apply(params);
-    config.validate();
+    
+    this.numDocs = config.getLong("numDocs");
+    this.startWith = config.hasPath("startWith") ? config.getInt("startWith") : 0;
   }
 
   @Override
   public void execute(Publisher publisher) throws ConnectorException {
-    for (int i = 0; i < config.numDocs; i++) {
-      Document doc = Document.create(createDocId(Integer.toString(i + config.startWith)));
+    for (int i = 0; i < numDocs; i++) {
+      Document doc = Document.create(createDocId(Integer.toString(i + startWith)));
       try {
         publisher.publish(doc);
       } catch (Exception e) {
