--- conflicted
+++ resolved
@@ -1,482 +1,387 @@
-package com.kmwllc.lucille.connector.jdbc;
-
-import com.kmwllc.lucille.connector.AbstractConnector;
-import com.kmwllc.lucille.core.ConfigUtils;
-import com.kmwllc.lucille.core.ConnectorException;
-import com.kmwllc.lucille.core.Document;
-import com.kmwllc.lucille.core.Publisher;
-import com.typesafe.config.Config;
-import org.apache.commons.lang3.StringUtils;
-import org.apache.logging.log4j.LogManager;
-import org.apache.logging.log4j.Logger;
-
-import java.sql.*;
-<<<<<<< HEAD
-import java.util.*;
-=======
-import java.util.ArrayList;
-import java.util.HashSet;
-import java.util.List;
-import java.util.Set;
->>>>>>> 5597af7b
-import java.util.stream.Collectors;
-
-/**
- * Database Connector - This connector can run a select statement and return the rows
- * from the database as documents which are published to a topic for processing.
- * If "otherSQLs" are set, the sql and otherSQLs must all be ordered by their join key
- * and the otherJoinFields must be populated.  If those parameters are populated
- * this connector will run the otherSQL statements in parallel and flatten the rows from
- * the otherSQL statements onto the Document as a child document
- * <p>
- * Note: currently this connector with otherSQL statements only supports integers as a
- * join key.
- *
- * @author kwatters
- */
-public class DatabaseConnector extends AbstractConnector {
-
-  private static final Logger log = LogManager.getLogger(DatabaseConnector.class);
-
-<<<<<<< HEAD
-  private String driver;
-  private String connectionString;
-  private String jdbcUser;
-  private String jdbcPassword;
-  private String preSql;
-  private String sql;
-  private String postSql;
-  private String idField;
-  private List<String> otherSQLs = new ArrayList<String>();
-  private List<String> otherJoinFields;
-  private final Set<String> ignoreFields;
-  private Connection connection = null;
-=======
-  private final String driver;
-  private final String connectionString;
-  private final String jdbcUser;
-  private final String jdbcPassword;
-  private final Integer fetchSize;
-  private final String preSql;
-  private final String sql;
-  private final String postSql;
-  private final String idField;
-  private final List<String> otherSQLs;
-  private final List<String> otherJoinFields;
-  private final Set<String> ignoreFields;
-  private final List<Connection> connections = new ArrayList<>();
-  // TODO: consider moving this down to the base connector class.
-  //  private ConnectorState state = null;
->>>>>>> 5597af7b
-
-  // The constructor that takes the config.
-  public DatabaseConnector(Config config) {
-    super(config);
-
-    // required config
-    driver = config.getString("driver");
-    connectionString = config.getString("connectionString");
-    jdbcUser = config.getString("jdbcUser");
-    jdbcPassword = config.getString("jdbcPassword");
-    sql = config.getString("sql");
-<<<<<<< HEAD
-    idField = ConfigUtils.getOrDefault(config, "idField", null);
-    if (config.hasPath("preSql"))
-      preSql = config.getString("preSql");
-    if (config.hasPath("postSql"))
-      postSql = config.getString("postSql");
-    if (config.hasPath("otherSQLs")) {
-      otherSQLs = config.getStringList("otherSQLs");
-      otherJoinFields = config.getStringList("otherJoinFields");
-=======
-    idField = config.getString("idField");
-
-    // optional config
-
-    // For MYSQL this should be set to Integer.MIN_VALUE to avoid buffering the full resultset in memory.
-    // The behavior of this parameter varies from driver to driver, often it defaults to 0.
-    fetchSize = config.hasPath("fetchSize") ? config.getInt("fetchSize") : null;
-    preSql = ConfigUtils.getOrDefault(config, "preSql", null);
-    postSql = ConfigUtils.getOrDefault(config, "postSql", null);
-    if (config.hasPath("otherSQLs")) {
-      otherSQLs = config.getStringList("otherSQLs");
-      otherJoinFields = config.getStringList("otherJoinFields");
-    } else {
-      otherSQLs = new ArrayList<>();
-      otherJoinFields = null;
->>>>>>> 5597af7b
-    }
-    ignoreFields = new HashSet<>();
-    if (config.hasPath("ignoreFields")) {
-      ignoreFields.addAll(
-          config.getStringList("ignoreFields")
-              .stream()
-              .map(String::toLowerCase)
-              .collect(Collectors.toSet()));
-    }
-  }
-
-  // create a jdbc connection
-  private Connection createConnection() throws ClassNotFoundException, SQLException {
-    Connection connection;
-    try {
-      Class.forName(driver);
-    } catch (ClassNotFoundException e) {
-      log.error("Driver not found {} check classpath to make sure the jdbc driver jar file is there.", driver);
-      setState(ConnectorState.ERROR);
-      throw (e);
-    }
-    try {
-      connection = DriverManager.getConnection(connectionString, jdbcUser, jdbcPassword);
-    } catch (SQLException e) {
-      log.error("Unable to connect to database {} user:{}", connectionString, jdbcUser);
-      setState(ConnectorState.ERROR);
-      throw (e);
-    }
-    connections.add(connection);
-    return connection;
-  }
-
-  private void setState(ConnectorState newState) {
-    // this.state = newState;
-  }
-
-  private int getIdColumnIndex(String[] columns) throws ConnectorException {
-    int idColumn = -1;
-    for (int i = 0; i < columns.length; i++) {
-      if (columns[i].equalsIgnoreCase(idField)) {
-        idColumn = i + 1;
-        break;
-      }
-    }
-<<<<<<< HEAD
-
-    // throw an exception if unable to find id column
-    if (idColumn == -1) {
-      throw new ConnectorException("Unable to find id column: " + idField);
-    }
-
-    return idColumn;
-  }
-
-  @Override
-  public void execute(Publisher publisher) throws ConnectorException {
-    
-    try {
-    setState(ConnectorState.RUNNING);
-    // connect to the database.
-    createConnection();
-    // run the pre-sql (if specified)
-    runSql(preSql);
-
-    ResultSet rs = null;
-    try {
-      log.info("Running primary sql");
-      Statement state = connection.createStatement(ResultSet.TYPE_FORWARD_ONLY, ResultSet.CONCUR_READ_ONLY);
-      rs = state.executeQuery(sql);
-    } catch (SQLException e) {
-      e.printStackTrace();
-      setState(ConnectorState.ERROR);
-      throw(e);
-    }
-
-    log.info("Describing primary set...");
-    String[] columns = getColumnNames(rs);
-    int idColumn = getIdColumnIndex(columns);
-=======
->>>>>>> 5597af7b
-
-    // throw an exception if unable to find id column
-    if (idColumn == -1) {
-      throw new ConnectorException("Unable to find id column: " + idField);
-    }
-
-<<<<<<< HEAD
-    log.info("Processing rows...");
-    
-    while (rs.next()) {
-      // Need the ID column from the RS.
-      // todo think about how this should be handled
-      String id = idField == null ? UUID.randomUUID().toString() : rs.getString(idColumn);
-      Document doc = Document.create(id);
-      
-      // Add each column / field name to the doc
-      for (int i = 1; i <= columns.length; i++) {
-        // TODO: how do we normalize our column names?  (lowercase is probably ok and likely desirable as 
-        // sometimes databases return columns in upper/lower case depending on which db you talk to.)
-        String fieldName = columns[i-1].toLowerCase();
-
-        // continue if it is an id column or if this field is in the ignore list
-        if (i == idColumn || ignoreFields.contains(fieldName)) {
-          continue;
-        }
-
-        // throw an exception if field is in the reserved set
-        if (Document.RESERVED_FIELDS.contains(fieldName)) {
-          throw new ConnectorException(
-              String.format("Field name \"%s\" is reserved, please rename it or add it to the ignore list", fieldName));
-        }
-
-        String fieldValue = rs.getString(i);
-        // log.info("Add Field {} Value {} -- Doc {}", fieldName, fieldValue, doc);
-        if (fieldValue != null) {
-          doc.setOrAdd(fieldName, fieldValue);
-=======
-    return idColumn;
-  }
-
-  @Override
-  public void execute(Publisher publisher) throws ConnectorException {
-
-    try {
-      setState(ConnectorState.RUNNING);
-      // connect to the database.
-      Connection connection = createConnection();
-      // run the pre-sql (if specified)
-      runSql(connection, preSql);
-      // TODO: make sure we cleanup result set/statement/connections properly.
-      ResultSet rs;
-      log.info("Running primary sql");
-      try {
-        Statement state = connection.createStatement(ResultSet.TYPE_FORWARD_ONLY, ResultSet.CONCUR_READ_ONLY);
-        if (fetchSize != null) {
-          state.setFetchSize(fetchSize);
->>>>>>> 5597af7b
-        }
-        rs = state.executeQuery(sql);
-      } catch (SQLException e) {
-        setState(ConnectorState.ERROR);
-        throw (e);
-      }
-      log.info("Describing primary set...");
-      String[] columns = getColumnNames(rs);
-      int idColumn = getIdColumnIndex(columns);
-
-      ArrayList<ResultSet> otherResults = new ArrayList<>();
-      ArrayList<String[]> otherColumns = new ArrayList<>();
-      for (String otherSQL : otherSQLs) {
-        log.info("Describing other result set... {}", otherSQL);
-        // prepare the other sql query
-        // TODO: run all sql statements in parallel.
-        ResultSet rs2 = runJoinSQL(otherSQL);
-        String[] columns2 = getColumnNames(rs2);
-        otherResults.add(rs2);
-        otherColumns.add(columns2);
-      }
-      log.info("Processing rows...");
-      while (rs.next()) {
-        // Need the ID column from the RS.
-        String id = createDocId(rs.getString(idColumn));
-        Document doc = Document.create(id);
-        // Add each column / field name to the doc
-        for (int i = 1; i <= columns.length; i++) {
-          // TODO: how do we normalize our column names?  (lowercase is probably ok and likely desirable as
-          // sometimes databases return columns in upper/lower case depending on which db you talk to.)
-          String fieldName = columns[i - 1].toLowerCase();
-
-          // continue if it is an id column and has the same name as the id field
-          if ((i == idColumn && Document.ID_FIELD.equals(fieldName))) {
-            continue;
-          }
-
-          // continue if field is in the ignore set
-          if (ignoreFields.contains(fieldName)) {
-            continue;
-          }
-
-          // throw an exception if field is in the reserved set
-          if (Document.RESERVED_FIELDS.contains(fieldName)) {
-            throw new ConnectorException(
-                String.format("Field name \"%s\" is reserved, please rename it or add it to the ignore list", fieldName));
-          }
-
-          String fieldValue = rs.getString(i);
-          // log.info("Add Field {} Value {} -- Doc {}", fieldName, fieldValue, doc);
-          if (fieldValue != null) {
-            doc.setOrAdd(fieldName, fieldValue);
-          }
-        }
-        if (!otherResults.isEmpty()) {
-          // this is the primary key that the result set is ordered by.
-          Integer joinId = rs.getInt(idField);
-          int childId = -1;
-          int j = 0;
-          for (ResultSet otherResult : otherResults) {
-            iterateOtherSQL(otherResult, otherColumns.get(j), doc, joinId, childId, otherJoinFields.get(j));
-            j++;
-          }
-        }
-        // feed the accumulated document.
-        publisher.publish(doc);
-      }
-
-      // close all results
-      rs.close();
-      for (ResultSet ors : otherResults) {
-        ors.close();
-      }
-      // the post sql.
-      runSql(connection, postSql);
-      flush();
-      setState(ConnectorState.STOPPED);
-    } catch (Exception e) {
-      setState(ConnectorState.ERROR);
-      throw new ConnectorException("Exception caught during connector execution", e);
-    }
-  }
-
-  private void flush() {
-    // TODO: possibly move to base class / interface
-    // lifecycle to be called after the last doc is processed..
-    // in case the connector is doing some batching to make sure it flushes the last batch.
-    // System.err.println("No Op flush for now.");
-  }
-
-  private void iterateOtherSQL(ResultSet rs2, String[] columns2, Document doc, Integer joinId, int childId, String joinField) throws SQLException {
-    // Test if we need to advance or if we should read the current row ...
-    if (rs2.isBeforeFirst()) {
-      // we need to at least advance to the first row.
-      rs2.next();
-    }
-    // Test if this result set is already exhausted.
-    if (rs2.isAfterLast()) {
-      // um… why is this getting called?  if it is?
-      return;
-    }
-
-    do {
-      // Convert to do-while I think we can avoid the rs2.previous() call.
-
-      // TODO: support non INT primary key
-      int otherJoinId = rs2.getInt(joinField);
-      if (otherJoinId < joinId) {
-        // advance until we get to the id on the right side that we want.
-        rs2.next();
-        continue;
-      }
-
-      if (otherJoinId > joinId) {
-        // we've gone too far… lets back up and break out , move forward the primary result set.
-        // we should leave the cursor here, so we can test again when the primary result set is advanced.
-        return;
-      }
-
-      // here we have a match for the join keys… let's create the child doc for this joined row.
-      childId++;
-      Document child = Document.create(Integer.toString(childId));
-      for (String c : columns2) {
-        String fieldName = c.trim().toLowerCase();
-        String fieldValue = rs2.getString(c);
-        if (fieldValue != null) {
-          child.setOrAdd(fieldName, fieldValue);
-        }
-      }
-      // add the accumulated child doc.
-
-      // add the accumulated rows to the document.
-      doc.addChild(child);
-      // Ok… so now we need to advance this cursor and see if there is another row to collapse into a child.
-    } while (rs2.next());
-
-  }
-
-  // TODO: can we remove this method and just use runSql instead?
-  private ResultSet runJoinSQL(String sql) throws SQLException {
-    ResultSet rs2;
-    try {
-      // Running the sql
-      log.info("Running other sql");
-      // create a new connection instead of re-using this one because we're using forward only result sets
-      Connection connection = null;
-      try {
-        // TODO: clean up this connection .. we need to hold onto a handle of it
-        connection = createConnection();
-      } catch (ClassNotFoundException e) {
-        setState(ConnectorState.ERROR);
-        log.error("Error creating connection.", e);
-      }
-      Statement state2 = connection.createStatement(ResultSet.TYPE_FORWARD_ONLY, ResultSet.CONCUR_READ_ONLY);
-      // Statement state2 = connection.createStatement(ResultSet.TYPE_SCROLL_INSENSITIVE, ResultSet.CONCUR_READ_ONLY);
-      // make sure we stream the results instead of buffering in memory.
-      // TODO: this doesn't work for h2 db..  it does work for mysql..  *shrug*
-      // Mysql needs this hint so it the mysql driver doesn't try to buffer the entire resultset in memory.
-      if (fetchSize != null) {
-        state2.setFetchSize(fetchSize);
-      }
-      rs2 = state2.executeQuery(sql);
-    } catch (SQLException e) {
-      e.printStackTrace();
-      setState(ConnectorState.ERROR);
-      throw (e);
-    }
-    log.info("Other SQL Executed.");
-    return rs2;
-  }
-
-  /**
-   * Return an array of column names.
-   */
-  private String[] getColumnNames(ResultSet rs) throws SQLException {
-    ResultSetMetaData meta = rs.getMetaData();
-    String[] names = new String[meta.getColumnCount()];
-    for (int i = 0; i < names.length; i++) {
-      names[i] = meta.getColumnLabel(i + 1).toLowerCase();
-      log.info("column {} ", names[i]);
-    }
-    return names;
-  }
-
-  private void runSql(Connection connection, String sql) {
-    if (!StringUtils.isEmpty(sql)) {
-      try (Statement state = connection.createStatement()) {
-        state.executeUpdate(sql);
-      } catch (SQLException e) {
-        log.error("Error running Update SQL {}", sql, e);
-        // TODO: maybe we should throw here?
-      }
-    }
-  }
-
-  //@Override
-  public void stop() {
-    // TODO: move this to a base class..
-    setState(ConnectorState.STOPPED);
-  }
-
-  @Override
-  public void close() throws ConnectorException {
-    for (Connection connection : connections) {
-      if (connection == null) {
-        // no-op
-        continue;
-      }
-      try {
-        connection.close();
-      } catch (SQLException e) {
-        // We don't care if we can't close the connection.
-        continue;
-      }
-    }
-    // empty out the collections
-    connections.clear();
-  }
-
-  // for testing purposes
-  // return true if any connection is open to the database
-  public boolean isClosed() {
-    if (connections.isEmpty()) {
-      return true;
-    }
-    for (Connection connection : connections) {
-      try {
-        if (!connection.isClosed()) {
-          return false;
-        }
-      } catch (SQLException e) {
-        log.error("Unable to check if connection was closed", e);
-        return false;
-      }
-    }
-    return true;
-  }
+package com.kmwllc.lucille.connector.jdbc;
+
+import com.kmwllc.lucille.connector.AbstractConnector;
+import com.kmwllc.lucille.core.ConfigUtils;
+import com.kmwllc.lucille.core.ConnectorException;
+import com.kmwllc.lucille.core.Document;
+import com.kmwllc.lucille.core.Publisher;
+import com.typesafe.config.Config;
+import org.apache.commons.lang3.StringUtils;
+import org.apache.logging.log4j.LogManager;
+import org.apache.logging.log4j.Logger;
+
+import java.sql.*;
+
+import java.util.ArrayList;
+import java.util.HashSet;
+import java.util.List;
+import java.util.Set;
+
+import java.util.stream.Collectors;
+
+/**
+ * Database Connector - This connector can run a select statement and return the rows
+ * from the database as documents which are published to a topic for processing.
+ * If "otherSQLs" are set, the sql and otherSQLs must all be ordered by their join key
+ * and the otherJoinFields must be populated.  If those parameters are populated
+ * this connector will run the otherSQL statements in parallel and flatten the rows from
+ * the otherSQL statements onto the Document as a child document
+ * <p>
+ * Note: currently this connector with otherSQL statements only supports integers as a
+ * join key.
+ *
+ * @author kwatters
+ */
+public class DatabaseConnector extends AbstractConnector {
+
+  private static final Logger log = LogManager.getLogger(DatabaseConnector.class);
+
+  private final String driver;
+  private final String connectionString;
+  private final String jdbcUser;
+  private final String jdbcPassword;
+  private final Integer fetchSize;
+  private final String preSql;
+  private final String sql;
+  private final String postSql;
+  private final String idField;
+  private final List<String> otherSQLs;
+  private final List<String> otherJoinFields;
+  private final Set<String> ignoreFields;
+  private final List<Connection> connections = new ArrayList<>();
+  // TODO: consider moving this down to the base connector class.
+  //  private ConnectorState state = null;
+
+  // The constructor that takes the config.
+  public DatabaseConnector(Config config) {
+    super(config);
+
+    // required config
+    driver = config.getString("driver");
+    connectionString = config.getString("connectionString");
+    jdbcUser = config.getString("jdbcUser");
+    jdbcPassword = config.getString("jdbcPassword");
+    sql = config.getString("sql");
+
+    idField = config.getString("idField");
+
+    // optional config
+
+    // For MYSQL this should be set to Integer.MIN_VALUE to avoid buffering the full resultset in memory.
+    // The behavior of this parameter varies from driver to driver, often it defaults to 0.
+    fetchSize = config.hasPath("fetchSize") ? config.getInt("fetchSize") : null;
+    preSql = ConfigUtils.getOrDefault(config, "preSql", null);
+    postSql = ConfigUtils.getOrDefault(config, "postSql", null);
+    if (config.hasPath("otherSQLs")) {
+      otherSQLs = config.getStringList("otherSQLs");
+      otherJoinFields = config.getStringList("otherJoinFields");
+    } else {
+      otherSQLs = new ArrayList<>();
+      otherJoinFields = null;
+    }
+    ignoreFields = new HashSet<>();
+    if (config.hasPath("ignoreFields")) {
+      ignoreFields.addAll(
+          config.getStringList("ignoreFields")
+              .stream()
+              .map(String::toLowerCase)
+              .collect(Collectors.toSet()));
+    }
+  }
+
+  // create a jdbc connection
+  private Connection createConnection() throws ClassNotFoundException, SQLException {
+    Connection connection;
+    try {
+      Class.forName(driver);
+    } catch (ClassNotFoundException e) {
+      log.error("Driver not found {} check classpath to make sure the jdbc driver jar file is there.", driver);
+      setState(ConnectorState.ERROR);
+      throw (e);
+    }
+    try {
+      connection = DriverManager.getConnection(connectionString, jdbcUser, jdbcPassword);
+    } catch (SQLException e) {
+      log.error("Unable to connect to database {} user:{}", connectionString, jdbcUser);
+      setState(ConnectorState.ERROR);
+      throw (e);
+    }
+    connections.add(connection);
+    return connection;
+  }
+
+  private void setState(ConnectorState newState) {
+    // this.state = newState;
+  }
+
+  private int getIdColumnIndex(String[] columns) throws ConnectorException {
+    int idColumn = -1;
+    for (int i = 0; i < columns.length; i++) {
+      if (columns[i].equalsIgnoreCase(idField)) {
+        idColumn = i + 1;
+        break;
+      }
+    }
+
+    // throw an exception if unable to find id column
+    if (idColumn == -1) {
+      throw new ConnectorException("Unable to find id column: " + idField);
+    }
+
+    return idColumn;
+  }
+
+  @Override
+  public void execute(Publisher publisher) throws ConnectorException {
+
+    try {
+      setState(ConnectorState.RUNNING);
+      // connect to the database.
+      Connection connection = createConnection();
+      // run the pre-sql (if specified)
+      runSql(connection, preSql);
+      // TODO: make sure we cleanup result set/statement/connections properly.
+      ResultSet rs;
+      log.info("Running primary sql");
+      try {
+        Statement state = connection.createStatement(ResultSet.TYPE_FORWARD_ONLY, ResultSet.CONCUR_READ_ONLY);
+        if (fetchSize != null) {
+          state.setFetchSize(fetchSize);
+        }
+        rs = state.executeQuery(sql);
+      } catch (SQLException e) {
+        setState(ConnectorState.ERROR);
+        throw (e);
+      }
+      log.info("Describing primary set...");
+      String[] columns = getColumnNames(rs);
+      int idColumn = getIdColumnIndex(columns);
+
+      ArrayList<ResultSet> otherResults = new ArrayList<>();
+      ArrayList<String[]> otherColumns = new ArrayList<>();
+      for (String otherSQL : otherSQLs) {
+        log.info("Describing other result set... {}", otherSQL);
+        // prepare the other sql query
+        // TODO: run all sql statements in parallel.
+        ResultSet rs2 = runJoinSQL(otherSQL);
+        String[] columns2 = getColumnNames(rs2);
+        otherResults.add(rs2);
+        otherColumns.add(columns2);
+      }
+      log.info("Processing rows...");
+      while (rs.next()) {
+        // Need the ID column from the RS.
+        String id = createDocId(rs.getString(idColumn));
+        Document doc = Document.create(id);
+        // Add each column / field name to the doc
+        for (int i = 1; i <= columns.length; i++) {
+          // TODO: how do we normalize our column names?  (lowercase is probably ok and likely desirable as
+          // sometimes databases return columns in upper/lower case depending on which db you talk to.)
+          String fieldName = columns[i - 1].toLowerCase();
+
+          // continue if it is an id column and has the same name as the id field
+          if ((i == idColumn && Document.ID_FIELD.equals(fieldName))) {
+            continue;
+          }
+
+          // continue if field is in the ignore set
+          if (ignoreFields.contains(fieldName)) {
+            continue;
+          }
+
+          // throw an exception if field is in the reserved set
+          if (Document.RESERVED_FIELDS.contains(fieldName)) {
+            throw new ConnectorException(
+                String.format("Field name \"%s\" is reserved, please rename it or add it to the ignore list", fieldName));
+          }
+
+          String fieldValue = rs.getString(i);
+          // log.info("Add Field {} Value {} -- Doc {}", fieldName, fieldValue, doc);
+          if (fieldValue != null) {
+            doc.setOrAdd(fieldName, fieldValue);
+          }
+        }
+        if (!otherResults.isEmpty()) {
+          // this is the primary key that the result set is ordered by.
+          Integer joinId = rs.getInt(idField);
+          int childId = -1;
+          int j = 0;
+          for (ResultSet otherResult : otherResults) {
+            iterateOtherSQL(otherResult, otherColumns.get(j), doc, joinId, childId, otherJoinFields.get(j));
+            j++;
+          }
+        }
+        // feed the accumulated document.
+        publisher.publish(doc);
+      }
+
+      // close all results
+      rs.close();
+      for (ResultSet ors : otherResults) {
+        ors.close();
+      }
+      // the post sql.
+      runSql(connection, postSql);
+      flush();
+      setState(ConnectorState.STOPPED);
+    } catch (Exception e) {
+      setState(ConnectorState.ERROR);
+      throw new ConnectorException("Exception caught during connector execution", e);
+    }
+  }
+
+  private void flush() {
+    // TODO: possibly move to base class / interface
+    // lifecycle to be called after the last doc is processed..
+    // in case the connector is doing some batching to make sure it flushes the last batch.
+    // System.err.println("No Op flush for now.");
+  }
+
+  private void iterateOtherSQL(ResultSet rs2, String[] columns2, Document doc, Integer joinId, int childId, String joinField) throws SQLException {
+    // Test if we need to advance or if we should read the current row ...
+    if (rs2.isBeforeFirst()) {
+      // we need to at least advance to the first row.
+      rs2.next();
+    }
+    // Test if this result set is already exhausted.
+    if (rs2.isAfterLast()) {
+      // um… why is this getting called?  if it is?
+      return;
+    }
+
+    do {
+      // Convert to do-while I think we can avoid the rs2.previous() call.
+
+      // TODO: support non INT primary key
+      int otherJoinId = rs2.getInt(joinField);
+      if (otherJoinId < joinId) {
+        // advance until we get to the id on the right side that we want.
+        rs2.next();
+        continue;
+      }
+
+      if (otherJoinId > joinId) {
+        // we've gone too far… lets back up and break out , move forward the primary result set.
+        // we should leave the cursor here, so we can test again when the primary result set is advanced.
+        return;
+      }
+
+      // here we have a match for the join keys… let's create the child doc for this joined row.
+      childId++;
+      Document child = Document.create(Integer.toString(childId));
+      for (String c : columns2) {
+        String fieldName = c.trim().toLowerCase();
+        String fieldValue = rs2.getString(c);
+        if (fieldValue != null) {
+          child.setOrAdd(fieldName, fieldValue);
+        }
+      }
+      // add the accumulated child doc.
+
+      // add the accumulated rows to the document.
+      doc.addChild(child);
+      // Ok… so now we need to advance this cursor and see if there is another row to collapse into a child.
+    } while (rs2.next());
+
+  }
+
+  // TODO: can we remove this method and just use runSql instead?
+  private ResultSet runJoinSQL(String sql) throws SQLException {
+    ResultSet rs2;
+    try {
+      // Running the sql
+      log.info("Running other sql");
+      // create a new connection instead of re-using this one because we're using forward only result sets
+      Connection connection = null;
+      try {
+        // TODO: clean up this connection .. we need to hold onto a handle of it
+        connection = createConnection();
+      } catch (ClassNotFoundException e) {
+        setState(ConnectorState.ERROR);
+        log.error("Error creating connection.", e);
+      }
+      Statement state2 = connection.createStatement(ResultSet.TYPE_FORWARD_ONLY, ResultSet.CONCUR_READ_ONLY);
+      // Statement state2 = connection.createStatement(ResultSet.TYPE_SCROLL_INSENSITIVE, ResultSet.CONCUR_READ_ONLY);
+      // make sure we stream the results instead of buffering in memory.
+      // TODO: this doesn't work for h2 db..  it does work for mysql..  *shrug*
+      // Mysql needs this hint so it the mysql driver doesn't try to buffer the entire resultset in memory.
+      if (fetchSize != null) {
+        state2.setFetchSize(fetchSize);
+      }
+      rs2 = state2.executeQuery(sql);
+    } catch (SQLException e) {
+      e.printStackTrace();
+      setState(ConnectorState.ERROR);
+      throw (e);
+    }
+    log.info("Other SQL Executed.");
+    return rs2;
+  }
+
+  /**
+   * Return an array of column names.
+   */
+  private String[] getColumnNames(ResultSet rs) throws SQLException {
+    ResultSetMetaData meta = rs.getMetaData();
+    String[] names = new String[meta.getColumnCount()];
+    for (int i = 0; i < names.length; i++) {
+      names[i] = meta.getColumnLabel(i + 1).toLowerCase();
+      log.info("column {} ", names[i]);
+    }
+    return names;
+  }
+
+  private void runSql(Connection connection, String sql) {
+    if (!StringUtils.isEmpty(sql)) {
+      try (Statement state = connection.createStatement()) {
+        state.executeUpdate(sql);
+      } catch (SQLException e) {
+        log.error("Error running Update SQL {}", sql, e);
+        // TODO: maybe we should throw here?
+      }
+    }
+  }
+
+  //@Override
+  public void stop() {
+    // TODO: move this to a base class..
+    setState(ConnectorState.STOPPED);
+  }
+
+  @Override
+  public void close() throws ConnectorException {
+    for (Connection connection : connections) {
+      if (connection == null) {
+        // no-op
+        continue;
+      }
+      try {
+        connection.close();
+      } catch (SQLException e) {
+        // We don't care if we can't close the connection.
+        continue;
+      }
+    }
+    // empty out the collections
+    connections.clear();
+  }
+
+  // for testing purposes
+  // return true if any connection is open to the database
+  public boolean isClosed() {
+    if (connections.isEmpty()) {
+      return true;
+    }
+    for (Connection connection : connections) {
+      try {
+        if (!connection.isClosed()) {
+          return false;
+        }
+      } catch (SQLException e) {
+        log.error("Unable to check if connection was closed", e);
+        return false;
+      }
+    }
+    return true;
+  }
 }