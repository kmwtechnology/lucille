--- conflicted
+++ resolved
@@ -28,21 +28,23 @@
   void shutdown() throws IOException;
 
   /**
-<<<<<<< HEAD
-   * Traverses through the storage client and publish files to Lucille pipeline. Uses no FileConnectorStateManager, meaning state will
-   * not be updated and lastPublishedCutoff, if specified, will not be enforced.
-=======
-   * Traverses through the storage client and publish files to Lucille pipeline
+   * Traverses through the storage client and publish files to Lucille pipeline. Does not update or use state, and
+   * FilterOptions.lastPublishedCutoff will not be enforced, if specified.
    * @param publisher The Publisher you want to publish documents to.
    * @param params Parameters / options regarding the traversal of the client's file system.
    * @throws Exception If an error occurs during traversal.
->>>>>>> ecea5a9e
    */
   void traverse(Publisher publisher, TraversalParams params) throws Exception;
 
   /**
-   * Traverses through the storage client and publish files to Lucille pipeline. Updates the given state as files are encountered
-   * and published, and uses the {@link FileConnectorStateManager#getLastPublished(String)} method to enforce lastPublishedCutoff, if specified.
+   * Traverses through the storage client and publish files to Lucille pipeline. Updates the given stateManager as files are encountered
+   * and published. Uses the {@link FileConnectorStateManager#getLastPublished(String)} method to enforce lastPublishedCutoff, if specified.
+   * @param publisher The Publisher you want to publish documents to.
+   * @param params Parameters / options regarding the traversal of the client's file system.
+   * @throws Exception If an error occurs during traversal.
+   */
+  /**
+   * Traverses through the storage client and publish files to Lucille pipeline.
    */
   void traverse(Publisher publisher, TraversalParams params, FileConnectorStateManager stateMgr) throws Exception;
 
