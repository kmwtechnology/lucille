package com.kmwllc.lucille.connector;

import com.kmwllc.lucille.core.*;
import com.kmwllc.lucille.core.Spec;
import com.kmwllc.lucille.util.SolrUtils;
import com.kmwllc.lucille.util.SolrUtils.ManagedCloseSolrClient;
import com.typesafe.config.Config;
import com.typesafe.config.ConfigValue;
import com.typesafe.config.ConfigValueType;
import org.apache.solr.client.solrj.SolrClient;
import org.apache.solr.client.solrj.SolrQuery;
import org.apache.solr.client.solrj.SolrRequest;
import org.apache.solr.client.solrj.request.GenericSolrRequest;
import org.apache.solr.client.solrj.request.RequestWriter;
import org.apache.solr.client.solrj.response.QueryResponse;
import org.apache.solr.common.SolrDocument;
import org.apache.solr.common.util.NamedList;
import org.slf4j.Logger;
import org.slf4j.LoggerFactory;

import java.lang.invoke.MethodHandles;
import java.util.*;
import java.util.stream.Collectors;

/**
 * Connector for issuing requests to Solr. Requests should be formatted as JSON Strings. They can contain
 * the <code>{runId}</code> wildcard, which will be substituted with the current runId in the actual request.
 * (This is the only wildcard supported.)
 *
 * <br> You can use XML in lieu of JSON by setting <code>useXML</code> to <code>true</code>.
 *
 * <br> Config Parameters:
 * <ul>
 *   <li>preActions (List&lt;String&gt;, Optional): A list of requests to be issued to Solr. These actions will be performed first.</li>
 *   <li>postActions (List&lt;String&gt;, Optional): A list of requests to be issued to Solr. These actions will be performed second.</li>
 *   <li>solr (Map): Configuration for connecting to your Solr instance. See {@link SolrUtils#SOLR_PARENT_SPEC} for parameters.</li>
 *   <li>useXML (Boolean, Optional): Whether your requests use XML or not. Defaults to JSON requests (<code>false</code>).</li>
 * </ul>
 *
 * <b>Note:</b> As Solr performs more validation on JSON commands than XML, it is recommended you use JSON requests.
 */
// TODO : Honor and return children documents
public class SolrConnector extends AbstractConnector {

  private static final Logger log = LoggerFactory.getLogger(MethodHandles.lookup().lookupClass());

<<<<<<< HEAD
  private final ManagedCloseSolrClient managedClient;
=======
  private final SolrClient client;
>>>>>>> 0aed06a2
  private final GenericSolrRequest request;
  private List<String> replacedPreActions;
  private List<String> replacedPostActions;

  private List<String> postActions;
  private List<String> preActions;

  private final Map<String, List<String>> solrParams;
  private final String idField;
  private final String actionFormat;

  public SolrConnector(Config config) {
    this(config, SolrUtils.getSolrClient(config));
  }

  public SolrConnector(Config config, ManagedCloseSolrClient managedClient) {
    super(config, Spec.connector()
        // the Solr ParentSpec has solr.url as a required property.
        .withRequiredParents(SolrUtils.SOLR_PARENT_SPEC)
        .withOptionalProperties("preActions", "postActions", "useXml", "idField")
        .withOptionalParentNames("solrParams")
    );
    this.managedClient = managedClient;
    this.preActions = ConfigUtils.getOrDefault(config, "preActions", new ArrayList<>());
    this.postActions = ConfigUtils.getOrDefault(config, "postActions", new ArrayList<>());
    this.actionFormat = config.hasPath("useXml") && config.getBoolean("useXml") ? "text/xml" : "text/json";

    this.request = new GenericSolrRequest(SolrRequest.METHOD.POST, "/update", null);
    this.solrParams = new HashMap<>();

    // These parameters should only be set when a pipeline is also supplied
    Set<Map.Entry<String, ConfigValue>> paramSet =
        config.hasPath("pipeline") ? config.getConfig("solrParams").entrySet() : new HashSet<>();
    this.idField = config.hasPath("pipeline") ? config.getString("idField") : Document.ID_FIELD;
    this.replacedPreActions = new ArrayList<>();
    this.replacedPostActions = new ArrayList<>();

    for (Map.Entry<String, ConfigValue> e : paramSet) {
      Object rawValues = e.getValue().unwrapped();
      if (e.getValue().valueType().equals(ConfigValueType.LIST)) {
        this.solrParams.put(e.getKey(), (List<String>) rawValues);
      } else if (e.getValue().valueType().equals(ConfigValueType.STRING)) {
        this.solrParams.put(e.getKey(), Collections.singletonList((String) rawValues));
      } else if (e.getValue().valueType().equals(ConfigValueType.NUMBER)) {
        this.solrParams.put(e.getKey(), Collections.singletonList(String.valueOf(rawValues)));
      }
    }
  }

  public SolrConnector(Config config, SolrClient client) {
    this(config, new ManagedCloseSolrClient(client, null));
  }

  @Override
  public void preExecute(String runId) throws ConnectorException {
    replacedPreActions =
        preActions.stream().map(x -> x.replaceAll("\\{runId\\}", runId)).collect(Collectors.toList());
    executeActions(replacedPreActions);
  }

  @Override
  public void execute(Publisher publisher) throws ConnectorException {
    // FUTURE : Query output mode: Feeding documents or iterating facet buckets and send those
    if (getPipelineName() == null) {
      return;
    }

    SolrQuery q = new SolrQuery();
    for (Map.Entry<String, List<String>> e : solrParams.entrySet()) {
      String[] vals = e.getValue().toArray(new String[0]);
      q.add(e.getKey(), vals);
    }
    q.add("sort", idField + " asc");
    q.set("cursorMark", "\\*");

    QueryResponse resp;
    try {
      resp = managedClient.client.query(q);
    } catch (Exception e) {
      throw new ConnectorException("Unable to query Solr.", e);
    }

    while (true) {
      for (SolrDocument solrDoc : resp.getResults()) {
        String id = createDocId((String) solrDoc.get(idField));
        Document doc = Document.create(id);

        for (String fieldName : solrDoc.getFieldNames()) {
          // TODO : we might want an option to preserve the id under its original field name
          // TODO : Add configurable field blacklist (not necessarily here)
          fieldName = fieldName.toLowerCase();
          if (fieldName.equals(idField) || fieldName.equals(Document.ID_FIELD)) {
            continue;
          }

          doc.update(fieldName, UpdateMode.DEFAULT, solrDoc.getFieldValues(fieldName).toArray(new String[0]));
        }

        try {
          publisher.publish(doc);
        } catch (Exception e) {
          throw new ConnectorException("Unable to publish document", e);
        }
      }

      if (q.get("cursorMark").equals(resp.getNextCursorMark())) {
        break;
      }

      q.set("cursorMark", resp.getNextCursorMark());
      try {
        resp = managedClient.client.query(q);
      } catch (Exception e) {
        throw new ConnectorException("Unable to query Solr", e);
      }
    }
  }

  @Override
  public void postExecute(String runId) throws ConnectorException {
    replacedPostActions =
        postActions.stream().map(x -> x.replaceAll("\\{runId\\}", runId)).collect(Collectors.toList());
    executeActions(replacedPostActions);
  }

  @Override
  public void close() throws ConnectorException {
    try {
      managedClient.close();
    } catch (Exception e) {
      throw new ConnectorException("Unable to close the Solr Client", e);
    }
  }

  public List<String> getLastExecutedPreActions() {
    return replacedPreActions;
  }

  public List<String> getLastExecutedPostActions() {
    return replacedPostActions;
  }

  private void executeActions(List<String> actions) throws ConnectorException {
    for (String action : actions) {
      RequestWriter.ContentWriter contentWriter = new RequestWriter.StringPayloadContentWriter(action, actionFormat);
      request.setContentWriter(contentWriter);

      try {
        NamedList<Object> resp = managedClient.client.request(request);
        log.info("Action \"{}\" complete, response: {}", action, resp.asShallowMap().get("responseHeader"));
      } catch (Exception e) {
        throw new ConnectorException("Failed to perform action: " + action, e);
      }
    }
  }
}<|MERGE_RESOLUTION|>--- conflicted
+++ resolved
@@ -3,7 +3,6 @@
 import com.kmwllc.lucille.core.*;
 import com.kmwllc.lucille.core.Spec;
 import com.kmwllc.lucille.util.SolrUtils;
-import com.kmwllc.lucille.util.SolrUtils.ManagedCloseSolrClient;
 import com.typesafe.config.Config;
 import com.typesafe.config.ConfigValue;
 import com.typesafe.config.ConfigValueType;
@@ -44,11 +43,7 @@
 
   private static final Logger log = LoggerFactory.getLogger(MethodHandles.lookup().lookupClass());
 
-<<<<<<< HEAD
-  private final ManagedCloseSolrClient managedClient;
-=======
   private final SolrClient client;
->>>>>>> 0aed06a2
   private final GenericSolrRequest request;
   private List<String> replacedPreActions;
   private List<String> replacedPostActions;
@@ -64,14 +59,14 @@
     this(config, SolrUtils.getSolrClient(config));
   }
 
-  public SolrConnector(Config config, ManagedCloseSolrClient managedClient) {
+  public SolrConnector(Config config, SolrClient client) {
     super(config, Spec.connector()
         // the Solr ParentSpec has solr.url as a required property.
         .withRequiredParents(SolrUtils.SOLR_PARENT_SPEC)
         .withOptionalProperties("preActions", "postActions", "useXml", "idField")
         .withOptionalParentNames("solrParams")
     );
-    this.managedClient = managedClient;
+    this.client = client;
     this.preActions = ConfigUtils.getOrDefault(config, "preActions", new ArrayList<>());
     this.postActions = ConfigUtils.getOrDefault(config, "postActions", new ArrayList<>());
     this.actionFormat = config.hasPath("useXml") && config.getBoolean("useXml") ? "text/xml" : "text/json";
@@ -98,10 +93,6 @@
     }
   }
 
-  public SolrConnector(Config config, SolrClient client) {
-    this(config, new ManagedCloseSolrClient(client, null));
-  }
-
   @Override
   public void preExecute(String runId) throws ConnectorException {
     replacedPreActions =
@@ -126,7 +117,7 @@
 
     QueryResponse resp;
     try {
-      resp = managedClient.client.query(q);
+      resp = client.query(q);
     } catch (Exception e) {
       throw new ConnectorException("Unable to query Solr.", e);
     }
@@ -160,7 +151,7 @@
 
       q.set("cursorMark", resp.getNextCursorMark());
       try {
-        resp = managedClient.client.query(q);
+        resp = client.query(q);
       } catch (Exception e) {
         throw new ConnectorException("Unable to query Solr", e);
       }
@@ -177,7 +168,7 @@
   @Override
   public void close() throws ConnectorException {
     try {
-      managedClient.close();
+      client.close();
     } catch (Exception e) {
       throw new ConnectorException("Unable to close the Solr Client", e);
     }
@@ -197,7 +188,7 @@
       request.setContentWriter(contentWriter);
 
       try {
-        NamedList<Object> resp = managedClient.client.request(request);
+        NamedList<Object> resp = client.request(request);
         log.info("Action \"{}\" complete, response: {}", action, resp.asShallowMap().get("responseHeader"));
       } catch (Exception e) {
         throw new ConnectorException("Failed to perform action: " + action, e);
