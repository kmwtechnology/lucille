--- conflicted
+++ resolved
@@ -20,12 +20,6 @@
 import java.io.InputStream;
 import java.net.URI;
 import java.time.Duration;
-<<<<<<< HEAD
-import java.util.List;
-import java.util.Map;
-import java.util.regex.Pattern;
-=======
->>>>>>> df0cdfc3
 import org.apache.commons.codec.digest.DigestUtils;
 import org.apache.commons.io.FilenameUtils;
 import org.slf4j.Logger;
@@ -115,23 +109,11 @@
   }
 
   @Override
-<<<<<<< HEAD
-  protected InputStream getFileReferenceContentStream(FileReference fileReference) {
-    BlobItem blobItem = fileReference.getBlobItem();
-    return containerClient.getBlobClient(blobItem.getName()).openInputStream();
-=======
-  protected byte[] getFileReferenceContent(FileReference fileReference, TraversalParams params) {
+  protected InputStream getFileReferenceContentStream(FileReference fileReference, TraversalParams params) {
     BlobItem blobItem = fileReference.getBlobItem();
     return serviceClient
         .getBlobContainerClient(getBucketOrContainerName(params))
-        .getBlobClient(blobItem.getName()).downloadContent().toBytes();
-  }
-
-  @Override
-  protected InputStream getFileReferenceContentStream(FileReference fileReference, TraversalParams params) {
-    byte[] content = getFileReferenceContent(fileReference, params);
-    return new ByteArrayInputStream(content);
->>>>>>> df0cdfc3
+        .getBlobClient(blobItem.getName()).openInputStream();
   }
 
   @Override
