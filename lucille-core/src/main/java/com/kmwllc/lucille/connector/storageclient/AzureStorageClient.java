--- conflicted
+++ resolved
@@ -116,17 +116,12 @@
 
     private final BlobItem blobItem;
 
-<<<<<<< HEAD
     public AzureFileReference(BlobItem blobItem, TraversalParams params) {
-      // This is an inexpensive call, this is stored inside the BlobItem.
-      super(getFullPathHelper(blobItem, params), blobItem.getProperties().getLastModified().toInstant());
-=======
-    public AzureFileReference(BlobItem blobItem) {
       // These are inexpensive calls - information is stored in the BlobItem.
-      super(blobItem.getProperties().getLastModified().toInstant(),
+      super(getFullPathHelper(blobItem, params),
+          blobItem.getProperties().getLastModified().toInstant(),
           blobItem.getProperties().getContentLength(),
           blobItem.getProperties().getCreationTime().toInstant());
->>>>>>> bb8c35e5
 
       this.blobItem = blobItem;
     }
@@ -149,55 +144,11 @@
     }
 
     @Override
-<<<<<<< HEAD
-    public Document asDoc(TraversalParams params) {
-      Document doc = createEmptyDocument(params);
-
-      BlobItemProperties properties = blobItem.getProperties();
-      doc.setField(FileConnector.FILE_PATH, getFullPath());
-
-      if (getLastModified() != null) {
-        doc.setField(FileConnector.MODIFIED, getLastModified());
-      }
-
-      if (properties.getCreationTime() != null) {
-        doc.setField(FileConnector.CREATED, properties.getCreationTime().toInstant());
-      }
-
-      doc.setField(FileConnector.SIZE, properties.getContentLength());
-
-      if (params.shouldGetFileContent()) {
-        doc.setField(FileConnector.CONTENT, serviceClient.getBlobContainerClient(getBucketOrContainerName(params)).getBlobClient(blobItem.getName()).downloadContent().toBytes());
-      }
-
-      return doc;
-    }
-
-    @Override
-    public Document asDoc(InputStream in, String decompressedFullPathStr, TraversalParams params) throws IOException {
-      Document doc = createEmptyDocument(params, decompressedFullPathStr);
-
-      BlobItemProperties properties = blobItem.getProperties();
-      doc.setField(FileConnector.FILE_PATH, decompressedFullPathStr);
-      doc.setField(FileConnector.MODIFIED, getLastModified());
-
-      if (properties.getCreationTime() != null) {
-        doc.setField(FileConnector.CREATED, properties.getCreationTime().toInstant());
-      }
-
-      // unable to get the decompressed size via inputStream
-      if (params.shouldGetFileContent()) {
-        doc.setField(FileConnector.CONTENT, in.readAllBytes());
-      }
-
-      return doc;
-=======
     protected byte[] getFileContent(TraversalParams params) {
       return serviceClient
           .getBlobContainerClient(getBucketOrContainerName(params))
           .getBlobClient(blobItem.getName())
           .downloadContent().toBytes();
->>>>>>> bb8c35e5
     }
 
     private static String getFullPathHelper(BlobItem blobItem, TraversalParams params) {
