package com.kmwllc.lucille.connector.storageclient;

import static com.kmwllc.lucille.connector.FileConnector.S3_ACCESS_KEY_ID;
import static com.kmwllc.lucille.connector.FileConnector.S3_REGION;
import static com.kmwllc.lucille.connector.FileConnector.S3_SECRET_ACCESS_KEY;

import com.kmwllc.lucille.connector.FileConnector;
import com.kmwllc.lucille.core.Document;
import com.kmwllc.lucille.core.Publisher;
import com.typesafe.config.Config;
import java.io.IOException;
import java.io.InputStream;
import java.net.URI;
import java.util.Objects;
import org.apache.commons.codec.digest.DigestUtils;
import org.apache.commons.io.FilenameUtils;
import org.slf4j.Logger;
import org.slf4j.LoggerFactory;
import software.amazon.awssdk.auth.credentials.AwsBasicCredentials;
import software.amazon.awssdk.auth.credentials.StaticCredentialsProvider;
import software.amazon.awssdk.regions.Region;
import software.amazon.awssdk.services.s3.S3Client;
import software.amazon.awssdk.services.s3.model.GetObjectRequest;
import software.amazon.awssdk.services.s3.model.ListObjectsV2Request;
import software.amazon.awssdk.services.s3.model.S3Object;
import software.amazon.awssdk.services.s3.paginators.ListObjectsV2Iterable;

public class S3StorageClient extends BaseStorageClient {
  public class S3FileReference extends BaseFileReference {

    private final S3Object s3Obj;

    public S3FileReference(S3Object s3Obj) {
      super(s3Obj.lastModified());

      this.s3Obj = s3Obj;
    }

    @Override
    public String getFullPath(TraversalParams params) {
      URI paramsURI = params.getURI();
      return paramsURI.getScheme() + "://" + paramsURI.getAuthority() + "/" + s3Obj.key();
    }

    @Override
    public boolean isCloudFileReference() {
      return true;
    }

    @Override
    public boolean isValidFile() {
      return !s3Obj.key().endsWith("/");
    }

    @Override
    public InputStream getContentStream(TraversalParams params) {
      String objKey = s3Obj.key();
      GetObjectRequest objectRequest = GetObjectRequest.builder().bucket(getBucketOrContainerName(params)).key(objKey).build();
      return s3.getObject(objectRequest);
    }

    @Override
    public Document toDoc(TraversalParams params) {
      String fullPath = getFullPath(params);
      String docId = DigestUtils.md5Hex(fullPath);
      Document doc = Document.create(params.getDocIdPrefix() + docId);
      doc.setField(FileConnector.FILE_PATH, fullPath);
      doc.setField(FileConnector.MODIFIED, s3Obj.lastModified());
      // s3 doesn't have object creation date
      doc.setField(FileConnector.SIZE, s3Obj.size());

      if (params.shouldGetFileContent()) {
        byte[] content = s3.getObjectAsBytes(
            GetObjectRequest.builder().bucket(getBucketOrContainerName(params)).key(s3Obj.key()).build()
        ).asByteArray();
        doc.setField(FileConnector.CONTENT, content);
      }

      return doc;
    }

    @Override
    public Document toDoc(InputStream in, String decompressedFullPathStr, TraversalParams params) throws IOException {
      String docId = DigestUtils.md5Hex(decompressedFullPathStr);
      Document doc = Document.create(params.getDocIdPrefix() + docId);

      doc.setField(FileConnector.FILE_PATH, decompressedFullPathStr);
      doc.setField(FileConnector.MODIFIED, s3Obj.lastModified());

      // no creation date in S3. no compressor size. Would normally be set here...

      if (params.shouldGetFileContent()) {
        doc.setField(FileConnector.CONTENT, in.readAllBytes());
      }

      return doc;
    }
  }

  private S3Client s3;
  private static final Logger log = LoggerFactory.getLogger(S3StorageClient.class);

  public S3StorageClient(Config s3CloudOptions) {
    super(s3CloudOptions);
  }

  @Override
  protected void validateOptions(Config config) {
    if (!config.hasPath(S3_ACCESS_KEY_ID)
        || !config.hasPath(S3_SECRET_ACCESS_KEY)
        || !config.hasPath(S3_REGION)) {
      throw new IllegalArgumentException("Missing '" + S3_ACCESS_KEY_ID + "' or '" + S3_SECRET_ACCESS_KEY + "' or '" + S3_REGION + "' in Config for S3StorageClient.");
    }
  }

  @Override
  protected void initializeStorageClient() throws IOException {
    try {
      AwsBasicCredentials awsCred = AwsBasicCredentials.create(config.getString(S3_ACCESS_KEY_ID), config.getString(S3_SECRET_ACCESS_KEY));
      s3 = S3Client
          .builder()
          .region(Region.of(config.getString(S3_REGION)))
          .credentialsProvider(StaticCredentialsProvider.create(awsCred))
          .build();
    } catch (Exception e) {
      throw new IOException("Error occurred building S3Client", e);
    }
  }

  @Override
  protected void shutdownStorageClient() throws IOException {
    if (s3 != null) {
      try {
        s3.close();
      } catch (Exception e) {
        throw new IOException("Error occurred closing S3Client", e);
      }
    }
  }

  @Override
  protected void traverseStorageClient(Publisher publisher, TraversalParams params) throws Exception {
    ListObjectsV2Request request = ListObjectsV2Request.builder()
        .bucket(getBucketOrContainerName(params))
        .prefix(getStartingDirectory(params))
        .maxKeys(maxNumOfPages).build();
    ListObjectsV2Iterable response = s3.listObjectsV2Paginator(request);
    response.stream()
        .forEachOrdered(resp -> {
          resp.contents().forEach(obj -> {
<<<<<<< HEAD
            FileReference fileRef = new S3FileReference(obj);
            String fullPathStr = fileRef.getFullPath(params);
            String fileExtension = FilenameUtils.getExtension(fullPathStr);
            tryProcessAndPublishFile(publisher, fullPathStr, fileExtension, fileRef, params);
=======
            String fullPathStr = getFullPath(obj, params);
            String fileExtension = FilenameUtils.getExtension(fullPathStr);
            processAndPublishFileIfValid(publisher, fullPathStr, fileExtension, new FileReference(obj), params);
>>>>>>> 90cd5613
          });
        });
  }

  @Override
  protected InputStream getFileContentStreamFromStorage(URI uri) throws IOException {
    String bucketName = uri.getAuthority();
    String objectKey = uri.getPath().substring(1);

    GetObjectRequest request = GetObjectRequest.builder().bucket(bucketName).key(objectKey).build();
    return s3.getObject(request);
  }

  @Override
  protected String getStartingDirectory(TraversalParams params) {
    URI pathURI = params.getURI();
    String startingDirectory = Objects.equals(pathURI.getPath(), "/") ? "" : pathURI.getPath();
    if (startingDirectory.startsWith("/")) {
      return startingDirectory.substring(1);
    }
    return startingDirectory;
  }

  @Override
  protected String getBucketOrContainerName(TraversalParams params) {
    return params.getURI().getAuthority();
  }

<<<<<<< HEAD
=======
  private Document s3ObjectToDoc(S3Object obj, TraversalParams params) {
    String fullPath = getFullPath(obj, params);
    String docId = DigestUtils.md5Hex(fullPath);
    Document doc = Document.create(params.getDocIdPrefix() + docId);
    doc.setField(FileConnector.FILE_PATH, fullPath);
    doc.setField(FileConnector.MODIFIED, obj.lastModified());
    // s3 doesn't have object creation date
    doc.setField(FileConnector.SIZE, obj.size());

    if (params.shouldGetFileContent()) {
      byte[] content = s3.getObjectAsBytes(
          GetObjectRequest.builder().bucket(getBucketOrContainerName(params)).key(obj.key()).build()
      ).asByteArray();
      doc.setField(FileConnector.CONTENT, content);
    }

    return doc;
  }

  private Document s3ObjectToDoc(S3Object obj, InputStream is, String decompressedFullPathStr, TraversalParams params)
      throws IOException {
    String docId = DigestUtils.md5Hex(decompressedFullPathStr);
    Document doc = Document.create(params.getDocIdPrefix() + docId);
    doc.setField(FileConnector.FILE_PATH, decompressedFullPathStr);
    doc.setField(FileConnector.MODIFIED, obj.lastModified());
    // s3 doesn't have object creation date
    // compression stream doesn't have size, so we can't set it here
    if (params.shouldGetFileContent()) {
      doc.setField(FileConnector.CONTENT, is.readAllBytes());
    }

    return doc;
  }

  @Override
  protected String getFileName(FileReference fileRef) {
    return fileRef.getS3Object().key();
  }

  private String getFullPath(S3Object obj, TraversalParams params) {
    return params.getURI().getScheme() + "://" + getBucketOrContainerName(params) + "/" + obj.key();
  }

  @Override
  protected boolean isValidFile(FileReference ref) {
    S3Object s3Obj = ref.getS3Object();
    return !s3Obj.key().endsWith("/");
  }

>>>>>>> 90cd5613
  // Only for testing
  void setS3ClientForTesting(S3Client s3) {
    this.s3 = s3;
  }
}<|MERGE_RESOLUTION|>--- conflicted
+++ resolved
@@ -148,16 +148,10 @@
     response.stream()
         .forEachOrdered(resp -> {
           resp.contents().forEach(obj -> {
-<<<<<<< HEAD
-            FileReference fileRef = new S3FileReference(obj);
+            S3FileReference fileRef = new S3FileReference(obj);
             String fullPathStr = fileRef.getFullPath(params);
             String fileExtension = FilenameUtils.getExtension(fullPathStr);
-            tryProcessAndPublishFile(publisher, fullPathStr, fileExtension, fileRef, params);
-=======
-            String fullPathStr = getFullPath(obj, params);
-            String fileExtension = FilenameUtils.getExtension(fullPathStr);
-            processAndPublishFileIfValid(publisher, fullPathStr, fileExtension, new FileReference(obj), params);
->>>>>>> 90cd5613
+            processAndPublishFileIfValid(publisher, fullPathStr, fileExtension, fileRef, params);
           });
         });
   }
@@ -186,58 +180,6 @@
     return params.getURI().getAuthority();
   }
 
-<<<<<<< HEAD
-=======
-  private Document s3ObjectToDoc(S3Object obj, TraversalParams params) {
-    String fullPath = getFullPath(obj, params);
-    String docId = DigestUtils.md5Hex(fullPath);
-    Document doc = Document.create(params.getDocIdPrefix() + docId);
-    doc.setField(FileConnector.FILE_PATH, fullPath);
-    doc.setField(FileConnector.MODIFIED, obj.lastModified());
-    // s3 doesn't have object creation date
-    doc.setField(FileConnector.SIZE, obj.size());
-
-    if (params.shouldGetFileContent()) {
-      byte[] content = s3.getObjectAsBytes(
-          GetObjectRequest.builder().bucket(getBucketOrContainerName(params)).key(obj.key()).build()
-      ).asByteArray();
-      doc.setField(FileConnector.CONTENT, content);
-    }
-
-    return doc;
-  }
-
-  private Document s3ObjectToDoc(S3Object obj, InputStream is, String decompressedFullPathStr, TraversalParams params)
-      throws IOException {
-    String docId = DigestUtils.md5Hex(decompressedFullPathStr);
-    Document doc = Document.create(params.getDocIdPrefix() + docId);
-    doc.setField(FileConnector.FILE_PATH, decompressedFullPathStr);
-    doc.setField(FileConnector.MODIFIED, obj.lastModified());
-    // s3 doesn't have object creation date
-    // compression stream doesn't have size, so we can't set it here
-    if (params.shouldGetFileContent()) {
-      doc.setField(FileConnector.CONTENT, is.readAllBytes());
-    }
-
-    return doc;
-  }
-
-  @Override
-  protected String getFileName(FileReference fileRef) {
-    return fileRef.getS3Object().key();
-  }
-
-  private String getFullPath(S3Object obj, TraversalParams params) {
-    return params.getURI().getScheme() + "://" + getBucketOrContainerName(params) + "/" + obj.key();
-  }
-
-  @Override
-  protected boolean isValidFile(FileReference ref) {
-    S3Object s3Obj = ref.getS3Object();
-    return !s3Obj.key().endsWith("/");
-  }
-
->>>>>>> 90cd5613
   // Only for testing
   void setS3ClientForTesting(S3Client s3) {
     this.s3 = s3;
