package com.kmwllc.lucille.connector.storageclient;

import static com.kmwllc.lucille.connector.FileConnector.S3_ACCESS_KEY_ID;
import static com.kmwllc.lucille.connector.FileConnector.S3_REGION;
import static com.kmwllc.lucille.connector.FileConnector.S3_SECRET_ACCESS_KEY;

import com.kmwllc.lucille.connector.FileConnector;
import com.kmwllc.lucille.connector.FileConnectorStateManager;
import com.kmwllc.lucille.core.Document;
import com.kmwllc.lucille.core.Publisher;
import com.typesafe.config.Config;
import java.io.IOException;
import java.io.InputStream;
import java.net.URI;
import java.util.Objects;
import org.slf4j.Logger;
import org.slf4j.LoggerFactory;
import software.amazon.awssdk.auth.credentials.AwsBasicCredentials;
import software.amazon.awssdk.auth.credentials.StaticCredentialsProvider;
import software.amazon.awssdk.regions.Region;
import software.amazon.awssdk.services.s3.S3Client;
import software.amazon.awssdk.services.s3.S3ClientBuilder;
import software.amazon.awssdk.services.s3.model.GetObjectRequest;
import software.amazon.awssdk.services.s3.model.ListObjectsV2Request;
import software.amazon.awssdk.services.s3.model.S3Object;
import software.amazon.awssdk.services.s3.paginators.ListObjectsV2Iterable;

/**
 * A storage client for S3. Create using a configuration (commonly mapped to <b>s3</b>) which can contain
 * "region" and can contain <b>both</b> "accessKeyId" and "secretAccessKey".
 */
public class S3StorageClient extends BaseStorageClient {

  private S3Client s3;
  private static final Logger log = LoggerFactory.getLogger(S3StorageClient.class);

  public S3StorageClient(Config s3CloudOptions) {
    super(s3CloudOptions);
  }

  @Override
  protected void validateOptions(Config config) {
    if (config.hasPath(S3_ACCESS_KEY_ID) ^ config.hasPath(S3_SECRET_ACCESS_KEY)) {
      throw new IllegalArgumentException("'" + S3_ACCESS_KEY_ID + "' and '" + S3_SECRET_ACCESS_KEY +
          "' must be specified together or omitted together in Config for S3StorageClient.");
    }
  }

  @Override
  protected void initializeStorageClient() throws IOException {
    try {
      S3ClientBuilder builder = S3Client.builder();

      if (config.hasPath(S3_REGION)) {
        builder = builder.region(Region.of(config.getString(S3_REGION)));
      }

      // use StaticCredentialsProvider when access key is provided,
      // otherwise don't set a credentials provider but instead implicitly use the default credentials provider chain
      if (config.hasPath(S3_ACCESS_KEY_ID) && config.hasPath(S3_SECRET_ACCESS_KEY)) {
        AwsBasicCredentials awsCred = AwsBasicCredentials.create(config.getString(S3_ACCESS_KEY_ID), config.getString(S3_SECRET_ACCESS_KEY));
        builder = builder.credentialsProvider(StaticCredentialsProvider.create(awsCred));
      }

      s3 = builder.build();
    } catch (Exception e) {
      throw new IOException("Error occurred building S3Client", e);
    }
  }

  @Override
  protected void shutdownStorageClient() throws IOException {
    if (s3 != null) {
      try {
        s3.close();
      } catch (Exception e) {
        throw new IOException("Error occurred closing S3Client", e);
      }
    }
  }

  @Override
  protected void traverseStorageClient(Publisher publisher, TraversalParams params, FileConnectorStateManager stateMgr) throws Exception {
    ListObjectsV2Request request = ListObjectsV2Request.builder()
        .bucket(getBucketOrContainerName(params))
        .prefix(getStartingDirectory(params))
        .maxKeys(maxNumOfPages).build();
    ListObjectsV2Iterable response = s3.listObjectsV2Paginator(request);
    response.stream()
        .forEachOrdered(resp -> {
          resp.contents().forEach(obj -> {
            S3FileReference fileRef = new S3FileReference(obj, params);
            processAndPublishFileIfValid(publisher, fileRef, params, stateMgr);
          });
        });
  }

  @Override
  protected InputStream getFileContentStreamFromStorage(URI uri) throws IOException {
    String bucketName = uri.getAuthority();
    String objectKey = uri.getPath().substring(1);

    GetObjectRequest request = GetObjectRequest.builder().bucket(bucketName).key(objectKey).build();
    return s3.getObject(request);
  }

  private String getStartingDirectory(TraversalParams params) {
    URI pathURI = params.getURI();
    String startingDirectory = Objects.equals(pathURI.getPath(), "/") ? "" : pathURI.getPath();
    if (startingDirectory.startsWith("/")) {
      return startingDirectory.substring(1);
    }
    return startingDirectory;
  }

  private String getBucketOrContainerName(TraversalParams params) {
    return params.getURI().getAuthority();
  }

  // Only for testing
  void setS3ClientForTesting(S3Client s3) {
    this.s3 = s3;
  }


  private class S3FileReference extends BaseFileReference {

    private final S3Object s3Obj;

<<<<<<< HEAD
    public S3FileReference(S3Object s3Obj, TraversalParams params) {
      // s3Obj.lastModified is an inexpensive call - it's stored in the S3Object
      super(getFullPathHelper(params, s3Obj), s3Obj.lastModified());
=======
    public S3FileReference(S3Object s3Obj) {
      // These are inexpensive calls - information stored in the s3 object.
      // "null" for creation time - this isn't available in a S3Object
      super(s3Obj.lastModified(), s3Obj.size(), null);
>>>>>>> bb8c35e5

      this.s3Obj = s3Obj;
    }

    @Override
    public String getName() {
      return s3Obj.key();
    }

    @Override
    public boolean isValidFile() {
      return !s3Obj.key().endsWith("/");
    }

    @Override
    public InputStream getContentStream(TraversalParams params) {
      String objKey = s3Obj.key();
      GetObjectRequest objectRequest = GetObjectRequest.builder().bucket(getBucketOrContainerName(params)).key(objKey).build();
      return s3.getObject(objectRequest);
    }

    @Override
<<<<<<< HEAD
    public Document asDoc(TraversalParams params) {
      Document doc = createEmptyDocument(params);

      doc.setField(FileConnector.FILE_PATH, getFullPath());
      doc.setField(FileConnector.MODIFIED, getLastModified());
      // s3 doesn't have object creation date
      doc.setField(FileConnector.SIZE, s3Obj.size());

      if (params.shouldGetFileContent()) {
        byte[] content = s3.getObjectAsBytes(
            GetObjectRequest.builder().bucket(getBucketOrContainerName(params)).key(s3Obj.key()).build()
        ).asByteArray();
        doc.setField(FileConnector.CONTENT, content);
      }

      return doc;
    }

    @Override
    public Document asDoc(InputStream in, String decompressedFullPathStr, TraversalParams params) throws IOException {
      Document doc = createEmptyDocument(params, decompressedFullPathStr);

      doc.setField(FileConnector.FILE_PATH, decompressedFullPathStr);
      doc.setField(FileConnector.MODIFIED, getLastModified());

      // no creation date in S3. no compressor size. Would normally be set here...

      if (params.shouldGetFileContent()) {
        doc.setField(FileConnector.CONTENT, in.readAllBytes());
      }

      return doc;
=======
    protected byte[] getFileContent(TraversalParams params) {
      return s3.getObjectAsBytes(
          GetObjectRequest.builder().bucket(getBucketOrContainerName(params)).key(s3Obj.key()).build()
      ).asByteArray();
>>>>>>> bb8c35e5
    }

    // Just here to simplify call to super().
    private static String getFullPathHelper(TraversalParams params, S3Object s3Obj) {
      URI paramsURI = params.getURI();
      return paramsURI.getScheme() + "://" + paramsURI.getAuthority() + "/" + s3Obj.key();
    }
  }
}<|MERGE_RESOLUTION|>--- conflicted
+++ resolved
@@ -127,16 +127,10 @@
 
     private final S3Object s3Obj;
 
-<<<<<<< HEAD
     public S3FileReference(S3Object s3Obj, TraversalParams params) {
-      // s3Obj.lastModified is an inexpensive call - it's stored in the S3Object
-      super(getFullPathHelper(params, s3Obj), s3Obj.lastModified());
-=======
-    public S3FileReference(S3Object s3Obj) {
       // These are inexpensive calls - information stored in the s3 object.
       // "null" for creation time - this isn't available in a S3Object
-      super(s3Obj.lastModified(), s3Obj.size(), null);
->>>>>>> bb8c35e5
+      super(getFullPathHelper(params, s3Obj), s3Obj.lastModified(), s3Obj.size(), null);
 
       this.s3Obj = s3Obj;
     }
@@ -159,45 +153,10 @@
     }
 
     @Override
-<<<<<<< HEAD
-    public Document asDoc(TraversalParams params) {
-      Document doc = createEmptyDocument(params);
-
-      doc.setField(FileConnector.FILE_PATH, getFullPath());
-      doc.setField(FileConnector.MODIFIED, getLastModified());
-      // s3 doesn't have object creation date
-      doc.setField(FileConnector.SIZE, s3Obj.size());
-
-      if (params.shouldGetFileContent()) {
-        byte[] content = s3.getObjectAsBytes(
-            GetObjectRequest.builder().bucket(getBucketOrContainerName(params)).key(s3Obj.key()).build()
-        ).asByteArray();
-        doc.setField(FileConnector.CONTENT, content);
-      }
-
-      return doc;
-    }
-
-    @Override
-    public Document asDoc(InputStream in, String decompressedFullPathStr, TraversalParams params) throws IOException {
-      Document doc = createEmptyDocument(params, decompressedFullPathStr);
-
-      doc.setField(FileConnector.FILE_PATH, decompressedFullPathStr);
-      doc.setField(FileConnector.MODIFIED, getLastModified());
-
-      // no creation date in S3. no compressor size. Would normally be set here...
-
-      if (params.shouldGetFileContent()) {
-        doc.setField(FileConnector.CONTENT, in.readAllBytes());
-      }
-
-      return doc;
-=======
     protected byte[] getFileContent(TraversalParams params) {
       return s3.getObjectAsBytes(
           GetObjectRequest.builder().bucket(getBucketOrContainerName(params)).key(s3Obj.key()).build()
       ).asByteArray();
->>>>>>> bb8c35e5
     }
 
     // Just here to simplify call to super().
