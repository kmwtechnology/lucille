--- conflicted
+++ resolved
@@ -10,11 +10,6 @@
 import java.io.IOException;
 import java.net.URI;
 import java.net.URISyntaxException;
-<<<<<<< HEAD
-import java.util.Collections;
-import java.util.List;
-=======
->>>>>>> f2cbf640
 import java.util.Set;
 import org.slf4j.Logger;
 import org.slf4j.LoggerFactory;
@@ -37,7 +32,7 @@
  * FilterOptions:
  *  includes (list of strings, Optional): list of regex patterns to include files.
  *  excludes (list of strings, Optional): list of regex patterns to exclude files.
- *  modificationCutoff (Duration, Optional): Filter files that haven't been modified since a certain amount of time. 
+ *  modificationCutoff (Duration, Optional): Filter files that haven't been modified since a certain amount of time.
  *  See the HOCON documentation for examples of a Duration - strings like "1h", "2d" and "3s" are accepted, for example.
  *  Note that, for archive files, this cutoff applies to both the archive file itself and its individual contents.
  *
@@ -108,8 +103,7 @@
   public FileConnector(Config config) throws ConnectorException {
     super(config, Spec.connector()
         .withRequiredProperties("pathToStorage")
-        .withOptionalProperties("includes", "excludes")
-        .withOptionalParents("fileOptions", "s3", "gcp", "azure"));
+        .withOptionalParents("fileOptions", "filterOptions", "s3", "gcp", "azure"));
 
     this.pathToStorage = config.getString("pathToStorage");
     this.fileOptions = config.hasPath("fileOptions") ? config.getConfig("fileOptions") : ConfigFactory.empty();
