package com.kmwllc.lucille.connector;

import com.kmwllc.lucille.connector.storageclient.StorageClient;
import com.kmwllc.lucille.connector.storageclient.TraversalParams;
import com.kmwllc.lucille.core.ConnectorException;
import com.kmwllc.lucille.core.Publisher;
import com.kmwllc.lucille.core.Spec;
import com.kmwllc.lucille.core.Spec.ParentSpec;
import com.kmwllc.lucille.core.fileHandler.CSVFileHandler;
import com.kmwllc.lucille.core.fileHandler.JsonFileHandler;
import com.kmwllc.lucille.core.fileHandler.XMLFileHandler;
import com.typesafe.config.Config;
import com.typesafe.config.ConfigFactory;
import java.io.IOException;
import java.net.URI;
import java.net.URISyntaxException;
import java.util.ArrayList;
import java.util.List;
import java.util.Map;
import org.slf4j.Logger;
import org.slf4j.LoggerFactory;

/**
 * The <code>FileConnector</code> traverses through a file system, starting at a given directory (or directories), and publishes a Document for each
 * file it encounters. It can traverse through the local file system, Azure Blob Storage, Google Cloud, and S3.
 *
 * <br> Config Parameters:
 * <ul>
 *   <li>pathsToStorage (List &lt;String&gt;): The paths to storage you want to traverse. Can be local file paths or cloud storage URIs. Make sure to include the necessary configuration for cloud providers as they are included in your pathsToStorage. Examples:
 *    <ul>
 *       <li>/path/to/storage/in/local/filesystem</li>
 *       <li>gs://bucket-name/folder/</li>
 *       <li>s3://bucket-name/folder/</li>
 *      <li>https://accountName.blob.core.windows.net/containerName/prefix/</li>
 *    </ul>
 *   </li>
 *   <li>filterOptions (Map, Optional): configuration for <i>which</i> files should/shouldn't be processed in your traversal. Example of filterOptions below.</li>
 *   <li>fileOptions (Map, Optional): configuratino for <i>how</i> you handle/process certain types of files in your traversal. Example of fileOptions below.</li>
 *   <li>gcp (Map, Optional): options for handling Google Cloud files. See example below.</li>
 *   <li>s3 (Map, Optional): options for handling S3 files. See example below.</li>
 *   <li>azure (Map, Optional): options for handling Azure files. See example below.</li>
 * </ul>
 *
 * <br>
 *
 * <code>filterOptions</code>:
 * <ul>
 *   <li>includes (List&lt;String&gt;, Optional): list of regex patterns to include files.</li>
 *   <li>excludes (List&lt;String&gt;, Optional): list of regex patterns to exclude files.</li>
 *   <li>modificationCutoff (Duration, Optional): Filter files that haven't been modified since a certain amount of time. For example, specify "1h", and only files that were modified more than an hour ago will be published.</li>
 * </ul>
 *
 * See the HOCON documentation for examples of a Duration - strings like "1h", "2d" and "3s" are accepted, for example.
 * <br> Note that, for archive files, this cutoff applies to both the archive file itself and its individual contents.
 *
 * <p> <code>fileOptions</code>:
 * <ul>
 *   <li>getFileContent (boolean, Optional): option to fetch the file content or not, defaults to true. Setting this to false would speed up traversal significantly. Note that if you are traversing the cloud, setting this to true would download the file content. Ensure that you have enough resources if you expect file contents to be large.</li>
 *   <li>handleArchivedFiles (boolean, Optional): whether to handle archived files or not, defaults to false. See important notes below.</li>
 *   <li>handleCompressedFiles (boolean, Optional): whether to handle compressed files or not, defaults to false. See important notes below.</li>
<<<<<<< HEAD
 *   <li>moveToAfterProcessing (String, Optional): path to move files to after processing, currently only supported for local file system</li>
 *   <li>moveToErrorFolder (String, Optional): path to move files to if an error occurs during processing, currently only supported for local file system</li>
 *   <li>
 *     <b>Note:</b> For Cloud Storage, when a file is moved, its entire "key" moves with it. For example, the file s3://bucket/files/file1.txt has key "files/file1.txt".
 *     So, when it moves to s3://bucket/after/ it becomes s3://bucket/after/files/file1.txt.
 *     This prevents you from having to make sure all files in your bucket have unique names. You should still ensure there won't be any duplicate
 *     / colliding keys in your target folders for moveToAfterProcessing or moveToErrorFolder.
 *   </li>
 *   <li><b>Note:</b> For Cloud Storage, it is important that your directory names end with '/'. When using Azure, you'll have to use the same storage account.</li>
=======
 *   <li>moveToAfterProcessing (String, Optional): path to move files to after processing, currently only supported for local file system. If using, you can only specify one path in <code>pathsToStorage</code>.</li>
 *   <li>moveToErrorFolder (String, Optional): path to move files to if an error occurs during processing, currently only supported for local file system. If using, you can only specify one path in <code>pathsToStorage</code>.</li>
>>>>>>> 0c755dff
 *   <li>csv (Map, Optional): config options for handling csv type files. Config will be passed to CSVFileHandler.</li>
 *   <li>json (Map, Optional): config options for handling json/jsonl type files. Config will be passed to JsonFileHandler.</li>
 *   <li>xml (Map, Optional): config options for handling xml type files. Config will be passed to XMLFileHandler.</li>
 *   <li>(To configure the docIdPrefix for CSV, JSON or XML files, configure it in its respective config in <code>fileOptions</code>.)</li>
 *
 *   <li> <b>Notes</b> on archive / compressed files:
 *      <ul>
 *         <li>Recurring is not supported.</li>
 *         <li>If enabled during a cloud traversal, the file's contents <b>will</b> be downloaded before processing.</li>
 *         <li>For archive files, the file path field of the extracted file's Document will be in the format of "{path/to/archive/archive.zip}!{extractedFileName}".</li>
 *         <li>For compressed files, the file path follows the format of "{path/to/compressed/compressedFileName.gz}!{compressedFileName}".</li>
 *       </ul>
 *    </li>
 * </ul>
 *
 * <code>gcp</code>:
 * <ul>
 *   <li>"pathToServiceKey": "path/To/Service/Key.json"</li>
 *   <li>"maxNumOfPages" (Int, Optional): The maximum number of file references to hold in memory at once. Defaults to 100.</li>
 * </ul>
 *
 * <code>s3</code>:
 * <ul>
 *   <li>"accessKeyId": s3 key id. Not needed if secretAccessKey is not specified (using default credentials).</li>
 *   <li>"secretAccessKey": secret access key. Not needed if accessKeyId is not specified (using default credentials).</li>
 *   <li>"region": s3 storage region</li>
 *   <li>"maxNumOfPages" (Int, Optional): The maximum number of file references to hold in memory at once. Defaults to 100.</li>
 * </ul>
 *
 * <code>azure</code>:
 * <ul>
 *   <li>"connectionString": azure connection string</li>
 * </ul>
 * <b>Or</b>
 * <ul>
 *   <li>"accountName": azure account name</li>
 *   <li>"accountKey": azure account key</li>
 *   <li>"maxNumOfPages" (Int, Optional): The maximum number of file references to hold in memory at once. Defaults to 100.</li>
 * </ul>
 */

public class FileConnector extends AbstractConnector {

  public static final String FILE_PATH = "file_path";
  public static final String MODIFIED = "file_modification_date";
  public static final String CREATED = "file_creation_date";
  public static final String SIZE = "file_size_bytes";
  public static final String CONTENT = "file_content";
  public static final String ARCHIVE_FILE_SEPARATOR = "!";

  // cloudOption Keys
  public static final String AZURE_CONNECTION_STRING = "connectionString";
  public static final String AZURE_ACCOUNT_NAME = "accountName";
  public static final String AZURE_ACCOUNT_KEY = "accountKey";
  public static final String S3_REGION = "region";
  public static final String S3_ACCESS_KEY_ID = "accessKeyId";
  public static final String S3_SECRET_ACCESS_KEY = "secretAccessKey";
  public static final String GOOGLE_SERVICE_KEY = "pathToServiceKey";
  public static final String MAX_NUM_OF_PAGES = "maxNumOfPages";

  // fileOption Config Options
  public static final String GET_FILE_CONTENT = "getFileContent";
  public static final String HANDLE_ARCHIVED_FILES = "handleArchivedFiles";
  public static final String HANDLE_COMPRESSED_FILES = "handleCompressedFiles";
  public static final String MOVE_TO_AFTER_PROCESSING = "moveToAfterProcessing";
  public static final String MOVE_TO_ERROR_FOLDER = "moveToErrorFolder";

  // parent specs for cloud provider configs
  public static final ParentSpec GCP_PARENT_SPEC = Spec.parent("gcp")
      .withRequiredProperties("pathToServiceKey")
      .withOptionalProperties("maxNumOfPages");
  public static final ParentSpec S3_PARENT_SPEC = Spec.parent("s3")
      .withOptionalProperties("accessKeyId", "secretAccessKey", "region", "maxNumOfPages");
  public static final ParentSpec AZURE_PARENT_SPEC = Spec.parent("azure")
      .withOptionalProperties("connectionString", "accountName", "accountKey", "maxNumOfPages");

  private static final Logger log = LoggerFactory.getLogger(FileConnector.class);

  private final Config fileOptions;
  private final Config filterOptions;
  private final List<URI> storageURIs;
  private final Map<String, StorageClient> storageClientMap;

  public FileConnector(Config config) throws ConnectorException {
    super(config, Spec.connector()
        .withRequiredProperties("pathsToStorage")
        .withOptionalParents(
            Spec.parent("filterOptions").withOptionalProperties("includes", "excludes", "modificationCutoff"),
            Spec.parent("fileOptions")
                .withOptionalProperties("getFileContent", "handleArchivedFiles", "handleCompressedFiles", "moveToAfterProcessing",
                    "moveToErrorFolder")
                .withOptionalParents(CSVFileHandler.PARENT_SPEC, JsonFileHandler.PARENT_SPEC, XMLFileHandler.PARENT_SPEC),
            GCP_PARENT_SPEC,
            AZURE_PARENT_SPEC,
            S3_PARENT_SPEC
        ));

    this.fileOptions = config.hasPath("fileOptions") ? config.getConfig("fileOptions") : ConfigFactory.empty();
    this.filterOptions = config.hasPath("filterOptions") ? config.getConfig("filterOptions") : ConfigFactory.empty();
    this.storageClientMap = StorageClient.createClients(config);

    List<String> pathsToStorage = config.getStringList("pathsToStorage");
    this.storageURIs = new ArrayList<>();

    for (String path : pathsToStorage) {
      try {
        URI newStorageURI = new URI(path);
        storageURIs.add(newStorageURI);
        log.debug("FileConnector to use path {} with scheme {}", path, newStorageURI.getScheme());
      } catch (URISyntaxException e) {
        throw new ConnectorException("Invalid path to storage: " + path, e);
      }
    }

    // Cannot specify multiple storage paths and a moveTo of some kind
    if (storageURIs.size() > 1 && (config.hasPath("fileOptions.moveToAfterProcessing") || config.hasPath("fileOptions.moveToErrorFolder"))) {
      throw new IllegalArgumentException("FileConnector does not support multiple pathsToStorage and moveToAfterProcessing / moveToErrorFolder. Create individual FileConnectors.");
    }
  }

  @Override
  public void execute(Publisher publisher) throws ConnectorException {
    try {
      try {
        for (StorageClient client : storageClientMap.values()) {
          client.init();
        }
      } catch (IOException e) {
        throw new ConnectorException("Error initializing a StorageClient.", e);
      }

      for (URI pathToTraverse : storageURIs) {
        String clientKey = pathToTraverse.getScheme() != null ? pathToTraverse.getScheme() : "file";
        StorageClient storageClient = storageClientMap.get(clientKey);

        if (storageClient == null) {
          throw new ConnectorException("No StorageClient was available for (" + pathToTraverse + "). Did you include the necessary configuration?");
        }

        TraversalParams params = new TraversalParams(pathToTraverse, getDocIdPrefix(), fileOptions, filterOptions);

        try {
          storageClient.traverse(publisher, params);
        } catch (Exception e) {
          throw new ConnectorException("Error occurred while traversing " + pathToTraverse + ".", e);
        }
      }
    } finally {
      for (StorageClient client : storageClientMap.values()) {
        try {
          client.shutdown();
        } catch (IOException e) {
          log.warn("Error shutting down StorageClient.", e);
        }
      }
    }
  }
}<|MERGE_RESOLUTION|>--- conflicted
+++ resolved
@@ -58,9 +58,8 @@
  *   <li>getFileContent (boolean, Optional): option to fetch the file content or not, defaults to true. Setting this to false would speed up traversal significantly. Note that if you are traversing the cloud, setting this to true would download the file content. Ensure that you have enough resources if you expect file contents to be large.</li>
  *   <li>handleArchivedFiles (boolean, Optional): whether to handle archived files or not, defaults to false. See important notes below.</li>
  *   <li>handleCompressedFiles (boolean, Optional): whether to handle compressed files or not, defaults to false. See important notes below.</li>
-<<<<<<< HEAD
- *   <li>moveToAfterProcessing (String, Optional): path to move files to after processing, currently only supported for local file system</li>
- *   <li>moveToErrorFolder (String, Optional): path to move files to if an error occurs during processing, currently only supported for local file system</li>
+ *   <li>moveToAfterProcessing (String, Optional): URI to move files to after processing. If using, you can only specify one path in <code>pathsToStorage</code>.</li>
+ *   <li>moveToErrorFolder (String, Optional): URI to move files to if an error occurs during processing. If using, you can only specify one path in <code>pathsToStorage</code>.</li>
  *   <li>
  *     <b>Note:</b> For Cloud Storage, when a file is moved, its entire "key" moves with it. For example, the file s3://bucket/files/file1.txt has key "files/file1.txt".
  *     So, when it moves to s3://bucket/after/ it becomes s3://bucket/after/files/file1.txt.
@@ -68,10 +67,6 @@
  *     / colliding keys in your target folders for moveToAfterProcessing or moveToErrorFolder.
  *   </li>
  *   <li><b>Note:</b> For Cloud Storage, it is important that your directory names end with '/'. When using Azure, you'll have to use the same storage account.</li>
-=======
- *   <li>moveToAfterProcessing (String, Optional): path to move files to after processing, currently only supported for local file system. If using, you can only specify one path in <code>pathsToStorage</code>.</li>
- *   <li>moveToErrorFolder (String, Optional): path to move files to if an error occurs during processing, currently only supported for local file system. If using, you can only specify one path in <code>pathsToStorage</code>.</li>
->>>>>>> 0c755dff
  *   <li>csv (Map, Optional): config options for handling csv type files. Config will be passed to CSVFileHandler.</li>
  *   <li>json (Map, Optional): config options for handling json/jsonl type files. Config will be passed to JsonFileHandler.</li>
  *   <li>xml (Map, Optional): config options for handling xml type files. Config will be passed to XMLFileHandler.</li>
