package com.kmwllc.lucille.connector;

import com.kmwllc.lucille.connector.storageclient.StorageClient;
import com.kmwllc.lucille.connector.storageclient.TraversalParams;
import com.kmwllc.lucille.core.ConnectorException;
import com.kmwllc.lucille.core.Publisher;
import com.kmwllc.lucille.core.Spec;
import com.kmwllc.lucille.core.Spec.ParentSpec;
import com.typesafe.config.Config;
import java.io.IOException;
import java.util.Set;
import org.slf4j.Logger;
import org.slf4j.LoggerFactory;

/**
<<<<<<< HEAD
 * Config parameters:
 *  docIdPrefix (string, Optional): prefix to add to the docId when not handled by a file handler, defaults to empty string. To configure docIdPrefix for CSV, JSON or XML files, configure it in its respective file handler config in fileOptions
 *  pathToStorage (string): path to storage, can be local file system or cloud bucket/container
 *  e.g.
 *    /path/to/storage/in/local/filesystem
 *    gs://bucket-name/folder/
 *    s3://bucket-name/folder/
 *    https://accountName.blob.core.windows.net/containerName/prefix/
 *  filterOptions (Map, Optional): configuration for <i>which</i> files should/shouldn't be processed in your traversal. Example of filterOptions below.
 *  fileOptions (Map, Optional): Options for <i>how</i> you handle/process certain types of files in your traversal. Example of fileOptions below.
 *  fileHandlers (Map, Optional): Options for extracting additional Documents from files of a certain type. Example of fileHandlers below.
 *  gcp (Map, Optional): options for handling GoogleCloud files. See example below.
 *  s3 (Map, Optional): options for handling S3 files. See example below.
 *  azure (Map, Optional): options for handling Azure files. See example below.
=======
 * The <code>FileConnector</code> traverses through a file system, starting at a given directory, and publishes a Document for each
 * file it encounters. It can traverse through the local file system, Azure Blob Storage, Google Cloud, and S3.
>>>>>>> 5e48873e
 *
 * <br> Config Parameters:
 * <ul>
 *   <li>pathToStorage (String): path to storage, can be local file system or cloud bucket/container. Examples:
 *    <ul>
 *       <li>/path/to/storage/in/local/filesystem</li>
 *       <li>gs://bucket-name/folder/</li>
 *       <li>s3://bucket-name/folder/</li>
 *      <li>https://accountName.blob.core.windows.net/containerName/prefix/</li>
 *    </ul>
 *   </li>
 *   <li>filterOptions (Map, Optional): configuration for <i>which</i> files should/shouldn't be processed in your traversal. Example of filterOptions below.</li>
 *   <li>fileOptions (Map, Optional): configuratino for <i>how</i> you handle/process certain types of files in your traversal. Example of fileOptions below.</li>
 *   <li>gcp (Map, Optional): options for handling Google Cloud files. See example below.</li>
 *   <li>s3 (Map, Optional): options for handling S3 files. See example below.</li>
 *   <li>azure (Map, Optional): options for handling Azure files. See example below.</li>
 * </ul>
 *
<<<<<<< HEAD
 * FileOptions:
 *  getFileContent (boolean, Optional): option to fetch the file content or not, defaults to true. Setting this to false would speed up traversal significantly. Note that if you are traversing the cloud, setting this to true would download the file content. Ensure that you have enough resources if you expect file contents to be large.
 *  handleArchivedFiles (boolean, Optional): whether to handle archived files or not, defaults to false. Recurring not supported. Note: If this is enabled while traversing the cloud, it will force to fetch the file contents of the compressed file before processing. The file path field of extracted file will be in the format of "{path/to/archive/archive.zip}:{extractedFileName}" unless handled by fileHandler in which in that case will follow the id creation of that fileHandler
 *  handleCompressedFiles (boolean, Optional): whether to handle compressed files or not, defaults to false. Recurring not supported.Note: If this is enabled while traversing the cloud, it will force to fetch the file contents of the compressed file before processing.The file path field of decompressed file will be in the format of "{path/to/compressed/compressedFileName.gz}:{compressedFileName}" unless handled by fileHandler in which in that case will follow the id creation of that fileHandler
 *  moveToAfterProcessing (string, Optional): path to move files to after processing, currently only supported for local file system
 *  moveToErrorFolder (string, Optional): path to move files to if an error occurs during processing, currently only supported for local file system
 *
 * FileHandlers:
 *  csv (Map, Optional): csv config options for handling csv type files. Config will be passed to CSVFileHandler.
 *  json (Map, Optional): json config options for handling json/jsonl type files. Config will be passed to JsonFileHandler.
 *  xml (Map, Optional): xml config options for handling xml type files. Config will be passed to XMLFileHandler.
 * Include your custom FileHandler implementations here (if any). Remember to include the <code>class</code> in their Configuration.
=======
 * <br>
>>>>>>> 5e48873e
 *
 * <code>filterOptions</code>:
 * <ul>
 *   <li>includes (List&lt;String&gt;, Optional): list of regex patterns to include files.</li>
 *   <li>excludes (List&lt;String&gt;, Optional): list of regex patterns to exclude files.</li>
 *   <li>modificationCutoff (Duration, Optional): Filter files that haven't been modified since a certain amount of time. For example, specify "1h", and only files that were modified more than an hour ago will be published.</li>
 * </ul>
 *
 * See the HOCON documentation for examples of a Duration - strings like "1h", "2d" and "3s" are accepted, for example.
 * <br> Note that, for archive files, this cutoff applies to both the archive file itself and its individual contents.
 *
 * <p> <code>fileOptions</code>:
 * <ul>
 *   <li>getFileContent (boolean, Optional): option to fetch the file content or not, defaults to true. Setting this to false would speed up traversal significantly. Note that if you are traversing the cloud, setting this to true would download the file content. Ensure that you have enough resources if you expect file contents to be large.</li>
 *   <li>handleArchivedFiles (boolean, Optional): whether to handle archived files or not, defaults to false. See important notes below.</li>
 *   <li>handleCompressedFiles (boolean, Optional): whether to handle compressed files or not, defaults to false. See important notes below.</li>
 *   <li>moveToAfterProcessing (String, Optional): path to move files to after processing, currently only supported for local file system</li>
 *   <li>moveToErrorFolder (String, Optional): path to move files to if an error occurs during processing, currently only supported for local file system</li>
 *   <li>csv (Map, Optional): config options for handling csv type files. Config will be passed to CSVFileHandler.</li>
 *   <li>json (Map, Optional): config options for handling json/jsonl type files. Config will be passed to JsonFileHandler.</li>
 *   <li>xml (Map, Optional): config options for handling xml type files. Config will be passed to XMLFileHandler.</li>
 *   <li>(To configure the docIdPrefix for CSV, JSON or XML files, configure it in its respective config in <code>fileOptions</code>.)</li>
 *
 *   <li> <b>Notes</b> on archive / compressed files:
 *      <ul>
 *         <li>Recurring is not supported.</li>
 *         <li>If enabled during a cloud traversal, the file's contents <b>will</b> be downloaded before processing.</li>
 *         <li>For archive files, the file path field of the extracted file's Document will be in the format of "{path/to/archive/archive.zip}!{extractedFileName}".</li>
 *         <li>For compressed files, the file path follows the format of "{path/to/compressed/compressedFileName.gz}!{compressedFileName}".</li>
 *       </ul>
 *    </li>
 * </ul>
 *
 * <code>gcp</code>:
 * <ul>
 *   <li>"pathToServiceKey": "path/To/Service/Key.json"</li>
 *   <li>"maxNumOfPages" (Int, Optional): The maximum number of file references to hold in memory at once. Defaults to 100.</li>
 * </ul>
 *
 * <code>s3</code>:
 * <ul>
 *   <li>"accessKeyId": s3 key id. Not needed if secretAccessKey is not specified (using default credentials).</li>
 *   <li>"secretAccessKey": secret access key. Not needed if accessKeyId is not specified (using default credentials).</li>
 *   <li>"region": s3 storage region</li>
 *   <li>"maxNumOfPages" (Int, Optional): The maximum number of file references to hold in memory at once. Defaults to 100.</li>
 * </ul>
 *
 * <code>azure</code>:
 * <ul>
 *   <li>"connectionString": azure connection string</li>
 * </ul>
 * <b>Or</b>
 * <ul>
 *   <li>"accountName": azure account name</li>
 *   <li>"accountKey": azure account key</li>
 *   <li>"maxNumOfPages" (Int, Optional): The maximum number of file references to hold in memory at once. Defaults to 100.</li>
 * </ul>
 */

public class FileConnector extends AbstractConnector {

  private static final Set<String> CLOUD_STORAGE_CLIENT_KEYS = Set.of("s3", "azure", "gcp");

  public static final String FILE_PATH = "file_path";
  public static final String MODIFIED = "file_modification_date";
  public static final String CREATED = "file_creation_date";
  public static final String SIZE = "file_size_bytes";
  public static final String CONTENT = "file_content";
  public static final String ARCHIVE_FILE_SEPARATOR = "!";

  // cloudOption Keys
  public static final String AZURE_CONNECTION_STRING = "connectionString";
  public static final String AZURE_ACCOUNT_NAME = "accountName";
  public static final String AZURE_ACCOUNT_KEY = "accountKey";
  public static final String S3_REGION = "region";
  public static final String S3_ACCESS_KEY_ID = "accessKeyId";
  public static final String S3_SECRET_ACCESS_KEY = "secretAccessKey";
  public static final String GOOGLE_SERVICE_KEY = "pathToServiceKey";
  public static final String MAX_NUM_OF_PAGES = "maxNumOfPages";

  // fileOption Config Options
  public static final String GET_FILE_CONTENT = "getFileContent";
  public static final String HANDLE_ARCHIVED_FILES = "handleArchivedFiles";
  public static final String HANDLE_COMPRESSED_FILES = "handleCompressedFiles";
  public static final String MOVE_TO_AFTER_PROCESSING = "moveToAfterProcessing";
  public static final String MOVE_TO_ERROR_FOLDER = "moveToErrorFolder";

  // parent specs for cloud provider configs
  public static final ParentSpec GCP_PARENT_SPEC = Spec.parent("gcp")
      .withRequiredProperties("pathToServiceKey")
      .withOptionalProperties("maxNumOfPages");
  public static final ParentSpec S3_PARENT_SPEC = Spec.parent("s3")
      .withOptionalProperties("accessKeyId", "secretAccessKey", "region", "maxNumOfPages");
  public static final ParentSpec AZURE_PARENT_SPEC = Spec.parent("azure")
      .withOptionalProperties("connectionString", "accountName", "accountKey", "maxNumOfPages");

  private static final Logger log = LoggerFactory.getLogger(FileConnector.class);

  private final TraversalParams params;
  private final StorageClient storageClient;

  public FileConnector(Config config) throws ConnectorException {
    super(config, Spec.connector()
        .withRequiredProperties("pathToStorage")
        .withOptionalParents(
            Spec.parent("filterOptions").withOptionalProperties("includes", "excludes", "modificationCutoff"),
            Spec.parent("fileOptions").withOptionalProperties("getFileContent", "handleArchivedFiles",
                "handleCompressedFiles", "moveToAfterProcessing", "moveToErrorFolder"),
            GCP_PARENT_SPEC, AZURE_PARENT_SPEC, S3_PARENT_SPEC)
        .withOptionalParentNames("fileHandlers"));

    this.params = new TraversalParams(config, getDocIdPrefix());

    try {
      this.storageClient = StorageClient.create(params.getURI(), config);
    } catch (Exception e) {
      throw new ConnectorException("Error occurred while creating storage client.", e);
    }

    if (CLOUD_STORAGE_CLIENT_KEYS.stream().filter(config::hasPath).count() > 1) {
      log.warn("Config for FileConnector contains options for more than one cloud provider.");
    }
  }

  @Override
  public void execute(Publisher publisher) throws ConnectorException {
    try {
      storageClient.init();
      storageClient.traverse(publisher, params);
    } catch (Exception e) {
      throw new ConnectorException("Error occurred while initializing client or publishing files.", e);
    } finally {
      try {
        // closes clients and clears file handlers if any
        storageClient.shutdown();
      } catch (IOException e) {
        throw new ConnectorException("Error occurred while shutting down client.", e);
      }
    }
  }
}<|MERGE_RESOLUTION|>--- conflicted
+++ resolved
@@ -13,25 +13,8 @@
 import org.slf4j.LoggerFactory;
 
 /**
-<<<<<<< HEAD
- * Config parameters:
- *  docIdPrefix (string, Optional): prefix to add to the docId when not handled by a file handler, defaults to empty string. To configure docIdPrefix for CSV, JSON or XML files, configure it in its respective file handler config in fileOptions
- *  pathToStorage (string): path to storage, can be local file system or cloud bucket/container
- *  e.g.
- *    /path/to/storage/in/local/filesystem
- *    gs://bucket-name/folder/
- *    s3://bucket-name/folder/
- *    https://accountName.blob.core.windows.net/containerName/prefix/
- *  filterOptions (Map, Optional): configuration for <i>which</i> files should/shouldn't be processed in your traversal. Example of filterOptions below.
- *  fileOptions (Map, Optional): Options for <i>how</i> you handle/process certain types of files in your traversal. Example of fileOptions below.
- *  fileHandlers (Map, Optional): Options for extracting additional Documents from files of a certain type. Example of fileHandlers below.
- *  gcp (Map, Optional): options for handling GoogleCloud files. See example below.
- *  s3 (Map, Optional): options for handling S3 files. See example below.
- *  azure (Map, Optional): options for handling Azure files. See example below.
-=======
  * The <code>FileConnector</code> traverses through a file system, starting at a given directory, and publishes a Document for each
  * file it encounters. It can traverse through the local file system, Azure Blob Storage, Google Cloud, and S3.
->>>>>>> 5e48873e
  *
  * <br> Config Parameters:
  * <ul>
@@ -45,27 +28,13 @@
  *   </li>
  *   <li>filterOptions (Map, Optional): configuration for <i>which</i> files should/shouldn't be processed in your traversal. Example of filterOptions below.</li>
  *   <li>fileOptions (Map, Optional): configuratino for <i>how</i> you handle/process certain types of files in your traversal. Example of fileOptions below.</li>
+ *   <li>fileHandlers (Map, Optional): Options for extracting additional Documents from files of a certain type. Example of fileHandlers below.</li>
  *   <li>gcp (Map, Optional): options for handling Google Cloud files. See example below.</li>
  *   <li>s3 (Map, Optional): options for handling S3 files. See example below.</li>
  *   <li>azure (Map, Optional): options for handling Azure files. See example below.</li>
  * </ul>
  *
-<<<<<<< HEAD
- * FileOptions:
- *  getFileContent (boolean, Optional): option to fetch the file content or not, defaults to true. Setting this to false would speed up traversal significantly. Note that if you are traversing the cloud, setting this to true would download the file content. Ensure that you have enough resources if you expect file contents to be large.
- *  handleArchivedFiles (boolean, Optional): whether to handle archived files or not, defaults to false. Recurring not supported. Note: If this is enabled while traversing the cloud, it will force to fetch the file contents of the compressed file before processing. The file path field of extracted file will be in the format of "{path/to/archive/archive.zip}:{extractedFileName}" unless handled by fileHandler in which in that case will follow the id creation of that fileHandler
- *  handleCompressedFiles (boolean, Optional): whether to handle compressed files or not, defaults to false. Recurring not supported.Note: If this is enabled while traversing the cloud, it will force to fetch the file contents of the compressed file before processing.The file path field of decompressed file will be in the format of "{path/to/compressed/compressedFileName.gz}:{compressedFileName}" unless handled by fileHandler in which in that case will follow the id creation of that fileHandler
- *  moveToAfterProcessing (string, Optional): path to move files to after processing, currently only supported for local file system
- *  moveToErrorFolder (string, Optional): path to move files to if an error occurs during processing, currently only supported for local file system
- *
- * FileHandlers:
- *  csv (Map, Optional): csv config options for handling csv type files. Config will be passed to CSVFileHandler.
- *  json (Map, Optional): json config options for handling json/jsonl type files. Config will be passed to JsonFileHandler.
- *  xml (Map, Optional): xml config options for handling xml type files. Config will be passed to XMLFileHandler.
- * Include your custom FileHandler implementations here (if any). Remember to include the <code>class</code> in their Configuration.
-=======
  * <br>
->>>>>>> 5e48873e
  *
  * <code>filterOptions</code>:
  * <ul>
@@ -84,12 +53,7 @@
  *   <li>handleCompressedFiles (boolean, Optional): whether to handle compressed files or not, defaults to false. See important notes below.</li>
  *   <li>moveToAfterProcessing (String, Optional): path to move files to after processing, currently only supported for local file system</li>
  *   <li>moveToErrorFolder (String, Optional): path to move files to if an error occurs during processing, currently only supported for local file system</li>
- *   <li>csv (Map, Optional): config options for handling csv type files. Config will be passed to CSVFileHandler.</li>
- *   <li>json (Map, Optional): config options for handling json/jsonl type files. Config will be passed to JsonFileHandler.</li>
- *   <li>xml (Map, Optional): config options for handling xml type files. Config will be passed to XMLFileHandler.</li>
- *   <li>(To configure the docIdPrefix for CSV, JSON or XML files, configure it in its respective config in <code>fileOptions</code>.)</li>
- *
- *   <li> <b>Notes</b> on archive / compressed files:
+ *   <li><b>Notes</b> on archive / compressed files:
  *      <ul>
  *         <li>Recurring is not supported.</li>
  *         <li>If enabled during a cloud traversal, the file's contents <b>will</b> be downloaded before processing.</li>
@@ -98,6 +62,15 @@
  *       </ul>
  *    </li>
  * </ul>
+ *
+ * FileHandlers:
+ *  csv (Map, Optional): csv config options for handling csv type files. Config will be passed to CSVFileHandler.
+ *  json (Map, Optional): json config options for handling json/jsonl type files. Config will be passed to JsonFileHandler.
+ *  xml (Map, Optional): xml config options for handling xml type files. Config will be passed to XMLFileHandler.
+ *  (To configure the docIdPrefix for CSV, JSON or XML files, configure it in its respective config in <code>fileOptions</code>.)</li>
+ * Include your custom FileHandler implementations here (if any). Remember to include the <code>class</code> in their Configuration.
+ *
+
  *
  * <code>gcp</code>:
  * <ul>
