--- conflicted
+++ resolved
@@ -39,8 +39,19 @@
  *   <li>azure (Map, Optional): options for handling Azure files. See example below.</li>
  * </ul>
  *
-<<<<<<< HEAD
- * FileOptions:
+ * <br>
+ *
+ * <code>filterOptions</code>:
+ * <ul>
+ *   <li>includes (List&lt;String&gt;, Optional): list of regex patterns to include files.</li>
+ *   <li>excludes (List&lt;String&gt;, Optional): list of regex patterns to exclude files.</li>
+ *   <li>modificationCutoff (Duration, Optional): Filter files that haven't been modified since a certain amount of time. For example, specify "1h", and only files that were modified more than an hour ago will be published.</li>
+ * </ul>
+ *
+ * See the HOCON documentation for examples of a Duration - strings like "1h", "2d" and "3s" are accepted, for example.
+ * <br> Note that, for archive files, this cutoff applies to both the archive file itself and its individual contents.
+ *
+ * <p> <code>fileOptions</code>:
  *  getFileContent (boolean, Optional): option to fetch the file content or not, defaults to true. Setting this to false would speed up traversal significantly. Note that if you are traversing the cloud, setting this to true would download the file content. Ensure that you have enough resources if you expect file contents to be large.
  *  handleArchivedFiles (boolean, Optional): whether to handle archived files or not, defaults to false. Recurring not supported. Note: If this is enabled while traversing the cloud, it will force to fetch the file contents of the compressed file before processing. The file path field of extracted file will be in the format of "{path/to/archive/archive.zip}:{extractedFileName}" unless handled by fileHandler in which in that case will follow the id creation of that fileHandler
  *  handleCompressedFiles (boolean, Optional): whether to handle compressed files or not, defaults to false. Recurring not supported.Note: If this is enabled while traversing the cloud, it will force to fetch the file contents of the compressed file before processing.The file path field of decompressed file will be in the format of "{path/to/compressed/compressedFileName.gz}:{compressedFileName}" unless handled by fileHandler in which in that case will follow the id creation of that fileHandler
@@ -54,31 +65,7 @@
  *  csv (Map, Optional): csv config options for handling csv type files. Config will be passed to CSVFileHandler
  *  json (Map, Optional): json config options for handling json/jsonl type files. Config will be passed to JsonFileHandler
  *  xml (Map, Optional): xml config options for handling xml type files. Config will be passed to XMLFileHandler
-=======
- * <br>
->>>>>>> 66d53cc5
- *
- * <code>filterOptions</code>:
- * <ul>
- *   <li>includes (List&lt;String&gt;, Optional): list of regex patterns to include files.</li>
- *   <li>excludes (List&lt;String&gt;, Optional): list of regex patterns to exclude files.</li>
- *   <li>modificationCutoff (Duration, Optional): Filter files that haven't been modified since a certain amount of time. For example, specify "1h", and only files that were modified more than an hour ago will be published.</li>
- * </ul>
- *
- * See the HOCON documentation for examples of a Duration - strings like "1h", "2d" and "3s" are accepted, for example.
- * <br> Note that, for archive files, this cutoff applies to both the archive file itself and its individual contents.
- *
- * <p> <code>fileOptions</code>:
- * <ul>
- *   <li>getFileContent (boolean, Optional): option to fetch the file content or not, defaults to true. Setting this to false would speed up traversal significantly. Note that if you are traversing the cloud, setting this to true would download the file content. Ensure that you have enough resources if you expect file contents to be large.</li>
- *   <li>handleArchivedFiles (boolean, Optional): whether to handle archived files or not, defaults to false. See important notes below.</li>
- *   <li>handleCompressedFiles (boolean, Optional): whether to handle compressed files or not, defaults to false. See important notes below.</li>
- *   <li>moveToAfterProcessing (String, Optional): path to move files to after processing, currently only supported for local file system</li>
- *   <li>moveToErrorFolder (String, Optional): path to move files to if an error occurs during processing, currently only supported for local file system</li>
- *   <li>csv (Map, Optional): config options for handling csv type files. Config will be passed to CSVFileHandler.</li>
- *   <li>json (Map, Optional): config options for handling json/jsonl type files. Config will be passed to JsonFileHandler.</li>
- *   <li>xml (Map, Optional): config options for handling xml type files. Config will be passed to XMLFileHandler.</li>
- *   <li>(To configure the docIdPrefix for CSV, JSON or XML files, configure it in its respective config in <code>fileOptions</code>.)</li>
+ *  <li>(To configure the docIdPrefix for CSV, JSON or XML files, configure it in its respective config in <code>fileOptions</code>.)</li>
  *
  *   <li> <b>Notes</b> on archive / compressed files:
  *      <ul>
