package com.kmwllc.lucille.connector;

import com.kmwllc.lucille.connector.storageclient.StorageClient;
import com.kmwllc.lucille.connector.storageclient.TraversalParams;
import com.kmwllc.lucille.core.ConnectorException;
import com.kmwllc.lucille.core.Publisher;
import com.kmwllc.lucille.core.Spec;
import com.kmwllc.lucille.core.Spec.ParentSpec;
import com.kmwllc.lucille.core.fileHandler.CSVFileHandler;
import com.kmwllc.lucille.core.fileHandler.JsonFileHandler;
import com.kmwllc.lucille.core.fileHandler.XMLFileHandler;
import com.typesafe.config.Config;
import com.typesafe.config.ConfigFactory;
import java.io.IOException;
import java.net.URI;
import java.net.URISyntaxException;
import java.sql.SQLException;
import java.util.Set;
import org.slf4j.Logger;
import org.slf4j.LoggerFactory;

/**
<<<<<<< HEAD
 * Config parameters:
 *  docIdPrefix (string, Optional): prefix to add to the docId when not handled by a file handler, defaults to empty string. To configure docIdPrefix for CSV, JSON or XML files, configure it in its respective file handler config in fileOptions
 *  pathToStorage (string): path to storage, can be local file system or cloud bucket/container
 *  e.g.
 *    /path/to/storage/in/local/filesystem
 *    gs://bucket-name/folder/
 *    s3://bucket-name/folder/
 *    https://accountName.blob.core.windows.net/containerName/prefix/
 *  filterOptions (Map, Optional): configuration for <i>which</i> files should/shouldn't be processed in your traversal. Example of filterOptions below.
 *  fileOptions (Map, Optional): Options for <i>how</i> you handle/process certain types of files in your traversal. Example of fileOptions below.
 *  state (Map, Optional): options for tracking when files were published and processed by Lucille. See example configuration and some important notes below.
 *  gcp (Map, Optional): options for handling Google Cloud files. See example below.
 *  s3 (Map, Optional): options for handling S3 files. See example below.
 *  azure (Map, Optional): options for handling Azure files. See example below.
 *
 * FilterOptions:
 *  includes (list of strings, Optional): list of regex patterns to include files.
 *  excludes (list of strings, Optional): list of regex patterns to exclude files.
 *  lastModifiedCutoff (Duration, Optional): Filter files that haven't been modified since a certain amount of time.
 *  Specify "1h" to only include / publish files that were modified within the last hour, for example.
 *  lastPublishedCutoff (Duration, Optional): Filter files that haven't been published by Lucille since a certain amount of time.
 *  Relies on your state configuration to determine when files were last published. If you do not specify configuration for state, this
 *  wil have no effect. Specify "1h" to only include / publish files that were last published <b>more</b> than an hour ago, for example.
 *  (State is <b>only</b> maintained / tracked for the archive file itself.)
 * <br> Only files that comply with <b>all</b> of your specified FilterOptions will be processed and published in a traversal.
 * <br> For archived / compressed files, filter options are applied to the archive / compressed file itself as well as its contents.
 * <br> See the HOCON documentation for examples of a Duration - strings like "1h", "2d" and "3s" are accepted, for example.
=======
 * The <code>FileConnector</code> traverses through a file system, starting at a given directory, and publishes a Document for each
 * file it encounters. It can traverse through the local file system, Azure Blob Storage, Google Cloud, and S3.
 *
 * <br> Config Parameters:
 * <ul>
 *   <li>pathToStorage (String): path to storage, can be local file system or cloud bucket/container. Examples:
 *    <ul>
 *       <li>/path/to/storage/in/local/filesystem</li>
 *       <li>gs://bucket-name/folder/</li>
 *       <li>s3://bucket-name/folder/</li>
 *      <li>https://accountName.blob.core.windows.net/containerName/prefix/</li>
 *    </ul>
 *   </li>
 *   <li>filterOptions (Map, Optional): configuration for <i>which</i> files should/shouldn't be processed in your traversal. Example of filterOptions below.</li>
 *   <li>fileOptions (Map, Optional): configuratino for <i>how</i> you handle/process certain types of files in your traversal. Example of fileOptions below.</li>
 *   <li>gcp (Map, Optional): options for handling Google Cloud files. See example below.</li>
 *   <li>s3 (Map, Optional): options for handling S3 files. See example below.</li>
 *   <li>azure (Map, Optional): options for handling Azure files. See example below.</li>
 * </ul>
>>>>>>> 5e48873e
 *
 * <br>
 *
<<<<<<< HEAD
 * <p> <b>State</b>: FileConnector allows you to avoid publishing files that were recently published (using FilterOptions.lastPublishedCutoff). In order to keep track of
 * this information, you'll need to specify a connection to a JDBC-compatible database which will be used to track file paths and
 * when they were last published by Lucille. For more information about the database / its schema, see {@link FileConnectorStateManager}
 * <br> Config Parameters:
 * <br> - driver (String): The driver to use for creating the connection.
 * <br> - connectionString (String): A String for a connection to your state database.
 * <br> - jdbcUser (String): The username for accessing the database.
 * <br> - jdbcPassword (String): The password for accessing the database.
 * <br> - tableName (String, Optional): The name of the table in your database that holds the relevant state information. Defaults to the connector name.
 * <br> - performDeletions (Boolean, Optional): Whether you want to delete rows in your database corresponding to files that appear to have been deleted
 * in the file system. Defaults to true.
 * <br> - pathLength (Int, Optional): The maximum length of file paths allowed in the table (VARCHAR length). Only affects the creation of tables
 * that did not already exist. Defaults to 200.
 *
 * <br> <b>Some notes on state:</b>
 * <ul>
 *   <li>The FileConnector will be slower when running with state.</li>
 *   <li>Files that get moved or renamed will be treated like deletions - they will always be published, regardless of lastPublishedCutoff.</li>
 *   <li>You can provide state configuration, but not a lastPublishedCutoff, and Lucille will keep your state updated.</li>
 * </ul>
 *
 * <br> gcp:
 * "pathToServiceKey" : "path/To/Service/Key.json"
 * "maxNumOfPages" : number of references of the files loaded into memory in a single fetch request. Optional, defaults to 100
=======
 * <code>filterOptions</code>:
 * <ul>
 *   <li>includes (List&lt;String&gt;, Optional): list of regex patterns to include files.</li>
 *   <li>excludes (List&lt;String&gt;, Optional): list of regex patterns to exclude files.</li>
 *   <li>modificationCutoff (Duration, Optional): Filter files that haven't been modified since a certain amount of time. For example, specify "1h", and only files that were modified more than an hour ago will be published.</li>
 * </ul>
>>>>>>> 5e48873e
 *
 * See the HOCON documentation for examples of a Duration - strings like "1h", "2d" and "3s" are accepted, for example.
 * <br> Note that, for archive files, this cutoff applies to both the archive file itself and its individual contents.
 *
 * <p> <code>fileOptions</code>:
 * <ul>
 *   <li>getFileContent (boolean, Optional): option to fetch the file content or not, defaults to true. Setting this to false would speed up traversal significantly. Note that if you are traversing the cloud, setting this to true would download the file content. Ensure that you have enough resources if you expect file contents to be large.</li>
 *   <li>handleArchivedFiles (boolean, Optional): whether to handle archived files or not, defaults to false. See important notes below.</li>
 *   <li>handleCompressedFiles (boolean, Optional): whether to handle compressed files or not, defaults to false. See important notes below.</li>
 *   <li>moveToAfterProcessing (String, Optional): path to move files to after processing, currently only supported for local file system</li>
 *   <li>moveToErrorFolder (String, Optional): path to move files to if an error occurs during processing, currently only supported for local file system</li>
 *   <li>csv (Map, Optional): config options for handling csv type files. Config will be passed to CSVFileHandler.</li>
 *   <li>json (Map, Optional): config options for handling json/jsonl type files. Config will be passed to JsonFileHandler.</li>
 *   <li>xml (Map, Optional): config options for handling xml type files. Config will be passed to XMLFileHandler.</li>
 *   <li>(To configure the docIdPrefix for CSV, JSON or XML files, configure it in its respective config in <code>fileOptions</code>.)</li>
 *
 *   <li> <b>Notes</b> on archive / compressed files:
 *      <ul>
 *         <li>Recurring is not supported.</li>
 *         <li>If enabled during a cloud traversal, the file's contents <b>will</b> be downloaded before processing.</li>
 *         <li>For archive files, the file path field of the extracted file's Document will be in the format of "{path/to/archive/archive.zip}!{extractedFileName}".</li>
 *         <li>For compressed files, the file path follows the format of "{path/to/compressed/compressedFileName.gz}!{compressedFileName}".</li>
 *       </ul>
 *    </li>
 * </ul>
 *
 * <code>gcp</code>:
 * <ul>
 *   <li>"pathToServiceKey": "path/To/Service/Key.json"</li>
 *   <li>"maxNumOfPages" (Int, Optional): The maximum number of file references to hold in memory at once. Defaults to 100.</li>
 * </ul>
 *
 * <code>s3</code>:
 * <ul>
 *   <li>"accessKeyId": s3 key id. Not needed if secretAccessKey is not specified (using default credentials).</li>
 *   <li>"secretAccessKey": secret access key. Not needed if accessKeyId is not specified (using default credentials).</li>
 *   <li>"region": s3 storage region</li>
 *   <li>"maxNumOfPages" (Int, Optional): The maximum number of file references to hold in memory at once. Defaults to 100.</li>
 * </ul>
 *
 * <code>azure</code>:
 * <ul>
 *   <li>"connectionString": azure connection string</li>
 * </ul>
 * <b>Or</b>
 * <ul>
 *   <li>"accountName": azure account name</li>
 *   <li>"accountKey": azure account key</li>
 *   <li>"maxNumOfPages" (Int, Optional): The maximum number of file references to hold in memory at once. Defaults to 100.</li>
 * </ul>
 */

public class FileConnector extends AbstractConnector {

  private static final Set<String> CLOUD_STORAGE_CLIENT_KEYS = Set.of("s3", "azure", "gcp");

  public static final String FILE_PATH = "file_path";
  public static final String MODIFIED = "file_modification_date";
  public static final String CREATED = "file_creation_date";
  public static final String SIZE = "file_size_bytes";
  public static final String CONTENT = "file_content";
  public static final String ARCHIVE_FILE_SEPARATOR = "!";

  // cloudOption Keys
  public static final String AZURE_CONNECTION_STRING = "connectionString";
  public static final String AZURE_ACCOUNT_NAME = "accountName";
  public static final String AZURE_ACCOUNT_KEY = "accountKey";
  public static final String S3_REGION = "region";
  public static final String S3_ACCESS_KEY_ID = "accessKeyId";
  public static final String S3_SECRET_ACCESS_KEY = "secretAccessKey";
  public static final String GOOGLE_SERVICE_KEY = "pathToServiceKey";
  public static final String MAX_NUM_OF_PAGES = "maxNumOfPages";

  // fileOption Config Options
  public static final String GET_FILE_CONTENT = "getFileContent";
  public static final String HANDLE_ARCHIVED_FILES = "handleArchivedFiles";
  public static final String HANDLE_COMPRESSED_FILES = "handleCompressedFiles";
  public static final String MOVE_TO_AFTER_PROCESSING = "moveToAfterProcessing";
  public static final String MOVE_TO_ERROR_FOLDER = "moveToErrorFolder";

  // parent specs for cloud provider configs
  public static final ParentSpec GCP_PARENT_SPEC = Spec.parent("gcp")
      .withRequiredProperties("pathToServiceKey")
      .withOptionalProperties("maxNumOfPages");
  public static final ParentSpec S3_PARENT_SPEC = Spec.parent("s3")
      .withOptionalProperties("accessKeyId", "secretAccessKey", "region", "maxNumOfPages");
  public static final ParentSpec AZURE_PARENT_SPEC = Spec.parent("azure")
      .withOptionalProperties("connectionString", "accountName", "accountKey", "maxNumOfPages");

  private static final Logger log = LoggerFactory.getLogger(FileConnector.class);

  private final String pathToStorage;
  private final Config fileOptions;
  private final Config filterOptions;
  private StorageClient storageClient;
  private final URI storageURI;

  private final FileConnectorStateManager stateManager;

  public FileConnector(Config config) throws ConnectorException {
    super(config, Spec.connector()
        .withRequiredProperties("pathToStorage")
        .withOptionalParents(
            Spec.parent("filterOptions").withOptionalProperties("includes", "excludes", "lastModifiedCutoff", "lastPublishedCutoff"),
            Spec.parent("fileOptions")
                .withOptionalProperties("getFileContent", "handleArchivedFiles", "handleCompressedFiles", "moveToAfterProcessing",
                    "moveToErrorFolder")
                .withOptionalParents(CSVFileHandler.PARENT_SPEC, JsonFileHandler.PARENT_SPEC, XMLFileHandler.PARENT_SPEC),
            Spec.parent("state")
                .withRequiredProperties("driver", "connectionString", "jdbcUser", "jdbcPassword")
                .withOptionalProperties("tableName", "performDeletions", "pathLength"),
            GCP_PARENT_SPEC,
            AZURE_PARENT_SPEC,
            S3_PARENT_SPEC
        ));

    this.pathToStorage = config.getString("pathToStorage");
    this.fileOptions = config.hasPath("fileOptions") ? config.getConfig("fileOptions") : ConfigFactory.empty();
    this.filterOptions = config.hasPath("filterOptions") ? config.getConfig("filterOptions") : ConfigFactory.empty();

    try {
      this.storageURI = new URI(pathToStorage);
      log.debug("using path {} with scheme {}", pathToStorage, storageURI.getScheme());
    } catch (URISyntaxException e) {
      throw new ConnectorException("Invalid path to storage: " + pathToStorage, e);
    }

    this.stateManager = config.hasPath("state") ? new FileConnectorStateManager(config.getConfig("state"), getName()) : null;

    if (CLOUD_STORAGE_CLIENT_KEYS.stream().filter(config::hasPath).count() > 1) {
      log.warn("Config for FileConnector contains options for more than one cloud provider.");
    }

    if (filterOptions.hasPath("lastPublishedCutoff") && !config.hasPath("state")) {
      log.warn("FilterOptions.lastPublishedCutoff was specified, but no state configuration was provided. It will not be enforced.");
    }
  }

  @Override
  public void execute(Publisher publisher) throws ConnectorException {
    try {
      storageClient = StorageClient.create(storageURI, config);
    } catch (Exception e) {
      throw new ConnectorException("Error occurred while creating storage client.", e);
    }

    try {
      storageClient.init();
      TraversalParams params = new TraversalParams(storageURI, getDocIdPrefix(), fileOptions, filterOptions);

      if (stateManager != null) {
        stateManager.init();
        storageClient.traverse(publisher, params, stateManager);
      } else {
        storageClient.traverse(publisher, params);
      }
    } catch (Exception e) {
      throw new ConnectorException("Error occurred while initializing client/state or publishing files.", e);
    } finally {
      try {
        // closes clients and clears file handlers if any
        storageClient.shutdown();
      } catch (IOException e) {
        throw new ConnectorException("Error occurred while shutting down client.", e);
      }

      if (stateManager != null) {
        try {
          stateManager.shutdown();
        } catch (SQLException e) {
          throw new ConnectorException("Error occurred while shutting down FileConnectorStateManager.", e);
        }
      }
    }
  }
}<|MERGE_RESOLUTION|>--- conflicted
+++ resolved
@@ -20,35 +20,6 @@
 import org.slf4j.LoggerFactory;
 
 /**
-<<<<<<< HEAD
- * Config parameters:
- *  docIdPrefix (string, Optional): prefix to add to the docId when not handled by a file handler, defaults to empty string. To configure docIdPrefix for CSV, JSON or XML files, configure it in its respective file handler config in fileOptions
- *  pathToStorage (string): path to storage, can be local file system or cloud bucket/container
- *  e.g.
- *    /path/to/storage/in/local/filesystem
- *    gs://bucket-name/folder/
- *    s3://bucket-name/folder/
- *    https://accountName.blob.core.windows.net/containerName/prefix/
- *  filterOptions (Map, Optional): configuration for <i>which</i> files should/shouldn't be processed in your traversal. Example of filterOptions below.
- *  fileOptions (Map, Optional): Options for <i>how</i> you handle/process certain types of files in your traversal. Example of fileOptions below.
- *  state (Map, Optional): options for tracking when files were published and processed by Lucille. See example configuration and some important notes below.
- *  gcp (Map, Optional): options for handling Google Cloud files. See example below.
- *  s3 (Map, Optional): options for handling S3 files. See example below.
- *  azure (Map, Optional): options for handling Azure files. See example below.
- *
- * FilterOptions:
- *  includes (list of strings, Optional): list of regex patterns to include files.
- *  excludes (list of strings, Optional): list of regex patterns to exclude files.
- *  lastModifiedCutoff (Duration, Optional): Filter files that haven't been modified since a certain amount of time.
- *  Specify "1h" to only include / publish files that were modified within the last hour, for example.
- *  lastPublishedCutoff (Duration, Optional): Filter files that haven't been published by Lucille since a certain amount of time.
- *  Relies on your state configuration to determine when files were last published. If you do not specify configuration for state, this
- *  wil have no effect. Specify "1h" to only include / publish files that were last published <b>more</b> than an hour ago, for example.
- *  (State is <b>only</b> maintained / tracked for the archive file itself.)
- * <br> Only files that comply with <b>all</b> of your specified FilterOptions will be processed and published in a traversal.
- * <br> For archived / compressed files, filter options are applied to the archive / compressed file itself as well as its contents.
- * <br> See the HOCON documentation for examples of a Duration - strings like "1h", "2d" and "3s" are accepted, for example.
-=======
  * The <code>FileConnector</code> traverses through a file system, starting at a given directory, and publishes a Document for each
  * file it encounters. It can traverse through the local file system, Azure Blob Storage, Google Cloud, and S3.
  *
@@ -63,16 +34,46 @@
  *    </ul>
  *   </li>
  *   <li>filterOptions (Map, Optional): configuration for <i>which</i> files should/shouldn't be processed in your traversal. Example of filterOptions below.</li>
- *   <li>fileOptions (Map, Optional): configuratino for <i>how</i> you handle/process certain types of files in your traversal. Example of fileOptions below.</li>
+ *   <li>fileOptions (Map, Optional): configuration for <i>how</i> you handle/process certain types of files in your traversal. Example of fileOptions below.</li>
+ *   <li>state (Map, Optional): configuration to track when files are published and processed by Lucille. See example configuration and some important notes below.</li>
  *   <li>gcp (Map, Optional): options for handling Google Cloud files. See example below.</li>
  *   <li>s3 (Map, Optional): options for handling S3 files. See example below.</li>
  *   <li>azure (Map, Optional): options for handling Azure files. See example below.</li>
  * </ul>
->>>>>>> 5e48873e
- *
- * <br>
- *
-<<<<<<< HEAD
+ *
+ * <code>filterOptions</code>:
+ * <ul>
+ *   <li>includes (List&lt;String&gt;, Optional): list of regex patterns to include files.</li>
+ *   <li>excludes (List&lt;String&gt;, Optional): list of regex patterns to exclude files.</li>
+ *   <li>modificationCutoff (Duration, Optional): Filter files that haven't been modified since a certain amount of time. For example, specify "1h", and only files that were modified more than an hour ago will be published.</li>
+ *   <li>lastPublishedCutoff (Duration, Optional): Filter files that haven't been published by Lucille since a certain amount of time. Relies on your state configuration to determine when files were last published. If you do not specify configuration for state, this will have no effect. Specify "1h" to only include / publish files that were last published <b>more</b> than an hour ago.</li>
+ * </ul>
+ *
+ * <br> Only files that comply with <b>all</b> of your specified FilterOptions will be processed and published in a traversal.
+ * <br> See the HOCON documentation for examples of a Duration - strings like "1h", "2d" and "3s" are accepted, for example.
+ * <br> Note that, for archive files, this cutoff applies to both the archive file itself and its individual contents.
+ *
+ * <p> <code>fileOptions</code>:
+ * <ul>
+ *   <li>getFileContent (boolean, Optional): option to fetch the file content or not, defaults to true. Setting this to false would speed up traversal significantly. Note that if you are traversing the cloud, setting this to true would download the file content. Ensure that you have enough resources if you expect file contents to be large.</li>
+ *   <li>handleArchivedFiles (boolean, Optional): whether to handle archived files or not, defaults to false. See important notes below.</li>
+ *   <li>handleCompressedFiles (boolean, Optional): whether to handle compressed files or not, defaults to false. See important notes below.</li>
+ *   <li>moveToAfterProcessing (String, Optional): path to move files to after processing, currently only supported for local file system</li>
+ *   <li>moveToErrorFolder (String, Optional): path to move files to if an error occurs during processing, currently only supported for local file system</li>
+ *   <li>csv (Map, Optional): config options for handling csv type files. Config will be passed to CSVFileHandler.</li>
+ *   <li>json (Map, Optional): config options for handling json/jsonl type files. Config will be passed to JsonFileHandler.</li>
+ *   <li>xml (Map, Optional): config options for handling xml type files. Config will be passed to XMLFileHandler.</li>
+ *   <li>(To configure the docIdPrefix for CSV, JSON or XML files, configure it in its respective config in <code>fileOptions</code>.)</li>
+ *   <li> <b>Notes</b> on archive / compressed files:
+ *      <ul>
+ *         <li>Recurring is not supported.</li>
+ *         <li>If enabled during a cloud traversal, the file's contents <b>will</b> be downloaded before processing.</li>
+ *         <li>For archive files, the file path field of the extracted file's Document will be in the format of "{path/to/archive/archive.zip}!{extractedFileName}".</li>
+ *         <li>For compressed files, the file path follows the format of "{path/to/compressed/compressedFileName.gz}!{compressedFileName}".</li>
+ *       </ul>
+ *    </li>
+ * </ul>
+ *
  * <p> <b>State</b>: FileConnector allows you to avoid publishing files that were recently published (using FilterOptions.lastPublishedCutoff). In order to keep track of
  * this information, you'll need to specify a connection to a JDBC-compatible database which will be used to track file paths and
  * when they were last published by Lucille. For more information about the database / its schema, see {@link FileConnectorStateManager}
@@ -92,43 +93,6 @@
  *   <li>The FileConnector will be slower when running with state.</li>
  *   <li>Files that get moved or renamed will be treated like deletions - they will always be published, regardless of lastPublishedCutoff.</li>
  *   <li>You can provide state configuration, but not a lastPublishedCutoff, and Lucille will keep your state updated.</li>
- * </ul>
- *
- * <br> gcp:
- * "pathToServiceKey" : "path/To/Service/Key.json"
- * "maxNumOfPages" : number of references of the files loaded into memory in a single fetch request. Optional, defaults to 100
-=======
- * <code>filterOptions</code>:
- * <ul>
- *   <li>includes (List&lt;String&gt;, Optional): list of regex patterns to include files.</li>
- *   <li>excludes (List&lt;String&gt;, Optional): list of regex patterns to exclude files.</li>
- *   <li>modificationCutoff (Duration, Optional): Filter files that haven't been modified since a certain amount of time. For example, specify "1h", and only files that were modified more than an hour ago will be published.</li>
- * </ul>
->>>>>>> 5e48873e
- *
- * See the HOCON documentation for examples of a Duration - strings like "1h", "2d" and "3s" are accepted, for example.
- * <br> Note that, for archive files, this cutoff applies to both the archive file itself and its individual contents.
- *
- * <p> <code>fileOptions</code>:
- * <ul>
- *   <li>getFileContent (boolean, Optional): option to fetch the file content or not, defaults to true. Setting this to false would speed up traversal significantly. Note that if you are traversing the cloud, setting this to true would download the file content. Ensure that you have enough resources if you expect file contents to be large.</li>
- *   <li>handleArchivedFiles (boolean, Optional): whether to handle archived files or not, defaults to false. See important notes below.</li>
- *   <li>handleCompressedFiles (boolean, Optional): whether to handle compressed files or not, defaults to false. See important notes below.</li>
- *   <li>moveToAfterProcessing (String, Optional): path to move files to after processing, currently only supported for local file system</li>
- *   <li>moveToErrorFolder (String, Optional): path to move files to if an error occurs during processing, currently only supported for local file system</li>
- *   <li>csv (Map, Optional): config options for handling csv type files. Config will be passed to CSVFileHandler.</li>
- *   <li>json (Map, Optional): config options for handling json/jsonl type files. Config will be passed to JsonFileHandler.</li>
- *   <li>xml (Map, Optional): config options for handling xml type files. Config will be passed to XMLFileHandler.</li>
- *   <li>(To configure the docIdPrefix for CSV, JSON or XML files, configure it in its respective config in <code>fileOptions</code>.)</li>
- *
- *   <li> <b>Notes</b> on archive / compressed files:
- *      <ul>
- *         <li>Recurring is not supported.</li>
- *         <li>If enabled during a cloud traversal, the file's contents <b>will</b> be downloaded before processing.</li>
- *         <li>For archive files, the file path field of the extracted file's Document will be in the format of "{path/to/archive/archive.zip}!{extractedFileName}".</li>
- *         <li>For compressed files, the file path follows the format of "{path/to/compressed/compressedFileName.gz}!{compressedFileName}".</li>
- *       </ul>
- *    </li>
  * </ul>
  *
  * <code>gcp</code>:
