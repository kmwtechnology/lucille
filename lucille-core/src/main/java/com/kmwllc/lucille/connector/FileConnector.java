--- conflicted
+++ resolved
@@ -14,14 +14,10 @@
 import java.io.IOException;
 import java.net.URI;
 import java.net.URISyntaxException;
-<<<<<<< HEAD
 import java.sql.SQLException;
-import java.util.Set;
-=======
 import java.util.ArrayList;
 import java.util.List;
 import java.util.Map;
->>>>>>> 4e26b33a
 import org.slf4j.Logger;
 import org.slf4j.LoggerFactory;
 
@@ -181,7 +177,8 @@
     super(config, Spec.connector()
         .withRequiredProperties("pathsToStorage")
         .withOptionalParents(
-            Spec.parent("filterOptions").withOptionalProperties("includes", "excludes", "lastModifiedCutoff", "lastPublishedCutoff"),
+            Spec.parent("filterOptions")
+                .withOptionalProperties("includes", "excludes", "lastModifiedCutoff", "lastPublishedCutoff"),
             Spec.parent("fileOptions")
                 .withOptionalProperties("getFileContent", "handleArchivedFiles", "handleCompressedFiles", "moveToAfterProcessing",
                     "moveToErrorFolder")
@@ -211,16 +208,12 @@
       }
     }
 
-<<<<<<< HEAD
     this.stateManager = config.hasPath("state") ? new FileConnectorStateManager(config.getConfig("state"), getName()) : null;
 
-    if (CLOUD_STORAGE_CLIENT_KEYS.stream().filter(config::hasPath).count() > 1) {
-      log.warn("Config for FileConnector contains options for more than one cloud provider.");
-=======
     // Cannot specify multiple storage paths and a moveTo of some kind
-    if (storageURIs.size() > 1 && (config.hasPath("fileOptions.moveToAfterProcessing") || config.hasPath("fileOptions.moveToErrorFolder"))) {
+    if (storageURIs.size() > 1 && (config.hasPath("fileOptions.moveToAfterProcessing") || config.hasPath(
+        "fileOptions.moveToErrorFolder"))) {
       throw new IllegalArgumentException("FileConnector does not support multiple pathsToStorage and moveToAfterProcessing / moveToErrorFolder. Create individual FileConnectors.");
->>>>>>> 4e26b33a
     }
 
     if (filterOptions.hasPath("lastPublishedCutoff") && !config.hasPath("state")) {
@@ -231,27 +224,6 @@
   @Override
   public void execute(Publisher publisher) throws ConnectorException {
     try {
-<<<<<<< HEAD
-      storageClient = StorageClient.create(storageURI, config);
-    } catch (Exception e) {
-      throw new ConnectorException("Error occurred while creating storage client.", e);
-    }
-
-    try {
-      storageClient.init();
-      TraversalParams params = new TraversalParams(storageURI, getDocIdPrefix(), fileOptions, filterOptions);
-
-      if (stateManager != null) {
-        stateManager.init();
-        storageClient.traverse(publisher, params, stateManager);
-      } else {
-        storageClient.traverse(publisher, params);
-      }
-    } catch (Exception e) {
-      throw new ConnectorException("Error occurred while initializing client/state or publishing files.", e);
-    } finally {
-=======
->>>>>>> 4e26b33a
       try {
         for (StorageClient client : storageClientMap.values()) {
           client.init();
@@ -260,6 +232,14 @@
         throw new ConnectorException("Error initializing a StorageClient.", e);
       }
 
+      if (stateManager != null) {
+        try {
+          stateManager.init();
+        } catch (Exception e) {
+          throw new ConnectorException("Error occurred initializing StorageClientStateManager.", e);
+        }
+      }
+
       for (URI pathToTraverse : storageURIs) {
         String clientKey = pathToTraverse.getScheme() != null ? pathToTraverse.getScheme() : "file";
         StorageClient storageClient = storageClientMap.get(clientKey);
@@ -271,7 +251,7 @@
         TraversalParams params = new TraversalParams(pathToTraverse, getDocIdPrefix(), fileOptions, filterOptions);
 
         try {
-          storageClient.traverse(publisher, params);
+          storageClient.traverse(publisher, params, stateManager);
         } catch (Exception e) {
           throw new ConnectorException("Error occurred while traversing " + pathToTraverse + ".", e);
         }
@@ -289,7 +269,7 @@
         try {
           stateManager.shutdown();
         } catch (SQLException e) {
-          throw new ConnectorException("Error occurred while shutting down FileConnectorStateManager.", e);
+          log.warn("Error occurred while shutting down FileConnectorStateManager.", e);
         }
       }
     }
