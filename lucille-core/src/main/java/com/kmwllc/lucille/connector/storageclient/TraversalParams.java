package com.kmwllc.lucille.connector.storageclient;

import static com.kmwllc.lucille.connector.FileConnector.GET_FILE_CONTENT;
import static com.kmwllc.lucille.connector.FileConnector.HANDLE_ARCHIVED_FILES;
import static com.kmwllc.lucille.connector.FileConnector.HANDLE_COMPRESSED_FILES;
import static com.kmwllc.lucille.connector.FileConnector.MOVE_TO_AFTER_PROCESSING;
import static com.kmwllc.lucille.connector.FileConnector.MOVE_TO_ERROR_FOLDER;

import com.kmwllc.lucille.core.fileHandler.FileHandler;
import com.typesafe.config.Config;
import java.net.URI;
import java.time.Duration;
import java.time.Instant;
import java.util.Collections;
import java.util.List;
import java.util.regex.Pattern;
import java.util.stream.Collectors;

/**
 * The arguments / parameters associated with a traversal on a StorageClient.
 */
public class TraversalParams {

  // provided arguments
  private final URI uri;
  private final String docIdPrefix;

  // FileOptions / its params
  private final Config fileOptions;
  private final boolean getFileContent;
  private final boolean handleArchivedFiles;
  private final boolean handleCompressedFiles;
  private final String moveToAfterProcessing;
  private final String moveToErrorFolder;

  // FilterOptions / its params
  private final List<Pattern> excludes;
  private final List<Pattern> includes;
  private final Duration modificationCutoff;

  public TraversalParams(URI uri, String docIdPrefix, Config fileOptions, Config filterOptions) {
    this.uri = uri;
    this.docIdPrefix = docIdPrefix;

    // file options / derived params
    this.fileOptions = fileOptions;
    this.getFileContent = !fileOptions.hasPath(GET_FILE_CONTENT) || fileOptions.getBoolean(GET_FILE_CONTENT);
    this.handleArchivedFiles = fileOptions.hasPath(HANDLE_ARCHIVED_FILES) && fileOptions.getBoolean(HANDLE_ARCHIVED_FILES);
    this.handleCompressedFiles = fileOptions.hasPath(HANDLE_COMPRESSED_FILES) && fileOptions.getBoolean(HANDLE_COMPRESSED_FILES);
    this.moveToAfterProcessing = fileOptions.hasPath(MOVE_TO_AFTER_PROCESSING) ? fileOptions.getString(MOVE_TO_AFTER_PROCESSING) : null;
    this.moveToErrorFolder = fileOptions.hasPath(MOVE_TO_ERROR_FOLDER) ? fileOptions.getString(MOVE_TO_ERROR_FOLDER) : null;

    // filter options / derived params
    List<String> includeRegex = filterOptions.hasPath("includes") ?
        filterOptions.getStringList("includes") : Collections.emptyList();
    this.includes = includeRegex.stream().map(Pattern::compile).collect(Collectors.toList());
    List<String> excludeRegex = filterOptions.hasPath("excludes") ?
        filterOptions.getStringList("excludes") : Collections.emptyList();
    this.excludes = excludeRegex.stream().map(Pattern::compile).collect(Collectors.toList());

    this.modificationCutoff = filterOptions.hasPath("modificationCutoff") ? filterOptions.getDuration("modificationCutoff") : null;
<<<<<<< HEAD

    String cutoffType = ConfigUtils.getOrDefault(filterOptions, "cutoffType", "before");

    if (!cutoffType.equalsIgnoreCase("before") && !cutoffType.equalsIgnoreCase("after")) {
      throw new IllegalArgumentException("filterOptions.cutoffType was specified, but was not \"Before\" or \"After\".");
    }

    this.excludeFilesBefore = cutoffType.equalsIgnoreCase("before");
  }

  /**
   * Returns whether the filterOptions allow for the publishing / processing of the given FileReference.
   */
  public boolean includeFileRef(FileReference fileRef) {
    return patternsAllowFile(fileRef.getFullPath(this)) && timeWithinCutoff(fileRef.getLastModified());
=======
>>>>>>> 90cd5613
  }

  /**
   * Returns whether the filterOptions allow for the publishing / processing of the file, described by its name
   * and the last time it was modified.
   */
  public boolean includeFile(String fileName, Instant fileLastModified) {
    return patternsAllowFile(fileName) && timeWithinCutoff(fileLastModified);
  }

  /**
   * Returns whether a file with the given name should be processed, based on the includes/excludes patterns.
   */
  private boolean patternsAllowFile(String fileName) {
    return excludes.stream().noneMatch(pattern -> pattern.matcher(fileName).matches())
        && (includes.isEmpty() || includes.stream().anyMatch(pattern -> pattern.matcher(fileName).matches()));
  }

  /**
   * Returns whether the given Instant indicates the file should be published / processed. Always returns true if there is no
   * modificationCutoff set. If it is set, returns whether the file was modified recently enough to be processed/published.
   */
  private boolean timeWithinCutoff(Instant fileLastModified) {
    if (modificationCutoff == null) {
      return true;
    }

    Instant cutoffPoint = Instant.now().minus(modificationCutoff);
    return fileLastModified.isAfter(cutoffPoint);
  }

  /**
   * Returns whether a file with the given extension is supported, as per these TraversalParams. Handles the nuance
   * of json supporting jsonl and vice versa.
   */
  public boolean supportedFileType(String fileExtension) {
    return !getFileOptions().isEmpty() && FileHandler.supportAndContainFileType(fileExtension, getFileOptions());
  }

  public URI getURI() {
    return uri;
  }

  public String getDocIdPrefix() {
    return docIdPrefix;
  }

  public Config getFileOptions() {
    return fileOptions;
  }

  public boolean shouldGetFileContent() {
    return getFileContent;
  }

  public boolean getHandleArchivedFiles() {
    return handleArchivedFiles;
  }

  public boolean getHandleCompressedFiles() {
    return handleCompressedFiles;
  }

  public String getMoveToAfterProcessing() {
    return moveToAfterProcessing;
  }

  public String getMoveToErrorFolder() {
    return moveToErrorFolder;
  }
}<|MERGE_RESOLUTION|>--- conflicted
+++ resolved
@@ -59,15 +59,6 @@
     this.excludes = excludeRegex.stream().map(Pattern::compile).collect(Collectors.toList());
 
     this.modificationCutoff = filterOptions.hasPath("modificationCutoff") ? filterOptions.getDuration("modificationCutoff") : null;
-<<<<<<< HEAD
-
-    String cutoffType = ConfigUtils.getOrDefault(filterOptions, "cutoffType", "before");
-
-    if (!cutoffType.equalsIgnoreCase("before") && !cutoffType.equalsIgnoreCase("after")) {
-      throw new IllegalArgumentException("filterOptions.cutoffType was specified, but was not \"Before\" or \"After\".");
-    }
-
-    this.excludeFilesBefore = cutoffType.equalsIgnoreCase("before");
   }
 
   /**
@@ -75,8 +66,6 @@
    */
   public boolean includeFileRef(FileReference fileRef) {
     return patternsAllowFile(fileRef.getFullPath(this)) && timeWithinCutoff(fileRef.getLastModified());
-=======
->>>>>>> 90cd5613
   }
 
   /**
