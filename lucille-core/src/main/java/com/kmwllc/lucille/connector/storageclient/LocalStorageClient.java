package com.kmwllc.lucille.connector.storageclient;

import static com.kmwllc.lucille.connector.FileConnector.CONTENT;
import static com.kmwllc.lucille.connector.FileConnector.CREATED;
import static com.kmwllc.lucille.connector.FileConnector.FILE_PATH;
import static com.kmwllc.lucille.connector.FileConnector.MODIFIED;
import static com.kmwllc.lucille.connector.FileConnector.SIZE;

import com.kmwllc.lucille.core.Document;
import com.kmwllc.lucille.core.Publisher;

import com.typesafe.config.Config;
import com.typesafe.config.ConfigFactory;
import java.io.File;
import java.io.FileInputStream;
import java.io.IOException;
import java.io.InputStream;
import java.net.URI;
import java.nio.file.FileVisitResult;
import java.nio.file.FileVisitor;
import java.nio.file.Files;
import java.nio.file.Path;
import java.nio.file.Paths;
import java.nio.file.attribute.BasicFileAttributes;
import java.time.Instant;
import org.apache.commons.codec.digest.DigestUtils;
import org.apache.commons.io.FilenameUtils;
import org.slf4j.Logger;
import org.slf4j.LoggerFactory;

public class LocalStorageClient extends BaseStorageClient {

  private class LocalFileReference extends BaseFileReference {

    private final Path path;

    // The provided path should be absolute and normalized.
    public LocalFileReference(Path path, Instant lastModified) {
      super(lastModified);

      this.path = path;
    }

    @Override
    public String getFullPath(TraversalParams params) {
      return path.toString();
    }

    @Override
    public boolean isCloudFileReference() {
      return false;
    }

    @Override
    public boolean isValidFile() {
      return true;
    }

    @Override
    public InputStream getContentStream(TraversalParams params) {
      try {
        return Files.newInputStream(path);
      } catch (IOException e) {
        throw new IllegalArgumentException("Unable to get content stream of path '" + path + "'", e);
      }
    }

    @Override
    public Document toDoc(TraversalParams params) {
      String fullPath = path.toAbsolutePath().normalize().toString();
      String docId = DigestUtils.md5Hex(fullPath);
      Document doc = Document.create(createDocId(docId, params));

      try {
        BasicFileAttributes attrs = Files.readAttributes(path, BasicFileAttributes.class);

        doc.setField(FILE_PATH, fullPath);
        doc.setField(SIZE, attrs.size());

        if (attrs.lastModifiedTime() != null) {
          doc.setField(MODIFIED, attrs.lastModifiedTime().toInstant());
        }

        if (attrs.creationTime() != null) {
          doc.setField(CREATED, attrs.creationTime().toInstant());
        }

        if (params.shouldGetFileContent()) {
          doc.setField(CONTENT, Files.readAllBytes(path));
        }
      } catch (IOException e) {
        throw new IllegalArgumentException("Unable to convert path '" + path + "' to Document", e);
      }
      return doc;
    }

    @Override
    public Document toDoc(InputStream in, String decompressedFullPathStr, TraversalParams params) throws IOException {
      String docId = DigestUtils.md5Hex(decompressedFullPathStr);
      Document doc = Document.create(createDocId(docId, params));

      // get file attributes
      BasicFileAttributes attrs = Files.readAttributes(path, BasicFileAttributes.class);

      // setting fields on document
      // remove Extension to show that we have decompressed the file and obtained its information
      doc.setField(FILE_PATH, decompressedFullPathStr);
      doc.setField(MODIFIED, attrs.lastModifiedTime().toInstant());
      doc.setField(CREATED, attrs.creationTime().toInstant());
      // unable to get decompressed file size
      if (params.shouldGetFileContent()) {
        doc.setField(CONTENT, in.readAllBytes());
      }

      return doc;
    }
  }

  private static final Logger log = LoggerFactory.getLogger(LocalStorageClient.class);

  public LocalStorageClient() {
    super(ConfigFactory.empty());
  }

  // Config options do not matter for LocalStorageClient
  @Override
  protected void validateOptions(Config config) { }

  @Override
  protected void initializeStorageClient() throws IOException { }

  @Override
  protected void shutdownStorageClient() throws IOException { }

  @Override
  protected void traverseStorageClient(Publisher publisher, TraversalParams params) throws Exception {
    Files.walkFileTree(Paths.get(getStartingDirectory(params)), new LocalFileVisitor(publisher, params));
  }

  @Override
  protected InputStream getFileContentStreamFromStorage(URI uri) throws IOException {
    File file = new File(uri);

    return new FileInputStream(file);
  }

  @Override
  protected String getStartingDirectory(TraversalParams params) {
    return params.getURI().getPath();
  }

  @Override
  protected String getBucketOrContainerName(TraversalParams params) {
    return params.getURI().getAuthority();
  }

<<<<<<< HEAD
=======
  private Document pathToDoc(Path path, TraversalParams params) throws ConnectorException {
    String fullPath = path.toAbsolutePath().normalize().toString();
    String docId = DigestUtils.md5Hex(fullPath);
    Document doc = Document.create(createDocId(docId, params));

    try {
      BasicFileAttributes attrs = Files.readAttributes(path, BasicFileAttributes.class);

      doc.setField(FILE_PATH, fullPath);
      doc.setField(SIZE, attrs.size());

      if (attrs.lastModifiedTime() != null) {
        doc.setField(MODIFIED, attrs.lastModifiedTime().toInstant());
      }

      if (attrs.creationTime() != null) {
        doc.setField(CREATED, attrs.creationTime().toInstant());
      }

      if (params.shouldGetFileContent()) {
        doc.setField(CONTENT, Files.readAllBytes(path));
      }
    } catch (Exception e) {
      throw new ConnectorException("Error occurred getting/setting file attributes to document: " + path, e);
    }
    return doc;
  }

  @Override
  protected boolean isValidFile(FileReference fileRef) {
    // Currently a no-op. Files.walk won't return any directories
    return true;
  }

  @Override
  protected String getFileName(FileReference fileRef) {
    return fileRef.getPath().getFileName().toString();
  }

  private Document pathToDoc(Path path, InputStream in, String decompressedFullPathStr, TraversalParams params)
      throws ConnectorException {
    String docId = DigestUtils.md5Hex(decompressedFullPathStr);
    Document doc = Document.create(createDocId(docId, params));

    try {
      // get file attributes
      BasicFileAttributes attrs = Files.readAttributes(path, BasicFileAttributes.class);

      // setting fields on document
      // remove Extension to show that we have decompressed the file and obtained its information
      doc.setField(FILE_PATH, decompressedFullPathStr);
      doc.setField(MODIFIED, attrs.lastModifiedTime().toInstant());
      doc.setField(CREATED, attrs.creationTime().toInstant());
      // unable to get decompressed file size
      if (params.shouldGetFileContent()) {
        doc.setField(CONTENT, in.readAllBytes());
      }
    } catch (Exception e) {
      throw new ConnectorException("Error occurred getting/setting file attributes to document: " + path, e);
    }
    return doc;
  }

>>>>>>> 90cd5613
  public class LocalFileVisitor implements FileVisitor<Path> {

    private Publisher publisher;
    private TraversalParams params;

    public LocalFileVisitor(Publisher publisher, TraversalParams params) {
      this.publisher = publisher;
      this.params = params;
    }

    @Override
    public FileVisitResult preVisitDirectory(Path dir, BasicFileAttributes attrs) throws IOException {
      // We don't care about preVisiting a directory
      return FileVisitResult.CONTINUE;
    }

    @Override
    public FileVisitResult visitFile(Path file, BasicFileAttributes attrs) throws IOException {
      // Visit the file and actually process it!
      Path fullPath = file.toAbsolutePath().normalize();
      String fullPathStr = fullPath.toString();
      String fileExtension = FilenameUtils.getExtension(fullPathStr);
<<<<<<< HEAD
      tryProcessAndPublishFile(publisher, fullPathStr, fileExtension, new LocalFileReference(fullPath, attrs.lastModifiedTime().toInstant()), params);
=======
      processAndPublishFileIfValid(publisher, fullPathStr, fileExtension, new FileReference(fullPath, attrs.lastModifiedTime().toInstant()), params);
>>>>>>> 90cd5613
      return FileVisitResult.CONTINUE;
    }

    @Override
    public FileVisitResult visitFileFailed(Path file, IOException exc) throws IOException {
      // At some point we can add a feature to create a tombstone document, for now just log the failure.
      log.warn("Visit File Failed for : {}", file.toString(), exc);
      return FileVisitResult.CONTINUE;
    }

    @Override
    public FileVisitResult postVisitDirectory(Path dir, IOException exc) throws IOException {
      // we don't care about after we finished the directory
      return FileVisitResult.CONTINUE;
    }
  }
}<|MERGE_RESOLUTION|>--- conflicted
+++ resolved
@@ -154,72 +154,6 @@
     return params.getURI().getAuthority();
   }
 
-<<<<<<< HEAD
-=======
-  private Document pathToDoc(Path path, TraversalParams params) throws ConnectorException {
-    String fullPath = path.toAbsolutePath().normalize().toString();
-    String docId = DigestUtils.md5Hex(fullPath);
-    Document doc = Document.create(createDocId(docId, params));
-
-    try {
-      BasicFileAttributes attrs = Files.readAttributes(path, BasicFileAttributes.class);
-
-      doc.setField(FILE_PATH, fullPath);
-      doc.setField(SIZE, attrs.size());
-
-      if (attrs.lastModifiedTime() != null) {
-        doc.setField(MODIFIED, attrs.lastModifiedTime().toInstant());
-      }
-
-      if (attrs.creationTime() != null) {
-        doc.setField(CREATED, attrs.creationTime().toInstant());
-      }
-
-      if (params.shouldGetFileContent()) {
-        doc.setField(CONTENT, Files.readAllBytes(path));
-      }
-    } catch (Exception e) {
-      throw new ConnectorException("Error occurred getting/setting file attributes to document: " + path, e);
-    }
-    return doc;
-  }
-
-  @Override
-  protected boolean isValidFile(FileReference fileRef) {
-    // Currently a no-op. Files.walk won't return any directories
-    return true;
-  }
-
-  @Override
-  protected String getFileName(FileReference fileRef) {
-    return fileRef.getPath().getFileName().toString();
-  }
-
-  private Document pathToDoc(Path path, InputStream in, String decompressedFullPathStr, TraversalParams params)
-      throws ConnectorException {
-    String docId = DigestUtils.md5Hex(decompressedFullPathStr);
-    Document doc = Document.create(createDocId(docId, params));
-
-    try {
-      // get file attributes
-      BasicFileAttributes attrs = Files.readAttributes(path, BasicFileAttributes.class);
-
-      // setting fields on document
-      // remove Extension to show that we have decompressed the file and obtained its information
-      doc.setField(FILE_PATH, decompressedFullPathStr);
-      doc.setField(MODIFIED, attrs.lastModifiedTime().toInstant());
-      doc.setField(CREATED, attrs.creationTime().toInstant());
-      // unable to get decompressed file size
-      if (params.shouldGetFileContent()) {
-        doc.setField(CONTENT, in.readAllBytes());
-      }
-    } catch (Exception e) {
-      throw new ConnectorException("Error occurred getting/setting file attributes to document: " + path, e);
-    }
-    return doc;
-  }
-
->>>>>>> 90cd5613
   public class LocalFileVisitor implements FileVisitor<Path> {
 
     private Publisher publisher;
@@ -239,14 +173,10 @@
     @Override
     public FileVisitResult visitFile(Path file, BasicFileAttributes attrs) throws IOException {
       // Visit the file and actually process it!
-      Path fullPath = file.toAbsolutePath().normalize();
-      String fullPathStr = fullPath.toString();
+      FileReference fileRef = new LocalFileReference(file, attrs.lastModifiedTime().toInstant());
+      String fullPathStr = fileRef.getFullPath(params);
       String fileExtension = FilenameUtils.getExtension(fullPathStr);
-<<<<<<< HEAD
-      tryProcessAndPublishFile(publisher, fullPathStr, fileExtension, new LocalFileReference(fullPath, attrs.lastModifiedTime().toInstant()), params);
-=======
-      processAndPublishFileIfValid(publisher, fullPathStr, fileExtension, new FileReference(fullPath, attrs.lastModifiedTime().toInstant()), params);
->>>>>>> 90cd5613
+      processAndPublishFileIfValid(publisher, fullPathStr, fileExtension, fileRef, params);
       return FileVisitResult.CONTINUE;
     }
 
