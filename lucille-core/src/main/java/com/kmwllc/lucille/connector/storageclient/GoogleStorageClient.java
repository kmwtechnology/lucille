package com.kmwllc.lucille.connector.storageclient;

import static com.kmwllc.lucille.connector.FileConnector.GOOGLE_SERVICE_KEY;

import com.google.api.gax.paging.Page;
import com.google.auth.oauth2.ServiceAccountCredentials;
import com.google.cloud.ReadChannel;
import com.google.cloud.storage.Blob;
import com.google.cloud.storage.BlobId;
import com.google.cloud.storage.Storage;
import com.google.cloud.storage.Storage.BlobListOption;
import com.google.cloud.storage.StorageOptions;
import com.kmwllc.lucille.connector.FileConnector;
import com.kmwllc.lucille.connector.FileConnectorStateManager;
import com.kmwllc.lucille.core.Document;
import com.kmwllc.lucille.core.Publisher;
import com.typesafe.config.Config;
import java.io.FileInputStream;
import java.io.IOException;
import java.io.InputStream;
import java.net.URI;
import java.nio.channels.Channels;
import java.util.Objects;
import org.slf4j.Logger;
import org.slf4j.LoggerFactory;

/**
 * A storage client for Google Cloud. Create using a configuration (commonly mapped to <b>gcp</b>) which contains "pathToServiceKey".
 */
public class GoogleStorageClient extends BaseStorageClient {

  private static final Logger log = LoggerFactory.getLogger(GoogleStorageClient.class);
  private Storage storage;

  public GoogleStorageClient(Config googleCloudOptions) {
    super(googleCloudOptions);
  }

  @Override
  protected void validateOptions(Config config) {
    if (!config.hasPath(GOOGLE_SERVICE_KEY)) {
      throw new IllegalArgumentException("Missing " + GOOGLE_SERVICE_KEY + " in Config for GoogleStorageClient.");
    }
  }

  @Override
  protected void initializeStorageClient() throws IOException {
    try (FileInputStream serviceAccountStream = new FileInputStream(config.getString(GOOGLE_SERVICE_KEY))) {
      storage = StorageOptions.newBuilder()
          .setCredentials(ServiceAccountCredentials.fromStream(serviceAccountStream))
          .build()
          .getService();
    }
  }

  @Override
  protected void shutdownStorageClient() throws IOException {
    if (storage != null) {
      try {
        storage.close();
      } catch (Exception e) {
        throw new IOException("Error occurred closing storage", e);
      }
    }
  }

  @Override
  protected void traverseStorageClient(Publisher publisher, TraversalParams params, FileConnectorStateManager stateMgr) throws Exception {
    Page<Blob> page = storage.list(getBucketOrContainerName(params), BlobListOption.prefix(getStartingDirectory(params)),
        BlobListOption.pageSize(maxNumOfPages));
    do {
      page.streamAll()
          .forEachOrdered(blob -> {
            GoogleFileReference fileRef = new GoogleFileReference(blob, params);
            processAndPublishFileIfValid(publisher, fileRef, params, stateMgr);
          });
      page = page.hasNextPage() ? page.getNextPage() : null;
    } while (page != null);
  }

  @Override
  protected InputStream getFileContentStreamFromStorage(URI uri) throws IOException {
    String bucketName = uri.getAuthority();
    String objectKey = uri.getPath().substring(1);

    Blob blob = storage.get(BlobId.of(bucketName, objectKey));
    ReadChannel blobReadChannel = blob.reader();
    return Channels.newInputStream(blobReadChannel);
  }

  private String getStartingDirectory(TraversalParams params) {
    URI pathURI = params.getURI();
    String startingDirectory = Objects.equals(pathURI.getPath(), "/") ? "" : pathURI.getPath();
    if (startingDirectory.startsWith("/")) {
      return startingDirectory.substring(1);
    }
    return startingDirectory;
  }

  private String getBucketOrContainerName(TraversalParams params) {
    return params.getURI().getAuthority();
  }

  // Only for testing
  void setStorageForTesting(Storage storage) {
    this.storage = storage;
  }


  private class GoogleFileReference extends BaseFileReference {

    private final Blob blob;

    public GoogleFileReference(Blob blob, TraversalParams params) {
      // This is an inexpensive call that doesn't involve networking / RPC.
<<<<<<< HEAD
      super(getFullPathHelper(blob, params), blob.getUpdateTimeOffsetDateTime().toInstant());
=======
      super(blob.getUpdateTimeOffsetDateTime() == null ? null : blob.getUpdateTimeOffsetDateTime().toInstant(),
          blob.getSize(),
          blob.getCreateTimeOffsetDateTime() == null ? null : blob.getCreateTimeOffsetDateTime().toInstant());
>>>>>>> bb8c35e5

      this.blob = blob;
    }

    @Override
    public String getName() {
      return blob.getName();
    }

    @Override
    public boolean isValidFile() {
      return !blob.isDirectory();
    }

    @Override
    public InputStream getContentStream(TraversalParams params) {
      ReadChannel readChannel = blob.reader();
      return Channels.newInputStream(readChannel);
    }

    @Override
<<<<<<< HEAD
    public Document asDoc(TraversalParams params) {
      Document doc = createEmptyDocument(params);

      doc.setField(FileConnector.FILE_PATH, getFullPath());
      doc.setField(FileConnector.MODIFIED, getLastModified());

      if (blob.getCreateTimeOffsetDateTime() != null) {
        doc.setField(FileConnector.CREATED, blob.getCreateTimeOffsetDateTime().toInstant());
      }

      doc.setField(FileConnector.SIZE, blob.getSize());

      if (params.shouldGetFileContent()) {
        doc.setField(FileConnector.CONTENT, blob.getContent());
      }

      return doc;
    }

    @Override
    public Document asDoc(InputStream in, String decompressedFullPathStr, TraversalParams params) throws IOException {
      Document doc = createEmptyDocument(params, decompressedFullPathStr);

      doc.setField(FileConnector.FILE_PATH, decompressedFullPathStr);

      if (getLastModified() != null) {
        doc.setField(FileConnector.MODIFIED, getLastModified());
      }

      if (blob.getCreateTimeOffsetDateTime() != null) {
        doc.setField(FileConnector.CREATED, blob.getCreateTimeOffsetDateTime().toInstant());
      }

      // unable to get decompressed file size
      if (params.shouldGetFileContent()) {
        doc.setField(FileConnector.CONTENT, in.readAllBytes());
      }

      return doc;
=======
    protected byte[] getFileContent(TraversalParams params) {
      return blob.getContent();
>>>>>>> bb8c35e5
    }

    // Just here to simplify the call to super()
    private static String getFullPathHelper(Blob blob, TraversalParams params) {
      URI paramsURI = params.getURI();
      return paramsURI.getScheme() + "://" + paramsURI.getAuthority() + "/" + blob.getName();
    }
  }
}<|MERGE_RESOLUTION|>--- conflicted
+++ resolved
@@ -10,9 +10,7 @@
 import com.google.cloud.storage.Storage;
 import com.google.cloud.storage.Storage.BlobListOption;
 import com.google.cloud.storage.StorageOptions;
-import com.kmwllc.lucille.connector.FileConnector;
 import com.kmwllc.lucille.connector.FileConnectorStateManager;
-import com.kmwllc.lucille.core.Document;
 import com.kmwllc.lucille.core.Publisher;
 import com.typesafe.config.Config;
 import java.io.FileInputStream;
@@ -113,13 +111,10 @@
 
     public GoogleFileReference(Blob blob, TraversalParams params) {
       // This is an inexpensive call that doesn't involve networking / RPC.
-<<<<<<< HEAD
-      super(getFullPathHelper(blob, params), blob.getUpdateTimeOffsetDateTime().toInstant());
-=======
-      super(blob.getUpdateTimeOffsetDateTime() == null ? null : blob.getUpdateTimeOffsetDateTime().toInstant(),
+      super(getFullPathHelper(blob, params),
+          blob.getUpdateTimeOffsetDateTime() == null ? null : blob.getUpdateTimeOffsetDateTime().toInstant(),
           blob.getSize(),
           blob.getCreateTimeOffsetDateTime() == null ? null : blob.getCreateTimeOffsetDateTime().toInstant());
->>>>>>> bb8c35e5
 
       this.blob = blob;
     }
@@ -141,50 +136,8 @@
     }
 
     @Override
-<<<<<<< HEAD
-    public Document asDoc(TraversalParams params) {
-      Document doc = createEmptyDocument(params);
-
-      doc.setField(FileConnector.FILE_PATH, getFullPath());
-      doc.setField(FileConnector.MODIFIED, getLastModified());
-
-      if (blob.getCreateTimeOffsetDateTime() != null) {
-        doc.setField(FileConnector.CREATED, blob.getCreateTimeOffsetDateTime().toInstant());
-      }
-
-      doc.setField(FileConnector.SIZE, blob.getSize());
-
-      if (params.shouldGetFileContent()) {
-        doc.setField(FileConnector.CONTENT, blob.getContent());
-      }
-
-      return doc;
-    }
-
-    @Override
-    public Document asDoc(InputStream in, String decompressedFullPathStr, TraversalParams params) throws IOException {
-      Document doc = createEmptyDocument(params, decompressedFullPathStr);
-
-      doc.setField(FileConnector.FILE_PATH, decompressedFullPathStr);
-
-      if (getLastModified() != null) {
-        doc.setField(FileConnector.MODIFIED, getLastModified());
-      }
-
-      if (blob.getCreateTimeOffsetDateTime() != null) {
-        doc.setField(FileConnector.CREATED, blob.getCreateTimeOffsetDateTime().toInstant());
-      }
-
-      // unable to get decompressed file size
-      if (params.shouldGetFileContent()) {
-        doc.setField(FileConnector.CONTENT, in.readAllBytes());
-      }
-
-      return doc;
-=======
     protected byte[] getFileContent(TraversalParams params) {
       return blob.getContent();
->>>>>>> bb8c35e5
     }
 
     // Just here to simplify the call to super()
