package com.kmwllc.lucille.connector.storageclient;

import static com.kmwllc.lucille.connector.FileConnector.GOOGLE_SERVICE_KEY;

import com.google.api.gax.paging.Page;
import com.google.auth.oauth2.ServiceAccountCredentials;
import com.google.cloud.ReadChannel;
import com.google.cloud.storage.Blob;
import com.google.cloud.storage.BlobId;
import com.google.cloud.storage.Storage;
import com.google.cloud.storage.Storage.BlobListOption;
import com.google.cloud.storage.StorageOptions;
import com.kmwllc.lucille.connector.FileConnector;
import com.kmwllc.lucille.core.Document;
import com.kmwllc.lucille.core.Publisher;
import com.typesafe.config.Config;
import java.io.FileInputStream;
import java.io.IOException;
import java.io.InputStream;
import java.net.URI;
import java.nio.channels.Channels;
import java.util.Objects;
import org.apache.commons.codec.digest.DigestUtils;
import org.apache.commons.io.FilenameUtils;
import org.slf4j.Logger;
import org.slf4j.LoggerFactory;

public class GoogleStorageClient extends BaseStorageClient {

  public class GoogleFileReference extends BaseFileReference {

    private final Blob blob;

    public GoogleFileReference(Blob blob) {
      super(blob.getUpdateTimeOffsetDateTime().toInstant());

      this.blob = blob;
    }

    @Override
    public String getFullPath(TraversalParams params) {
      URI paramsURI = params.getURI();
      return paramsURI.getScheme() + "://" + paramsURI.getAuthority() + "/" + blob.getName();
    }

    @Override
    public boolean isCloudFileReference() {
      return true;
    }

    @Override
    public boolean isValidFile() {
      return !blob.isDirectory();
    }

    @Override
    public InputStream getContentStream(TraversalParams params) {
      ReadChannel readChannel = blob.reader();
      return Channels.newInputStream(readChannel);
    }

    @Override
    public Document toDoc(TraversalParams params) {
      String fullPath = getFullPath(params);
      String docId = DigestUtils.md5Hex(fullPath);
      Document doc = Document.create(params.getDocIdPrefix() + docId);

      doc.setField(FileConnector.FILE_PATH, fullPath);

      if (blob.getUpdateTimeOffsetDateTime() != null) {
        doc.setField(FileConnector.MODIFIED, blob.getUpdateTimeOffsetDateTime().toInstant());
      }

      if (blob.getCreateTimeOffsetDateTime() != null) {
        doc.setField(FileConnector.CREATED, blob.getCreateTimeOffsetDateTime().toInstant());
      }

      doc.setField(FileConnector.SIZE, blob.getSize());

      if (params.shouldGetFileContent()) {
        doc.setField(FileConnector.CONTENT, blob.getContent());
      }

      return doc;
    }

    @Override
    public Document toDoc(InputStream in, String decompressedFullPathStr, TraversalParams params) throws IOException {
      final String docId = DigestUtils.md5Hex(decompressedFullPathStr);
      final Document doc = Document.create(params.getDocIdPrefix() + docId);

      doc.setField(FileConnector.FILE_PATH, decompressedFullPathStr);

      if (blob.getUpdateTimeOffsetDateTime() != null) {
        doc.setField(FileConnector.MODIFIED, blob.getUpdateTimeOffsetDateTime().toInstant());
      }

      if (blob.getCreateTimeOffsetDateTime() != null) {
        doc.setField(FileConnector.CREATED, blob.getCreateTimeOffsetDateTime().toInstant());
      }

      // unable to get decompressed file size
      if (params.shouldGetFileContent()) {
        doc.setField(FileConnector.CONTENT, in.readAllBytes());
      }

      return doc;
    }
  }

  private static final Logger log = LoggerFactory.getLogger(GoogleStorageClient.class);
  private Storage storage;

  public GoogleStorageClient(Config googleCloudOptions) {
    super(googleCloudOptions);
  }

  @Override
  protected void validateOptions(Config config) {
    if (!config.hasPath(GOOGLE_SERVICE_KEY)) {
      throw new IllegalArgumentException("Missing " + GOOGLE_SERVICE_KEY + " in Config for GoogleStorageClient.");
    }
  }

  @Override
  protected void initializeStorageClient() throws IOException {
    try (FileInputStream serviceAccountStream = new FileInputStream(config.getString(GOOGLE_SERVICE_KEY))) {
      storage = StorageOptions.newBuilder()
          .setCredentials(ServiceAccountCredentials.fromStream(serviceAccountStream))
          .build()
          .getService();
    }
  }

  @Override
  protected void shutdownStorageClient() throws IOException {
    if (storage != null) {
      try {
        storage.close();
      } catch (Exception e) {
        throw new IOException("Error occurred closing storage", e);
      }
    }
  }

  @Override
  protected void traverseStorageClient(Publisher publisher, TraversalParams params) throws Exception {
    Page<Blob> page = storage.list(getBucketOrContainerName(params), BlobListOption.prefix(getStartingDirectory(params)),
        BlobListOption.pageSize(maxNumOfPages));
    do {
      page.streamAll()
          .forEachOrdered(blob -> {
<<<<<<< HEAD
            FileReference fileRef = new GoogleFileReference(blob);
            String fullPathStr = fileRef.getFullPath(params);
            String fileExtension = FilenameUtils.getExtension(fullPathStr);
            tryProcessAndPublishFile(publisher, fullPathStr, fileExtension, fileRef, params);
=======
            String fullPathStr = getFullPath(blob, params);
            String fileExtension = FilenameUtils.getExtension(fullPathStr);
            processAndPublishFileIfValid(publisher, fullPathStr, fileExtension, new FileReference(blob), params);
>>>>>>> 90cd5613
          });
      page = page.hasNextPage() ? page.getNextPage() : null;
    } while (page != null);
  }

  @Override
  protected InputStream getFileContentStreamFromStorage(URI uri) throws IOException {
    String bucketName = uri.getAuthority();
    String objectKey = uri.getPath().substring(1);

    Blob blob = storage.get(BlobId.of(bucketName, objectKey));
    ReadChannel blobReadChannel = blob.reader();
    return Channels.newInputStream(blobReadChannel);
  }

  @Override
  protected String getStartingDirectory(TraversalParams params) {
    URI pathURI = params.getURI();
    String startingDirectory = Objects.equals(pathURI.getPath(), "/") ? "" : pathURI.getPath();
    if (startingDirectory.startsWith("/")) {
      return startingDirectory.substring(1);
    }
    return startingDirectory;
  }

  @Override
  protected String getBucketOrContainerName(TraversalParams params) {
    return params.getURI().getAuthority();
  }

<<<<<<< HEAD
=======
  @Override
  protected boolean isValidFile(FileReference fileRef) {
    Blob blob = fileRef.getBlob();
    return !blob.isDirectory();
  }

  @Override
  protected String getFileName(FileReference fileRef) { return fileRef.getBlob().getName(); }

  private String getFullPath(Blob blob, TraversalParams params) {
    return params.getURI().getScheme() + "://" + getBucketOrContainerName(params) + "/" + blob.getName();
  }

  private Document blobToDoc(Blob blob, TraversalParams params) throws IOException {
    String fullPath = getFullPath(blob, params);
    String docId = DigestUtils.md5Hex(fullPath);
    Document doc = Document.create(params.getDocIdPrefix() + docId);

    doc.setField(FileConnector.FILE_PATH, fullPath);

    if (blob.getUpdateTimeOffsetDateTime() != null) {
      doc.setField(FileConnector.MODIFIED, blob.getUpdateTimeOffsetDateTime().toInstant());
    }

    if (blob.getCreateTimeOffsetDateTime() != null) {
      doc.setField(FileConnector.CREATED, blob.getCreateTimeOffsetDateTime().toInstant());
    }

    doc.setField(FileConnector.SIZE, blob.getSize());

    if (params.shouldGetFileContent()) {
      doc.setField(FileConnector.CONTENT, blob.getContent());
    }

    return doc;
  }

  private Document blobToDoc(Blob blob, InputStream content, String decompressedFullPathStr, TraversalParams params) throws IOException {
    final String docId = DigestUtils.md5Hex(decompressedFullPathStr);
    final Document doc = Document.create(params.getDocIdPrefix() + docId);

    doc.setField(FileConnector.FILE_PATH, decompressedFullPathStr);

    if (blob.getUpdateTimeOffsetDateTime() != null) {
      doc.setField(FileConnector.MODIFIED, blob.getUpdateTimeOffsetDateTime().toInstant());
    }

    if (blob.getCreateTimeOffsetDateTime() != null) {
      doc.setField(FileConnector.CREATED, blob.getCreateTimeOffsetDateTime().toInstant());
    }

    // unable to get decompressed file size
    if (params.shouldGetFileContent()) {
      doc.setField(FileConnector.CONTENT, content.readAllBytes());
    }

    return doc;
  }

>>>>>>> 90cd5613
  // Only for testing
  void setStorageForTesting(Storage storage) {
    this.storage = storage;
  }
}<|MERGE_RESOLUTION|>--- conflicted
+++ resolved
@@ -150,16 +150,10 @@
     do {
       page.streamAll()
           .forEachOrdered(blob -> {
-<<<<<<< HEAD
-            FileReference fileRef = new GoogleFileReference(blob);
+            GoogleFileReference fileRef = new GoogleFileReference(blob);
             String fullPathStr = fileRef.getFullPath(params);
             String fileExtension = FilenameUtils.getExtension(fullPathStr);
-            tryProcessAndPublishFile(publisher, fullPathStr, fileExtension, fileRef, params);
-=======
-            String fullPathStr = getFullPath(blob, params);
-            String fileExtension = FilenameUtils.getExtension(fullPathStr);
-            processAndPublishFileIfValid(publisher, fullPathStr, fileExtension, new FileReference(blob), params);
->>>>>>> 90cd5613
+            processAndPublishFileIfValid(publisher, fullPathStr, fileExtension, fileRef, params);
           });
       page = page.hasNextPage() ? page.getNextPage() : null;
     } while (page != null);
@@ -190,68 +184,6 @@
     return params.getURI().getAuthority();
   }
 
-<<<<<<< HEAD
-=======
-  @Override
-  protected boolean isValidFile(FileReference fileRef) {
-    Blob blob = fileRef.getBlob();
-    return !blob.isDirectory();
-  }
-
-  @Override
-  protected String getFileName(FileReference fileRef) { return fileRef.getBlob().getName(); }
-
-  private String getFullPath(Blob blob, TraversalParams params) {
-    return params.getURI().getScheme() + "://" + getBucketOrContainerName(params) + "/" + blob.getName();
-  }
-
-  private Document blobToDoc(Blob blob, TraversalParams params) throws IOException {
-    String fullPath = getFullPath(blob, params);
-    String docId = DigestUtils.md5Hex(fullPath);
-    Document doc = Document.create(params.getDocIdPrefix() + docId);
-
-    doc.setField(FileConnector.FILE_PATH, fullPath);
-
-    if (blob.getUpdateTimeOffsetDateTime() != null) {
-      doc.setField(FileConnector.MODIFIED, blob.getUpdateTimeOffsetDateTime().toInstant());
-    }
-
-    if (blob.getCreateTimeOffsetDateTime() != null) {
-      doc.setField(FileConnector.CREATED, blob.getCreateTimeOffsetDateTime().toInstant());
-    }
-
-    doc.setField(FileConnector.SIZE, blob.getSize());
-
-    if (params.shouldGetFileContent()) {
-      doc.setField(FileConnector.CONTENT, blob.getContent());
-    }
-
-    return doc;
-  }
-
-  private Document blobToDoc(Blob blob, InputStream content, String decompressedFullPathStr, TraversalParams params) throws IOException {
-    final String docId = DigestUtils.md5Hex(decompressedFullPathStr);
-    final Document doc = Document.create(params.getDocIdPrefix() + docId);
-
-    doc.setField(FileConnector.FILE_PATH, decompressedFullPathStr);
-
-    if (blob.getUpdateTimeOffsetDateTime() != null) {
-      doc.setField(FileConnector.MODIFIED, blob.getUpdateTimeOffsetDateTime().toInstant());
-    }
-
-    if (blob.getCreateTimeOffsetDateTime() != null) {
-      doc.setField(FileConnector.CREATED, blob.getCreateTimeOffsetDateTime().toInstant());
-    }
-
-    // unable to get decompressed file size
-    if (params.shouldGetFileContent()) {
-      doc.setField(FileConnector.CONTENT, content.readAllBytes());
-    }
-
-    return doc;
-  }
-
->>>>>>> 90cd5613
   // Only for testing
   void setStorageForTesting(Storage storage) {
     this.storage = storage;
