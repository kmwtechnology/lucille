package com.kmwllc.lucille.connector.storageclient;

import static com.kmwllc.lucille.connector.FileConnector.GOOGLE_SERVICE_KEY;

import com.google.api.gax.paging.Page;
import com.google.auth.oauth2.ServiceAccountCredentials;
import com.google.cloud.ReadChannel;
import com.google.cloud.storage.Blob;
import com.google.cloud.storage.BlobId;
import com.google.cloud.storage.Storage;
import com.google.cloud.storage.Storage.BlobListOption;
import com.google.cloud.storage.StorageOptions;
import com.kmwllc.lucille.connector.FileConnector;
import com.kmwllc.lucille.core.Document;
import com.kmwllc.lucille.core.Publisher;
import com.typesafe.config.Config;
import java.io.ByteArrayInputStream;
import java.io.FileInputStream;
import java.io.IOException;
import java.io.InputStream;
import java.net.URI;
import java.nio.channels.Channels;
<<<<<<< HEAD
import java.util.List;
import java.util.Map;
import java.util.regex.Pattern;
=======
>>>>>>> df0cdfc3
import org.apache.commons.codec.digest.DigestUtils;
import org.apache.commons.io.FilenameUtils;
import org.slf4j.Logger;
import org.slf4j.LoggerFactory;

public class GoogleStorageClient extends BaseStorageClient {

  private static final Logger log = LoggerFactory.getLogger(GoogleStorageClient.class);
  private Storage storage;

  public GoogleStorageClient(Config googleCloudOptions) {
    super(googleCloudOptions);
  }

  @Override
  protected void validateOptions(Config config) {
    if (!config.hasPath(GOOGLE_SERVICE_KEY)) {
      throw new IllegalArgumentException("Missing " + GOOGLE_SERVICE_KEY + " in Config for GoogleStorageClient.");
    }
  }

  @Override
  protected void initializeStorageClient() throws IOException {
    try (FileInputStream serviceAccountStream = new FileInputStream(config.getString(GOOGLE_SERVICE_KEY))) {
      storage = StorageOptions.newBuilder()
          .setCredentials(ServiceAccountCredentials.fromStream(serviceAccountStream))
          .build()
          .getService();
    }
  }

  @Override
  protected void shutdownStorageClient() throws IOException {
    if (storage != null) {
      try {
        storage.close();
      } catch (Exception e) {
        throw new IOException("Error occurred closing storage", e);
      }
    }
  }

  @Override
  protected void traverseStorageClient(Publisher publisher, TraversalParams params) throws Exception {
    Page<Blob> page = storage.list(getBucketOrContainerName(params), BlobListOption.prefix(getStartingDirectory(params)),
        BlobListOption.pageSize(maxNumOfPages));
    do {
      page.streamAll()
          .forEachOrdered(blob -> {
            if (isValid(blob, params)) {
              String fullPathStr = getFullPath(blob, params);
              String fileExtension = FilenameUtils.getExtension(fullPathStr);
              tryProcessAndPublishFile(publisher, fullPathStr, fileExtension, new FileReference(blob), params);
            }
          });
      page = page.hasNextPage() ? page.getNextPage() : null;
    } while (page != null);
  }

  @Override
  protected InputStream getFileContentStreamFromStorage(URI uri) throws IOException {
    String bucketName = uri.getAuthority();
    String objectKey = uri.getPath().substring(1);

    Blob blob = storage.get(BlobId.of(bucketName, objectKey));
    ReadChannel blobReadChannel = blob.reader();
    return Channels.newInputStream(blobReadChannel);
  }

  @Override
  protected Document convertFileReferenceToDoc(FileReference fileReference, TraversalParams params) {
    Blob blob = fileReference.getBlob();

    try {
      return blobToDoc(blob, params);
    } catch (IOException e) {
      throw new IllegalArgumentException("Unable to convert blob '" + blob.getName() + "' to Document", e);
    }
  }

  @Override
  protected Document convertFileReferenceToDoc(FileReference fileReference, InputStream in, String decompressedFullPathStr, TraversalParams params) {
    Blob blob = fileReference.getBlob();

    try {
      return blobToDoc(blob, in, decompressedFullPathStr, params);
    } catch (IOException e) {
      throw new IllegalArgumentException("Unable to convert blob '" + blob.getName() + "' to Document", e);
    }
  }

  @Override
<<<<<<< HEAD
  protected InputStream getFileReferenceContentStream(FileReference fileReference) {
    Blob blob = fileReference.getBlob();
    ReadChannel readChannel = blob.reader();
    return Channels.newInputStream(readChannel);
=======
  protected byte[] getFileReferenceContent(FileReference fileReference, TraversalParams params) {
    Blob blob = fileReference.getBlob();
    return blob.getContent();
  }

  @Override
  protected InputStream getFileReferenceContentStream(FileReference fileReference, TraversalParams params) {
    byte[] content = getFileReferenceContent(fileReference, params);
    return new ByteArrayInputStream(content);
>>>>>>> df0cdfc3
  }

  private boolean isValid(Blob blob, TraversalParams params) {
    if (blob.isDirectory()) return false;

    return params.shouldIncludeFile(blob.getName());
  }

  private String getFullPath(Blob blob, TraversalParams params) {
    return params.getPathToStorageURI().getScheme() + "://" + getBucketOrContainerName(params) + "/" + blob.getName();
  }

  private Document blobToDoc(Blob blob, TraversalParams params) throws IOException {
    String fullPath = getFullPath(blob, params);
    String docId = DigestUtils.md5Hex(fullPath);
    Document doc = Document.create(params.getDocIdPrefix() + docId);

    doc.setField(FileConnector.FILE_PATH, fullPath);

    if (blob.getUpdateTimeOffsetDateTime() != null) {
      doc.setField(FileConnector.MODIFIED, blob.getUpdateTimeOffsetDateTime().toInstant());
    }

    if (blob.getCreateTimeOffsetDateTime() != null) {
      doc.setField(FileConnector.CREATED, blob.getCreateTimeOffsetDateTime().toInstant());
    }

    doc.setField(FileConnector.SIZE, blob.getSize());

    if (params.shouldGetFileContent()) {
      doc.setField(FileConnector.CONTENT, blob.getContent());
    }

    return doc;
  }

  private Document blobToDoc(Blob blob, InputStream content, String decompressedFullPathStr, TraversalParams params) throws IOException {
    final String docId = DigestUtils.md5Hex(decompressedFullPathStr);
    final Document doc = Document.create(params.getDocIdPrefix() + docId);

    doc.setField(FileConnector.FILE_PATH, decompressedFullPathStr);

    if (blob.getUpdateTimeOffsetDateTime() != null) {
      doc.setField(FileConnector.MODIFIED, blob.getUpdateTimeOffsetDateTime().toInstant());
    }

    if (blob.getCreateTimeOffsetDateTime() != null) {
      doc.setField(FileConnector.CREATED, blob.getCreateTimeOffsetDateTime().toInstant());
    }

    // unable to get decompressed file size
    if (params.shouldGetFileContent()) {
      doc.setField(FileConnector.CONTENT, content.readAllBytes());
    }

    return doc;
  }

  // Only for testing
  void setStorageForTesting(Storage storage) {
    this.storage = storage;
  }
}<|MERGE_RESOLUTION|>--- conflicted
+++ resolved
@@ -20,12 +20,9 @@
 import java.io.InputStream;
 import java.net.URI;
 import java.nio.channels.Channels;
-<<<<<<< HEAD
 import java.util.List;
 import java.util.Map;
 import java.util.regex.Pattern;
-=======
->>>>>>> df0cdfc3
 import org.apache.commons.codec.digest.DigestUtils;
 import org.apache.commons.io.FilenameUtils;
 import org.slf4j.Logger;
@@ -118,22 +115,10 @@
   }
 
   @Override
-<<<<<<< HEAD
-  protected InputStream getFileReferenceContentStream(FileReference fileReference) {
+  protected InputStream getFileReferenceContentStream(FileReference fileReference, TraversalParams params) {
     Blob blob = fileReference.getBlob();
     ReadChannel readChannel = blob.reader();
     return Channels.newInputStream(readChannel);
-=======
-  protected byte[] getFileReferenceContent(FileReference fileReference, TraversalParams params) {
-    Blob blob = fileReference.getBlob();
-    return blob.getContent();
-  }
-
-  @Override
-  protected InputStream getFileReferenceContentStream(FileReference fileReference, TraversalParams params) {
-    byte[] content = getFileReferenceContent(fileReference, params);
-    return new ByteArrayInputStream(content);
->>>>>>> df0cdfc3
   }
 
   private boolean isValid(Blob blob, TraversalParams params) {
