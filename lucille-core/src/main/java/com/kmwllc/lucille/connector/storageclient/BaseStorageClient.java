--- conflicted
+++ resolved
@@ -185,11 +185,7 @@
             if (params.supportedFileType(resolvedExtension)) {
               handleStreamExtensionFiles(publisher, compressorStream, resolvedExtension, compressedFileFullPath);
             } else {
-<<<<<<< HEAD
-              Document doc = fileReference.asDoc(compressorStream, compressedFileFullPath, params);
-=======
-              Document doc = fileReference.decompressedFileAsDoc(compressorStream, filePathFormat, params);
->>>>>>> bb8c35e5
+              Document doc = fileReference.decompressedFileAsDoc(compressorStream, compressedFileFullPath, params);
               try (MDCCloseable mdc = MDC.putCloseable(Document.ID_FIELD, doc.getId())) {
                 docLogger.info("StorageClient to publish Document {}.", doc.getId());
               }
