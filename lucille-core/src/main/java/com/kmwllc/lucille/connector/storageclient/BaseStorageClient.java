--- conflicted
+++ resolved
@@ -155,14 +155,10 @@
             if (params.supportedFileType(resolvedExtension)) {
               handleStreamExtensionFiles(publisher, compressorStream, resolvedExtension, filePathFormat);
             } else {
-<<<<<<< HEAD
-              Document doc = convertFileReferenceToDoc(fileReference, compressorStream, filePathFormat, params);
+              Document doc = fileReference.asDoc(compressorStream, filePathFormat, params);
               try (MDCCloseable mdc = MDC.putCloseable(Document.ID_FIELD, doc.getId())) {
                 docLogger.info("StorageClient to publish Document {}.", doc.getId());
               }
-=======
-              Document doc = fileReference.asDoc(compressorStream, filePathFormat, params);
->>>>>>> f2cbf640
               publisher.publish(doc);
             }
           }
@@ -192,14 +188,10 @@
       }
 
       // handle normal files
-<<<<<<< HEAD
-      Document doc = convertFileReferenceToDoc(fileReference, params);
+      Document doc = fileReference.asDoc(params);
       try (MDCCloseable mdc = MDC.putCloseable(Document.ID_FIELD, doc.getId())) {
         docLogger.info("StorageClient to publish Document {}.", doc.getId());
       }
-=======
-      Document doc = fileReference.asDoc(params);
->>>>>>> f2cbf640
       publisher.publish(doc);
       afterProcessingFile(fullPathStr, params);
     } catch (UnsupportedOperationException e) {
