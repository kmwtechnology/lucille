package com.kmwllc.lucille.indexer;

import com.kmwllc.lucille.core.Document;
import com.kmwllc.lucille.core.Indexer;
import com.kmwllc.lucille.core.IndexerException;
import com.kmwllc.lucille.core.KafkaDocument;
import com.kmwllc.lucille.core.spec.Spec;
import com.kmwllc.lucille.message.IndexerMessenger;
import com.kmwllc.lucille.util.OpenSearchUtils;
import com.typesafe.config.Config;
import java.io.IOException;
import java.util.ArrayList;
import java.util.Collection;
import java.util.HashMap;
import java.util.HashSet;
import java.util.LinkedHashMap;
import java.util.LinkedHashSet;
import java.util.List;
import java.util.Map;
import java.util.Optional;
import java.util.Set;
import java.util.stream.Collectors;
import org.apache.commons.lang3.tuple.Pair;
import org.opensearch.client.opensearch.OpenSearchClient;
import org.opensearch.client.opensearch._types.BulkIndexByScrollFailure;
import org.opensearch.client.opensearch._types.FieldValue;
import org.opensearch.client.opensearch._types.VersionType;
import org.opensearch.client.opensearch._types.query_dsl.BoolQuery;
import org.opensearch.client.opensearch.core.BulkRequest;
import org.opensearch.client.opensearch.core.BulkResponse;
import org.opensearch.client.opensearch.core.DeleteByQueryRequest;
import org.opensearch.client.opensearch.core.DeleteByQueryResponse;
import org.opensearch.client.opensearch.core.bulk.BulkResponseItem;
import org.slf4j.Logger;
import org.slf4j.LoggerFactory;

import com.kmwllc.lucille.core.BaseIndexerConfig;
import com.kmwllc.lucille.core.BaseConfigException;

public class OpenSearchIndexer extends Indexer {

  public static final Spec SPEC = Spec.indexer()
      .requiredString("index", "url")
      .optionalBoolean("update", "acceptInvalidCert");

  private static final Logger log = LoggerFactory.getLogger(OpenSearchIndexer.class);

  private final OpenSearchClient client;

  /**
   * Configuration class for {@link OpenSearchIndexer}.
   * <p>
   * Holds parameters for connecting to and configuring the OpenSearch indexer, including:
   * <ul>
   *   <li><b>index</b>: The name of the OpenSearch index to write to (required).</li>
   *   <li><b>url</b>: The OpenSearch endpoint URL (required).</li>
   *   <li><b>routingField</b>: The document field to use for routing (optional).</li>
   *   <li><b>update</b>: Whether to use the partial update API (optional, default: false).</li>
   *   <li><b>versionType</b>: The versioning strategy for documents (optional).</li>
   *   <li><b>acceptInvalidCert</b>: Whether to accept invalid SSL certificates (optional).</li>
   * </ul>
   * Provides methods to apply configuration from a {@link Config} object,
   * validate parameter values, and access the configured values.
   */
  public static class OpenSearchIndexerConfig extends BaseIndexerConfig {
    /**
     * The name of the OpenSearch index to write to. Required.
     */
    private String index;
    /**
     * The OpenSearch endpoint URL. Required.
     */
    private String url;
    /**
     * The document field to use for routing. Optional.
     */
    private String routingField = null;
    /**
     * Whether to use the partial update API when sending documents. Optional, defaults to false.
     */
    private boolean update = false;
    /**
     * The versioning strategy for documents (e.g., "internal", "external"). Optional.
     */
    private VersionType versionType = null;
    /**
     * Whether to accept invalid SSL certificates. Optional.
     */
    private boolean acceptInvalidCert = false;

    /**
     * Applies configuration values from the provided {@link Config} object.
     *
     * @param params the configuration object containing parameters
     */
    public void apply(Config params) {
      super.apply(params);
      // index = params.getString("index");
      index = OpenSearchUtils.getOpenSearchIndex(params);

      url = OpenSearchUtils.getOpenSearchUrl(params);

      if (params.hasPath("indexer.routingField")) {
        routingField = params.getString("indexer.routingField");
      }
      if (params.hasPath("opensearch.update")) {
        update = params.getBoolean("opensearch.update");
      }
      if (params.hasPath("indexer.versionType")) {
        versionType = VersionType.valueOf(params.getString("indexer.versionType"));
      }
      if (params.hasPath("acceptInvalidCert")) {
        acceptInvalidCert = params.getBoolean("acceptInvalidCert");
      }
    }

    /**
     * Validates the configuration parameters to ensure they are within acceptable ranges.
     *
     * @throws IndexerException if any parameter is invalid
     */
    public void validate() throws IndexerException {
      try {
        super.validate();
      } catch (BaseConfigException e) {
        throw new IndexerException(e);
      }
      if (index == null || index.isEmpty()) {
        throw new IllegalArgumentException("index is required for OpenSearchIndexer");
      }
      if (url == null || url.isEmpty()) {
        throw new IllegalArgumentException("url is required for OpenSearchIndexer");
      }
    }

    /**
     * @return the OpenSearch index name
     */
    public String getIndex() { return index; }
    /**
     * @return the OpenSearch endpoint URL
     */
    public String getUrl() { return url; }
    /**
     * @return the routing field name, or null if not set
     */
    public String getRoutingField() { return routingField; }
    /**
     * @return true if partial update API should be used
     */
    public boolean isUpdate() { return update; }
    /**
     * @return the versioning strategy, or null if not set
     */
    public VersionType getVersionType() { return versionType; }
    /**
     * @return true if invalid SSL certificates should be accepted
     */
    public boolean isAcceptInvalidCert() { return acceptInvalidCert; }
  }
  
  private OpenSearchIndexerConfig config;

<<<<<<< HEAD
  public OpenSearchIndexer(Config params, IndexerMessenger messenger, OpenSearchClient client, String metricsPrefix, String localRunId) throws IndexerException {
    super(params, messenger, metricsPrefix, localRunId, Spec.indexer()
        .withRequiredProperties("index", "url")
        .withOptionalProperties("update", "acceptInvalidCert"));
=======
  public OpenSearchIndexer(Config config, IndexerMessenger messenger, OpenSearchClient client, String metricsPrefix, String localRunId) {
    super(config, messenger, metricsPrefix, localRunId);
>>>>>>> eaf5c582

      config = new OpenSearchIndexerConfig();
      config.apply(params);
      config.validate();

    if (this.indexOverrideField != null) {
      throw new IllegalArgumentException(
          "Cannot create OpenSearchIndexer. Config setting 'indexer.indexOverrideField' is not supported by OpenSearchIndexer.");
    }
    this.client = client;
    // this.index = OpenSearchUtils.getOpenSearchIndex(params);
    this.config.routingField = params.hasPath("indexer.routingField") ? params.getString("indexer.routingField") : null;
    this.config.update = params.hasPath("opensearch.update") ? params.getBoolean("opensearch.update") : false;
    this.config.versionType =
        params.hasPath("indexer.versionType") ? VersionType.valueOf(params.getString("indexer.versionType")) : null;
  }

  public OpenSearchIndexer(Config params, IndexerMessenger messenger, boolean bypass, String metricsPrefix, String localRunId) throws IndexerException {
    this(params, messenger, getClient(params, bypass), metricsPrefix, localRunId);
  }

  // Convenience Constructors
  public OpenSearchIndexer(Config params, IndexerMessenger messenger, OpenSearchClient client, String metricsPrefix) throws IndexerException {
    this(params, messenger, client, metricsPrefix, null);
  }

  public OpenSearchIndexer(Config params, IndexerMessenger messenger, boolean bypass, String metricsPrefix) throws IndexerException {
    this(params, messenger, getClient(params, bypass), metricsPrefix, null);
  }

  @Override
  protected String getIndexerConfigKey() { return "opensearch"; }

  private static OpenSearchClient getClient(Config params, boolean bypass) {
    return bypass ? null : OpenSearchUtils.getOpenSearchRestClient(params);
  }

  @Override
  public boolean validateConnection() {
    if (client == null) {
      return true;
    }
    boolean response;
    try {
      response = client.ping().value();
    } catch (Exception e) {
      log.error("Couldn't ping OpenSearch ", e);
      return false;
    }
    if (!response) {
      log.error("Non true response when pinging OpenSearch: " + response);
      return false;
    }
    return true;
  }

  @Override
  public void closeConnection() {
    if (client != null && client._transport() != null) {
      try {
        client._transport().close();
      } catch (Exception e) {
        log.error("Error closing Opensearchclient", e);
      }
    }
  }

  @Override
  protected Set<Pair<Document, String>> sendToIndex(List<Document> documents) throws Exception {
    // skip indexing if there is no indexer client
    if (client == null) {
      return Set.of();
    }

    Map<String, Document> documentsToUpload = new LinkedHashMap<>();
    Set<String> idsToDelete = new LinkedHashSet<>();
    Map<String, List<String>> termsToDeleteByQuery = new LinkedHashMap<>();

    // populate which collection each document belongs to
    // upload if document is not marked for deletion
    // else if document is marked for deletion ONLY, then only add to idsToDelete
    // else document is marked for deletion AND contains deleteByFieldField and deleteByFieldValue, only add to termsToDeleteByQuery
    for (Document doc : documents) {
      String id = doc.getId();
      if (!isMarkedForDeletion(doc)) {
        idsToDelete.remove(id);
        documentsToUpload.put(id, doc);
      } else {
        documentsToUpload.remove(id);
        if (!isMarkedForDeletionByField(doc)) {
          idsToDelete.add(id);
        } else {
          String field = doc.getString(deleteByFieldField);
          if (!termsToDeleteByQuery.containsKey(field)) {
            termsToDeleteByQuery.put(field, new ArrayList<>());
          }
          termsToDeleteByQuery.get(field).add(doc.getString(deleteByFieldValue));
        }
      }
    }

    Set<Pair<Document, String>> failedDocs = uploadDocuments(documentsToUpload.values());
    deleteById(new ArrayList<>(idsToDelete));
    deleteByQuery(termsToDeleteByQuery);

    return failedDocs;
  }

  private void deleteById(List<String> idsToDelete) throws Exception {
    if (idsToDelete.isEmpty()) {
      return;
    }

    BulkRequest.Builder br = new BulkRequest.Builder();
    for (String id : idsToDelete) {
      br.operations(op -> op
          .delete(d -> d
              .index(config.index)
              .id(id)
          )
      );
    }

    BulkResponse response = client.bulk(br.build());
    if (response.errors()) {
      for (BulkResponseItem item : response.items()) {
        if (item.error() != null) {
          log.debug("Error while deleting id: {} because: {}", item.id(), item.error().reason());
        }
      }
      throw new IndexerException("encountered errors while deleting documents");
    }
  }

  private void deleteByQuery(Map<String, List<String>> termsToDeleteByQuery) throws Exception {
    if (termsToDeleteByQuery.isEmpty()) {
      return;
    }
    /*
      each entry from termsToDeleteByQuery would add a "terms" query to the should clause. In each entry, the key represents
      the field to look for while querying and values represent the values to look for in that field. We set the
      minimum should match to 1 such that any documents that passes a single terms query would end
      up in the result set. For a document to pass a terms query, it must contain that field and in that field
      contain any one of the field values.
      e.g. termsToDeleteByQuery -> {
                                      "field1" : ["value1", "value2", "value3"],
                                      "field2" : ["valueA", "valueB"]
                                   }
      would create a delete query:
      {
        "query": {
          "bool": {
            "should": [
              {
                "terms": {
                  "field1": ["value1", "value2", "value3"]
                }
              },
              {
                "terms": {
                  "field2": ["valueA", "valueB"]
                }
              }
            ],
            "minimum_should_match": "1"
          }
        }
      }
     */
    BoolQuery.Builder boolQuery = new BoolQuery.Builder();
    for (Map.Entry<String, List<String>> entry : termsToDeleteByQuery.entrySet()) {
      String field = entry.getKey();
      List<String> values = entry.getValue();
      boolQuery.should(s -> s
        .terms(t -> t
          .field(field)
          .terms(tt -> tt.value(values.stream()
              .map(FieldValue::of)
              .collect(Collectors.toList()))
          )
        )
      );
    }
    boolQuery.minimumShouldMatch("1");

    DeleteByQueryRequest deleteByQueryRequest = new DeleteByQueryRequest.Builder()
        .index(config.index)
        .query(q -> q.bool(boolQuery.build()))
        .build();
    DeleteByQueryResponse response = client.deleteByQuery(deleteByQueryRequest);

    if (!response.failures().isEmpty()) {
      for (BulkIndexByScrollFailure failure : response.failures()) {
        log.debug("Error while deleting by query: {}, because of: {}", failure.cause().reason(), failure.cause());
      }
      throw new IndexerException("encountered errors while deleting by query");
    }
  }

  private Set<Pair<Document, String>> uploadDocuments(Collection<Document> documentsToUpload) throws IOException, IndexerException {
    if (documentsToUpload.isEmpty()) {
      return Set.of();
    }

    Map<String, Document> uploadedDocuments = new HashMap<>();
    BulkRequest.Builder br = new BulkRequest.Builder();

    for (Document doc : documentsToUpload) {

      // removing the fields mentioned in the ignoreFields setting in configurations
      Map<String, Object> indexerDoc = getIndexerDoc(doc);

      // remove children documents field from indexer doc (processed from doc by addChildren method call below)
      indexerDoc.remove(Document.CHILDREN_FIELD);

      // if a doc id override value exists, make sure it is used instead of pre-existing doc id
      String docId = Optional.ofNullable(getDocIdOverride(doc)).orElse(doc.getId());
      uploadedDocuments.put(docId, doc);

      // This condition below avoids adding id if ignoreFields contains it and edge cases:
      // - Case 1: id and idOverride in ignoreFields -> idOverride used by Indexer, both removed from Document (tested in testIgnoreFieldsWithOverride)
      // - Case 2: id in ignoreFields, idOverride exists -> idOverride used by Indexer, only id field removed from Document (tested in testIgnoreFieldsWithOverride2)
      // - Case 3: id in ignoreFields, idOverride null -> id used by Indexer, id also removed from Document (tested in testRouting)
      // - Case 4: ignoreFields null, idOverride exists -> idOverride used by Indexer, id and idOverride field exist in Document (tested in testOverride)
      // - Case 5: ignoreFields null, idOverride null -> document id remains and used by Indexer (Default case & tested)
      if (ignoreFields == null || !ignoreFields.contains(Document.ID_FIELD)) {
        indexerDoc.put(Document.ID_FIELD, docId);
      }

      // handle special operations required to add children documents
      addChildren(doc, indexerDoc);
      Long versionNum = (config.versionType == VersionType.External || config.versionType == VersionType.ExternalGte)
          ? ((KafkaDocument) doc).getOffset()
          : null;

      if (config.update) {
        br.operations(op -> op
            .update((up) -> {
              up.index(config.index).id(docId);
              if (config.routingField != null) {
                up.routing(doc.getString(config.routingField));
              }
              if (versionNum != null) {
                up.versionType(config.versionType).version(versionNum);
              }
              return up.document(indexerDoc);
            }));
      } else {
        br.operations(op -> op
            .index((up) -> {
              up.index(config.index).id(docId);
              if (config.routingField != null) {
                up.routing(doc.getString(config.routingField));
              }
              if (versionNum != null) {
                up.versionType(config.versionType).version(versionNum);
              }
              return up.document(indexerDoc);
            }));
      }
    }

    Set<Pair<Document, String>> failedDocs = new HashSet<>();

    BulkResponse response = client.bulk(br.build());

    if (response != null) {
      for (BulkResponseItem item : response.items()) {
        if (item.error() != null) {
          // For the error - if the id is a document's id, then it failed, and we add it to the set.
          // If not, we don't know what the error is, and opt to throw an actual IndexerException instead.
          if (uploadedDocuments.containsKey(item.id())) {
            Document failedDoc = uploadedDocuments.get(item.id());
            failedDocs.add(Pair.of(failedDoc, item.error().reason()));
          } else {
            throw new IndexerException(item.error().reason());
          }
        }
      }
    }

    return failedDocs;
  }

  private void addChildren(Document doc, Map<String, Object> indexerDoc) {
    List<Document> children = doc.getChildren();
    if (children == null || children.isEmpty()) {
      return;
    }
    for (Document child : children) {
      Map<String, Object> map = child.asMap();
      Map<String, Object> indexerChildDoc = new HashMap<>();
      for (String key : map.keySet()) {
        // we don't support children that contain nested children
        if (Document.CHILDREN_FIELD.equals(key)) {
          continue;
        }
        Object value = map.get(key);
        indexerChildDoc.put(key, value);
      }
      // TODO: Do nothing for now, add support for child docs like SolrIndexer does in future (_childDocuments_)
    }
  }

  private boolean isMarkedForDeletion(Document doc) {
    return deletionMarkerField != null
        && deletionMarkerFieldValue != null
        && doc.hasNonNull(deletionMarkerField)
        && doc.getString(deletionMarkerField).equals(deletionMarkerFieldValue);
  }

  private boolean isMarkedForDeletionByField(Document doc) {
    return deleteByFieldField != null
        && doc.has(deleteByFieldField)
        && deleteByFieldValue != null
        && doc.has(deleteByFieldValue);
  }
}<|MERGE_RESOLUTION|>--- conflicted
+++ resolved
@@ -34,8 +34,7 @@
 import org.slf4j.Logger;
 import org.slf4j.LoggerFactory;
 
-import com.kmwllc.lucille.core.BaseIndexerConfig;
-import com.kmwllc.lucille.core.BaseConfigException;
+
 
 public class OpenSearchIndexer extends Indexer {
 
@@ -47,144 +46,33 @@
 
   private final OpenSearchClient client;
 
-  /**
-   * Configuration class for {@link OpenSearchIndexer}.
-   * <p>
-   * Holds parameters for connecting to and configuring the OpenSearch indexer, including:
-   * <ul>
-   *   <li><b>index</b>: The name of the OpenSearch index to write to (required).</li>
-   *   <li><b>url</b>: The OpenSearch endpoint URL (required).</li>
-   *   <li><b>routingField</b>: The document field to use for routing (optional).</li>
-   *   <li><b>update</b>: Whether to use the partial update API (optional, default: false).</li>
-   *   <li><b>versionType</b>: The versioning strategy for documents (optional).</li>
-   *   <li><b>acceptInvalidCert</b>: Whether to accept invalid SSL certificates (optional).</li>
-   * </ul>
-   * Provides methods to apply configuration from a {@link Config} object,
-   * validate parameter values, and access the configured values.
-   */
-  public static class OpenSearchIndexerConfig extends BaseIndexerConfig {
-    /**
-     * The name of the OpenSearch index to write to. Required.
-     */
-    private String index;
-    /**
-     * The OpenSearch endpoint URL. Required.
-     */
-    private String url;
-    /**
-     * The document field to use for routing. Optional.
-     */
-    private String routingField = null;
-    /**
-     * Whether to use the partial update API when sending documents. Optional, defaults to false.
-     */
-    private boolean update = false;
-    /**
-     * The versioning strategy for documents (e.g., "internal", "external"). Optional.
-     */
-    private VersionType versionType = null;
-    /**
-     * Whether to accept invalid SSL certificates. Optional.
-     */
-    private boolean acceptInvalidCert = false;
-
-    /**
-     * Applies configuration values from the provided {@link Config} object.
-     *
-     * @param params the configuration object containing parameters
-     */
-    public void apply(Config params) {
-      super.apply(params);
-      // index = params.getString("index");
-      index = OpenSearchUtils.getOpenSearchIndex(params);
-
-      url = OpenSearchUtils.getOpenSearchUrl(params);
-
-      if (params.hasPath("indexer.routingField")) {
-        routingField = params.getString("indexer.routingField");
-      }
-      if (params.hasPath("opensearch.update")) {
-        update = params.getBoolean("opensearch.update");
-      }
-      if (params.hasPath("indexer.versionType")) {
-        versionType = VersionType.valueOf(params.getString("indexer.versionType"));
-      }
-      if (params.hasPath("acceptInvalidCert")) {
-        acceptInvalidCert = params.getBoolean("acceptInvalidCert");
-      }
-    }
-
-    /**
-     * Validates the configuration parameters to ensure they are within acceptable ranges.
-     *
-     * @throws IndexerException if any parameter is invalid
-     */
-    public void validate() throws IndexerException {
-      try {
-        super.validate();
-      } catch (BaseConfigException e) {
-        throw new IndexerException(e);
-      }
-      if (index == null || index.isEmpty()) {
-        throw new IllegalArgumentException("index is required for OpenSearchIndexer");
-      }
-      if (url == null || url.isEmpty()) {
-        throw new IllegalArgumentException("url is required for OpenSearchIndexer");
-      }
-    }
-
-    /**
-     * @return the OpenSearch index name
-     */
-    public String getIndex() { return index; }
-    /**
-     * @return the OpenSearch endpoint URL
-     */
-    public String getUrl() { return url; }
-    /**
-     * @return the routing field name, or null if not set
-     */
-    public String getRoutingField() { return routingField; }
-    /**
-     * @return true if partial update API should be used
-     */
-    public boolean isUpdate() { return update; }
-    /**
-     * @return the versioning strategy, or null if not set
-     */
-    public VersionType getVersionType() { return versionType; }
-    /**
-     * @return true if invalid SSL certificates should be accepted
-     */
-    public boolean isAcceptInvalidCert() { return acceptInvalidCert; }
-  }
-  
-  private OpenSearchIndexerConfig config;
-
-<<<<<<< HEAD
-  public OpenSearchIndexer(Config params, IndexerMessenger messenger, OpenSearchClient client, String metricsPrefix, String localRunId) throws IndexerException {
-    super(params, messenger, metricsPrefix, localRunId, Spec.indexer()
-        .withRequiredProperties("index", "url")
-        .withOptionalProperties("update", "acceptInvalidCert"));
-=======
+  private String index;
+  private String url;
+  private String routingField;
+  private boolean update;
+  private VersionType versionType;
+  private boolean acceptInvalidCert;
+
   public OpenSearchIndexer(Config config, IndexerMessenger messenger, OpenSearchClient client, String metricsPrefix, String localRunId) {
     super(config, messenger, metricsPrefix, localRunId);
->>>>>>> eaf5c582
-
-      config = new OpenSearchIndexerConfig();
-      config.apply(params);
-      config.validate();
+    
+    this.index = OpenSearchUtils.getOpenSearchIndex(config);
+    this.url = OpenSearchUtils.getOpenSearchUrl(config);
+    this.routingField = config.hasPath("indexer.routingField") ? config.getString("indexer.routingField") : null;
+    this.update = config.hasPath("opensearch.update") ? config.getBoolean("opensearch.update") : false;
+    this.versionType = config.hasPath("indexer.versionType") ? VersionType.valueOf(config.getString("indexer.versionType")) : null;
+    this.acceptInvalidCert = config.hasPath("acceptInvalidCert") ? config.getBoolean("acceptInvalidCert") : false;
 
     if (this.indexOverrideField != null) {
       throw new IllegalArgumentException(
           "Cannot create OpenSearchIndexer. Config setting 'indexer.indexOverrideField' is not supported by OpenSearchIndexer.");
     }
     this.client = client;
-    // this.index = OpenSearchUtils.getOpenSearchIndex(params);
-    this.config.routingField = params.hasPath("indexer.routingField") ? params.getString("indexer.routingField") : null;
-    this.config.update = params.hasPath("opensearch.update") ? params.getBoolean("opensearch.update") : false;
-    this.config.versionType =
-        params.hasPath("indexer.versionType") ? VersionType.valueOf(params.getString("indexer.versionType")) : null;
+    // this.index = OpenSearchUtils.getOpenSearchIndex(config);
+    this.routingField = config.hasPath("indexer.routingField") ? config.getString("indexer.routingField") : null;
+    this.update = config.hasPath("opensearch.update") ? config.getBoolean("opensearch.update") : false;
+    this.versionType =
+        config.hasPath("indexer.versionType") ? VersionType.valueOf(config.getString("indexer.versionType")) : null;
   }
 
   public OpenSearchIndexer(Config params, IndexerMessenger messenger, boolean bypass, String metricsPrefix, String localRunId) throws IndexerException {
@@ -287,7 +175,7 @@
     for (String id : idsToDelete) {
       br.operations(op -> op
           .delete(d -> d
-              .index(config.index)
+              .index(index)
               .id(id)
           )
       );
@@ -356,7 +244,7 @@
     boolQuery.minimumShouldMatch("1");
 
     DeleteByQueryRequest deleteByQueryRequest = new DeleteByQueryRequest.Builder()
-        .index(config.index)
+        .index(index)
         .query(q -> q.bool(boolQuery.build()))
         .build();
     DeleteByQueryResponse response = client.deleteByQuery(deleteByQueryRequest);
@@ -401,31 +289,31 @@
 
       // handle special operations required to add children documents
       addChildren(doc, indexerDoc);
-      Long versionNum = (config.versionType == VersionType.External || config.versionType == VersionType.ExternalGte)
+      Long versionNum = (versionType == VersionType.External || versionType == VersionType.ExternalGte)
           ? ((KafkaDocument) doc).getOffset()
           : null;
 
-      if (config.update) {
+      if (update) {
         br.operations(op -> op
             .update((up) -> {
-              up.index(config.index).id(docId);
-              if (config.routingField != null) {
-                up.routing(doc.getString(config.routingField));
+              up.index(index).id(docId);
+              if (routingField != null) {
+                up.routing(doc.getString(routingField));
               }
               if (versionNum != null) {
-                up.versionType(config.versionType).version(versionNum);
+                up.versionType(versionType).version(versionNum);
               }
               return up.document(indexerDoc);
             }));
       } else {
         br.operations(op -> op
             .index((up) -> {
-              up.index(config.index).id(docId);
-              if (config.routingField != null) {
-                up.routing(doc.getString(config.routingField));
+              up.index(index).id(docId);
+              if (routingField != null) {
+                up.routing(doc.getString(routingField));
               }
               if (versionNum != null) {
-                up.versionType(config.versionType).version(versionNum);
+                up.versionType(versionType).version(versionNum);
               }
               return up.document(indexerDoc);
             }));
