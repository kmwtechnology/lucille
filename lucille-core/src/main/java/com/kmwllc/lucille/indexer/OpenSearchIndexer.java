package com.kmwllc.lucille.indexer;

import com.kmwllc.lucille.core.Document;
import com.kmwllc.lucille.core.Indexer;
import com.kmwllc.lucille.core.IndexerException;
import com.kmwllc.lucille.core.KafkaDocument;
import com.kmwllc.lucille.core.spec.Spec;
import com.kmwllc.lucille.core.spec.SpecBuilder;
import com.kmwllc.lucille.message.IndexerMessenger;
import com.kmwllc.lucille.util.OpenSearchUtils;
import com.typesafe.config.Config;
import java.io.IOException;
import java.util.ArrayList;
import java.util.Collection;
import java.util.HashMap;
import java.util.HashSet;
import java.util.LinkedHashMap;
import java.util.LinkedHashSet;
import java.util.List;
import java.util.Map;
import java.util.Optional;
import java.util.Set;
import java.util.stream.Collectors;
import org.apache.commons.lang3.tuple.Pair;
import org.opensearch.client.opensearch.OpenSearchClient;
import org.opensearch.client.opensearch._types.BulkIndexByScrollFailure;
import org.opensearch.client.opensearch._types.FieldValue;
import org.opensearch.client.opensearch._types.VersionType;
import org.opensearch.client.opensearch._types.query_dsl.BoolQuery;
import org.opensearch.client.opensearch.core.BulkRequest;
import org.opensearch.client.opensearch.core.BulkResponse;
import org.opensearch.client.opensearch.core.DeleteByQueryRequest;
import org.opensearch.client.opensearch.core.DeleteByQueryResponse;
import org.opensearch.client.opensearch.core.bulk.BulkResponseItem;
import org.slf4j.Logger;
import org.slf4j.LoggerFactory;

<<<<<<< HEAD


=======
/**
 * Indexes documents to OpenSearch using the Java client.
 * <p>
 * Config Parameters -
 * <ul>
 *   <li>index (String, Required) : Target OpenSearch index name.</li>
 *   <li>url (String, Required) : OpenSearch HTTP endpoint (e.g., https://localhost:9200).</li>
 *   <li>update (Boolean, Optional) : Use partial update API instead of index/replace. Defaults to false.</li>
 *   <li>acceptInvalidCert (Boolean, Optional) : Allow invalid TLS certificates. Defaults to false.</li>
 *   <li>indexer.routingField (String, Optional) : Document field that supplies the routing key.</li>
 *   <li>indexer.versionType (String, Optional) : Versioning type when using external versions.</li>
 * </ul>
 */
>>>>>>> 0f20a6d3
public class OpenSearchIndexer extends Indexer {

  public static final Spec SPEC = SpecBuilder.indexer()
      .requiredString("index", "url")
      .optionalBoolean("update", "acceptInvalidCert").build();

  private static final Logger log = LoggerFactory.getLogger(OpenSearchIndexer.class);

  private final OpenSearchClient client;

  private String index;
  private String url;
  private String routingField;
  private boolean update;
  private VersionType versionType;
  private boolean acceptInvalidCert;

  public OpenSearchIndexer(Config config, IndexerMessenger messenger, OpenSearchClient client, String metricsPrefix, String localRunId) {
    super(config, messenger, metricsPrefix, localRunId);
    
    this.index = OpenSearchUtils.getOpenSearchIndex(config);
    this.url = OpenSearchUtils.getOpenSearchUrl(config);
    this.routingField = config.hasPath("indexer.routingField") ? config.getString("indexer.routingField") : null;
    this.update = config.hasPath("opensearch.update") ? config.getBoolean("opensearch.update") : false;
    this.versionType = config.hasPath("indexer.versionType") ? VersionType.valueOf(config.getString("indexer.versionType")) : null;
    this.acceptInvalidCert = config.hasPath("acceptInvalidCert") ? config.getBoolean("acceptInvalidCert") : false;

    if (this.indexOverrideField != null) {
      throw new IllegalArgumentException(
          "Cannot create OpenSearchIndexer. Config setting 'indexer.indexOverrideField' is not supported by OpenSearchIndexer.");
    }
    this.client = client;
    // this.index = OpenSearchUtils.getOpenSearchIndex(config);
    this.routingField = config.hasPath("indexer.routingField") ? config.getString("indexer.routingField") : null;
    this.update = config.hasPath("opensearch.update") ? config.getBoolean("opensearch.update") : false;
    this.versionType =
        config.hasPath("indexer.versionType") ? VersionType.valueOf(config.getString("indexer.versionType")) : null;
  }

  public OpenSearchIndexer(Config params, IndexerMessenger messenger, boolean bypass, String metricsPrefix, String localRunId) throws IndexerException {
    this(params, messenger, getClient(params, bypass), metricsPrefix, localRunId);
  }

  // Convenience Constructors
  public OpenSearchIndexer(Config params, IndexerMessenger messenger, OpenSearchClient client, String metricsPrefix) throws IndexerException {
    this(params, messenger, client, metricsPrefix, null);
  }

  public OpenSearchIndexer(Config params, IndexerMessenger messenger, boolean bypass, String metricsPrefix) throws IndexerException {
    this(params, messenger, getClient(params, bypass), metricsPrefix, null);
  }

  @Override
  protected String getIndexerConfigKey() { return "opensearch"; }

  private static OpenSearchClient getClient(Config params, boolean bypass) {
    return bypass ? null : OpenSearchUtils.getOpenSearchRestClient(params);
  }

  @Override
  public boolean validateConnection() {
    if (client == null) {
      return true;
    }
    boolean response;
    try {
      response = client.ping().value();
    } catch (Exception e) {
      log.error("Couldn't ping OpenSearch ", e);
      return false;
    }
    if (!response) {
      log.error("Non true response when pinging OpenSearch: " + response);
      return false;
    }
    return true;
  }

  @Override
  public void closeConnection() {
    if (client != null && client._transport() != null) {
      try {
        client._transport().close();
      } catch (Exception e) {
        log.error("Error closing Opensearchclient", e);
      }
    }
  }

  @Override
  protected Set<Pair<Document, String>> sendToIndex(List<Document> documents) throws Exception {
    // skip indexing if there is no indexer client
    if (client == null) {
      return Set.of();
    }

    Map<String, Document> documentsToUpload = new LinkedHashMap<>();
    Set<String> idsToDelete = new LinkedHashSet<>();
    Map<String, List<String>> termsToDeleteByQuery = new LinkedHashMap<>();

    // populate which collection each document belongs to
    // upload if document is not marked for deletion
    // else if document is marked for deletion ONLY, then only add to idsToDelete
    // else document is marked for deletion AND contains deleteByFieldField and deleteByFieldValue, only add to termsToDeleteByQuery
    for (Document doc : documents) {
      String id = doc.getId();
      if (!isMarkedForDeletion(doc)) {
        idsToDelete.remove(id);
        documentsToUpload.put(id, doc);
      } else {
        documentsToUpload.remove(id);
        if (!isMarkedForDeletionByField(doc)) {
          idsToDelete.add(id);
        } else {
          String field = doc.getString(deleteByFieldField);
          if (!termsToDeleteByQuery.containsKey(field)) {
            termsToDeleteByQuery.put(field, new ArrayList<>());
          }
          termsToDeleteByQuery.get(field).add(doc.getString(deleteByFieldValue));
        }
      }
    }

    Set<Pair<Document, String>> failedDocs = uploadDocuments(documentsToUpload.values());
    deleteById(new ArrayList<>(idsToDelete));
    deleteByQuery(termsToDeleteByQuery);

    return failedDocs;
  }

  private void deleteById(List<String> idsToDelete) throws Exception {
    if (idsToDelete.isEmpty()) {
      return;
    }

    BulkRequest.Builder br = new BulkRequest.Builder();
    for (String id : idsToDelete) {
      br.operations(op -> op
          .delete(d -> d
              .index(index)
              .id(id)
          )
      );
    }

    BulkResponse response = client.bulk(br.build());
    if (response.errors()) {
      for (BulkResponseItem item : response.items()) {
        if (item.error() != null) {
          log.debug("Error while deleting id: {} because: {}", item.id(), item.error().reason());
        }
      }
      throw new IndexerException("encountered errors while deleting documents");
    }
  }

  private void deleteByQuery(Map<String, List<String>> termsToDeleteByQuery) throws Exception {
    if (termsToDeleteByQuery.isEmpty()) {
      return;
    }
    /*
      each entry from termsToDeleteByQuery would add a "terms" query to the should clause. In each entry, the key represents
      the field to look for while querying and values represent the values to look for in that field. We set the
      minimum should match to 1 such that any documents that passes a single terms query would end
      up in the result set. For a document to pass a terms query, it must contain that field and in that field
      contain any one of the field values.
      e.g. termsToDeleteByQuery -> {
                                      "field1" : ["value1", "value2", "value3"],
                                      "field2" : ["valueA", "valueB"]
                                   }
      would create a delete query:
      {
        "query": {
          "bool": {
            "should": [
              {
                "terms": {
                  "field1": ["value1", "value2", "value3"]
                }
              },
              {
                "terms": {
                  "field2": ["valueA", "valueB"]
                }
              }
            ],
            "minimum_should_match": "1"
          }
        }
      }
     */
    BoolQuery.Builder boolQuery = new BoolQuery.Builder();
    for (Map.Entry<String, List<String>> entry : termsToDeleteByQuery.entrySet()) {
      String field = entry.getKey();
      List<String> values = entry.getValue();
      boolQuery.should(s -> s
        .terms(t -> t
          .field(field)
          .terms(tt -> tt.value(values.stream()
              .map(FieldValue::of)
              .collect(Collectors.toList()))
          )
        )
      );
    }
    boolQuery.minimumShouldMatch("1");

    DeleteByQueryRequest deleteByQueryRequest = new DeleteByQueryRequest.Builder()
        .index(index)
        .query(q -> q.bool(boolQuery.build()))
        .build();
    DeleteByQueryResponse response = client.deleteByQuery(deleteByQueryRequest);

    if (!response.failures().isEmpty()) {
      for (BulkIndexByScrollFailure failure : response.failures()) {
        log.debug("Error while deleting by query: {}, because of: {}", failure.cause().reason(), failure.cause());
      }
      throw new IndexerException("encountered errors while deleting by query");
    }
  }

  private Set<Pair<Document, String>> uploadDocuments(Collection<Document> documentsToUpload) throws IOException, IndexerException {
    if (documentsToUpload.isEmpty()) {
      return Set.of();
    }

    Map<String, Document> uploadedDocuments = new HashMap<>();
    BulkRequest.Builder br = new BulkRequest.Builder();

    for (Document doc : documentsToUpload) {

      // removing the fields mentioned in the ignoreFields setting in configurations
      Map<String, Object> indexerDoc = getIndexerDoc(doc);

      // remove children documents field from indexer doc (processed from doc by addChildren method call below)
      indexerDoc.remove(Document.CHILDREN_FIELD);

      // if a doc id override value exists, make sure it is used instead of pre-existing doc id
      String docId = Optional.ofNullable(getDocIdOverride(doc)).orElse(doc.getId());
      uploadedDocuments.put(docId, doc);

      // This condition below avoids adding id if ignoreFields contains it and edge cases:
      // - Case 1: id and idOverride in ignoreFields -> idOverride used by Indexer, both removed from Document (tested in testIgnoreFieldsWithOverride)
      // - Case 2: id in ignoreFields, idOverride exists -> idOverride used by Indexer, only id field removed from Document (tested in testIgnoreFieldsWithOverride2)
      // - Case 3: id in ignoreFields, idOverride null -> id used by Indexer, id also removed from Document (tested in testRouting)
      // - Case 4: ignoreFields null, idOverride exists -> idOverride used by Indexer, id and idOverride field exist in Document (tested in testOverride)
      // - Case 5: ignoreFields null, idOverride null -> document id remains and used by Indexer (Default case & tested)
      if (ignoreFields == null || !ignoreFields.contains(Document.ID_FIELD)) {
        indexerDoc.put(Document.ID_FIELD, docId);
      }

      // handle special operations required to add children documents
      addChildren(doc, indexerDoc);
      Long versionNum = (versionType == VersionType.External || versionType == VersionType.ExternalGte)
          ? ((KafkaDocument) doc).getOffset()
          : null;

      if (update) {
        br.operations(op -> op
            .update((up) -> {
              up.index(index).id(docId);
              if (routingField != null) {
                up.routing(doc.getString(routingField));
              }
              if (versionNum != null) {
                up.versionType(versionType).version(versionNum);
              }
              return up.document(indexerDoc);
            }));
      } else {
        br.operations(op -> op
            .index((up) -> {
              up.index(index).id(docId);
              if (routingField != null) {
                up.routing(doc.getString(routingField));
              }
              if (versionNum != null) {
                up.versionType(versionType).version(versionNum);
              }
              return up.document(indexerDoc);
            }));
      }
    }

    Set<Pair<Document, String>> failedDocs = new HashSet<>();

    BulkResponse response = client.bulk(br.build());

    if (response != null) {
      for (BulkResponseItem item : response.items()) {
        if (item.error() != null) {
          // For the error - if the id is a document's id, then it failed, and we add it to the set.
          // If not, we don't know what the error is, and opt to throw an actual IndexerException instead.
          if (uploadedDocuments.containsKey(item.id())) {
            Document failedDoc = uploadedDocuments.get(item.id());
            failedDocs.add(Pair.of(failedDoc, item.error().reason()));
          } else {
            throw new IndexerException(item.error().reason());
          }
        }
      }
    }

    return failedDocs;
  }

  private void addChildren(Document doc, Map<String, Object> indexerDoc) {
    List<Document> children = doc.getChildren();
    if (children == null || children.isEmpty()) {
      return;
    }
    for (Document child : children) {
      Map<String, Object> map = child.asMap();
      Map<String, Object> indexerChildDoc = new HashMap<>();
      for (String key : map.keySet()) {
        // we don't support children that contain nested children
        if (Document.CHILDREN_FIELD.equals(key)) {
          continue;
        }
        Object value = map.get(key);
        indexerChildDoc.put(key, value);
      }
      // TODO: Do nothing for now, add support for child docs like SolrIndexer does in future (_childDocuments_)
    }
  }

  private boolean isMarkedForDeletion(Document doc) {
    return deletionMarkerField != null
        && deletionMarkerFieldValue != null
        && doc.hasNonNull(deletionMarkerField)
        && doc.getString(deletionMarkerField).equals(deletionMarkerFieldValue);
  }

  private boolean isMarkedForDeletionByField(Document doc) {
    return deleteByFieldField != null
        && doc.has(deleteByFieldField)
        && deleteByFieldValue != null
        && doc.has(deleteByFieldValue);
  }
}<|MERGE_RESOLUTION|>--- conflicted
+++ resolved
@@ -35,10 +35,6 @@
 import org.slf4j.Logger;
 import org.slf4j.LoggerFactory;
 
-<<<<<<< HEAD
-
-
-=======
 /**
  * Indexes documents to OpenSearch using the Java client.
  * <p>
@@ -52,7 +48,6 @@
  *   <li>indexer.versionType (String, Optional) : Versioning type when using external versions.</li>
  * </ul>
  */
->>>>>>> 0f20a6d3
 public class OpenSearchIndexer extends Indexer {
 
   public static final Spec SPEC = SpecBuilder.indexer()
