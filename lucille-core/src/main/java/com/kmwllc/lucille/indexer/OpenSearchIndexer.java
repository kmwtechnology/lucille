package com.kmwllc.lucille.indexer;

import com.kmwllc.lucille.core.Document;
import com.kmwllc.lucille.core.Indexer;
import com.kmwllc.lucille.core.IndexerException;
import com.kmwllc.lucille.core.KafkaDocument;
import com.kmwllc.lucille.core.spec.Spec;
import com.kmwllc.lucille.core.spec.SpecBuilder;
import com.kmwllc.lucille.message.IndexerMessenger;
import com.kmwllc.lucille.util.OpenSearchUtils;
import com.typesafe.config.Config;
import java.io.IOException;
import java.util.ArrayList;
import java.util.Collection;
import java.util.HashMap;
import java.util.HashSet;
import java.util.LinkedHashMap;
import java.util.LinkedHashSet;
import java.util.List;
import java.util.Map;
import java.util.Optional;
import java.util.Set;
import java.util.stream.Collectors;
import org.apache.commons.lang3.tuple.Pair;
import org.opensearch.client.opensearch.OpenSearchClient;
import org.opensearch.client.opensearch._types.BulkIndexByScrollFailure;
import org.opensearch.client.opensearch._types.FieldValue;
import org.opensearch.client.opensearch._types.VersionType;
import org.opensearch.client.opensearch._types.query_dsl.BoolQuery;
import org.opensearch.client.opensearch.core.BulkRequest;
import org.opensearch.client.opensearch.core.BulkResponse;
import org.opensearch.client.opensearch.core.DeleteByQueryRequest;
import org.opensearch.client.opensearch.core.DeleteByQueryResponse;
import org.opensearch.client.opensearch.core.bulk.BulkResponseItem;
import org.slf4j.Logger;
import org.slf4j.LoggerFactory;

/**
 * Indexes documents to OpenSearch using the Java client.
 * <p>
 * Config Parameters -
 * <ul>
 *   <li>index (String, Required) : Target OpenSearch index name.</li>
 *   <li>url (String, Required) : OpenSearch HTTP endpoint (e.g., https://localhost:9200).</li>
 *   <li>update (Boolean, Optional) : Use partial update API instead of index/replace. Defaults to false.</li>
 *   <li>acceptInvalidCert (Boolean, Optional) : Allow invalid TLS certificates. Defaults to false.</li>
 *   <li>indexer.routingField (String, Optional) : Document field that supplies the routing key.</li>
 *   <li>indexer.versionType (String, Optional) : Versioning type when using external versions.</li>
 * </ul>
 */
public class OpenSearchIndexer extends Indexer {

  public static final Spec SPEC = SpecBuilder.indexer()
      .requiredString("index", "url")
      .optionalBoolean("update", "acceptInvalidCert").build();

  private static final Logger log = LoggerFactory.getLogger(OpenSearchIndexer.class);

  private final OpenSearchClient client;

  private String index;
  private String url;
  private String routingField;
  private boolean update;
  private VersionType versionType;
  private boolean acceptInvalidCert;

  public OpenSearchIndexer(Config config, IndexerMessenger messenger, OpenSearchClient client, String metricsPrefix, String localRunId) {
    super(config, messenger, metricsPrefix, localRunId);
    
    this.index = OpenSearchUtils.getOpenSearchIndex(config);
    this.url = OpenSearchUtils.getOpenSearchUrl(config);
    this.routingField = config.hasPath("indexer.routingField") ? config.getString("indexer.routingField") : null;
    this.update = config.hasPath("opensearch.update") ? config.getBoolean("opensearch.update") : false;
    this.versionType = config.hasPath("indexer.versionType") ? VersionType.valueOf(config.getString("indexer.versionType")) : null;
    this.acceptInvalidCert = config.hasPath("acceptInvalidCert") ? config.getBoolean("acceptInvalidCert") : false;

    if (this.indexOverrideField != null) {
      throw new IllegalArgumentException(
          "Cannot create OpenSearchIndexer. Config setting 'indexer.indexOverrideField' is not supported by OpenSearchIndexer.");
    }
    this.client = client;
    // this.index = OpenSearchUtils.getOpenSearchIndex(config);
    this.routingField = config.hasPath("indexer.routingField") ? config.getString("indexer.routingField") : null;
    this.update = config.hasPath("opensearch.update") ? config.getBoolean("opensearch.update") : false;
    this.versionType =
        config.hasPath("indexer.versionType") ? VersionType.valueOf(config.getString("indexer.versionType")) : null;
  }

<<<<<<< HEAD
  public OpenSearchIndexer(Config params, IndexerMessenger messenger, boolean bypass, String metricsPrefix, String localRunId) throws IndexerException {
    this(params, messenger, getClient(params, bypass), metricsPrefix, localRunId);
=======
  public OpenSearchIndexer(Config config, IndexerMessenger messenger, boolean bypass, String metricsPrefix, String localRunId) throws IndexerException {
    this(config, messenger, getClient(config, bypass), metricsPrefix, localRunId);
>>>>>>> ba68aa61
  }

  // Convenience Constructors
  public OpenSearchIndexer(Config params, IndexerMessenger messenger, OpenSearchClient client, String metricsPrefix) throws IndexerException {
    this(params, messenger, client, metricsPrefix, null);
  }

<<<<<<< HEAD
  public OpenSearchIndexer(Config params, IndexerMessenger messenger, boolean bypass, String metricsPrefix) throws IndexerException {
    this(params, messenger, getClient(params, bypass), metricsPrefix, null);
=======
  public OpenSearchIndexer(Config config, IndexerMessenger messenger, boolean bypass, String metricsPrefix) throws IndexerException {
    this(config, messenger, getClient(config, bypass), metricsPrefix, null);
>>>>>>> ba68aa61
  }

  @Override
  protected String getIndexerConfigKey() { return "opensearch"; }

<<<<<<< HEAD
  private static OpenSearchClient getClient(Config params, boolean bypass) {
    return bypass ? null : OpenSearchUtils.getOpenSearchRestClient(params);
=======
  private static OpenSearchClient getClient(Config config, boolean bypass) throws IndexerException {
    try {
      return bypass ? null : OpenSearchUtils.getOpenSearchRestClient(config);
    } catch (Exception e) {
      throw new IndexerException("Couldn't create OpenSearch client", e);
    }
>>>>>>> ba68aa61
  }

  @Override
  public boolean validateConnection() {
    if (client == null) {
      return true;
    }
    boolean response;
    try {
      response = client.ping().value();
    } catch (Exception e) {
      log.error("Couldn't ping OpenSearch ", e);
      return false;
    }
    if (!response) {
      log.error("Non true response when pinging OpenSearch: " + response);
      return false;
    }
    return true;
  }

  @Override
  public void closeConnection() {
    if (client != null && client._transport() != null) {
      try {
        client._transport().close();
      } catch (Exception e) {
        log.error("Error closing Opensearchclient", e);
      }
    }
  }

  @Override
  protected Set<Pair<Document, String>> sendToIndex(List<Document> documents) throws Exception {
    // skip indexing if there is no indexer client
    if (client == null) {
      return Set.of();
    }

    Map<String, Document> documentsToUpload = new LinkedHashMap<>();
    Set<String> idsToDelete = new LinkedHashSet<>();
    Map<String, List<String>> termsToDeleteByQuery = new LinkedHashMap<>();

    // populate which collection each document belongs to
    // upload if document is not marked for deletion
    // else if document is marked for deletion ONLY, then only add to idsToDelete
    // else document is marked for deletion AND contains deleteByFieldField and deleteByFieldValue, only add to termsToDeleteByQuery
    for (Document doc : documents) {
      String id = doc.getId();
      if (!isMarkedForDeletion(doc)) {
        idsToDelete.remove(id);
        documentsToUpload.put(id, doc);
      } else {
        documentsToUpload.remove(id);
        if (!isMarkedForDeletionByField(doc)) {
          idsToDelete.add(id);
        } else {
          String field = doc.getString(deleteByFieldField);
          if (!termsToDeleteByQuery.containsKey(field)) {
            termsToDeleteByQuery.put(field, new ArrayList<>());
          }
          termsToDeleteByQuery.get(field).add(doc.getString(deleteByFieldValue));
        }
      }
    }

    Set<Pair<Document, String>> failedDocs = uploadDocuments(documentsToUpload.values());
    deleteById(new ArrayList<>(idsToDelete));
    deleteByQuery(termsToDeleteByQuery);

    return failedDocs;
  }

  private void deleteById(List<String> idsToDelete) throws Exception {
    if (idsToDelete.isEmpty()) {
      return;
    }

    BulkRequest.Builder br = new BulkRequest.Builder();
    for (String id : idsToDelete) {
      br.operations(op -> op
          .delete(d -> d
              .index(index)
              .id(id)
          )
      );
    }

    BulkResponse response = client.bulk(br.build());
    if (response.errors()) {
      for (BulkResponseItem item : response.items()) {
        if (item.error() != null) {
          log.debug("Error while deleting id: {} because: {}", item.id(), item.error().reason());
        }
      }
      throw new IndexerException("encountered errors while deleting documents");
    }
  }

  private void deleteByQuery(Map<String, List<String>> termsToDeleteByQuery) throws Exception {
    if (termsToDeleteByQuery.isEmpty()) {
      return;
    }
    /*
      each entry from termsToDeleteByQuery would add a "terms" query to the should clause. In each entry, the key represents
      the field to look for while querying and values represent the values to look for in that field. We set the
      minimum should match to 1 such that any documents that passes a single terms query would end
      up in the result set. For a document to pass a terms query, it must contain that field and in that field
      contain any one of the field values.
      e.g. termsToDeleteByQuery -> {
                                      "field1" : ["value1", "value2", "value3"],
                                      "field2" : ["valueA", "valueB"]
                                   }
      would create a delete query:
      {
        "query": {
          "bool": {
            "should": [
              {
                "terms": {
                  "field1": ["value1", "value2", "value3"]
                }
              },
              {
                "terms": {
                  "field2": ["valueA", "valueB"]
                }
              }
            ],
            "minimum_should_match": "1"
          }
        }
      }
     */
    BoolQuery.Builder boolQuery = new BoolQuery.Builder();
    for (Map.Entry<String, List<String>> entry : termsToDeleteByQuery.entrySet()) {
      String field = entry.getKey();
      List<String> values = entry.getValue();
      boolQuery.should(s -> s
        .terms(t -> t
          .field(field)
          .terms(tt -> tt.value(values.stream()
              .map(FieldValue::of)
              .collect(Collectors.toList()))
          )
        )
      );
    }
    boolQuery.minimumShouldMatch("1");

    DeleteByQueryRequest deleteByQueryRequest = new DeleteByQueryRequest.Builder()
        .index(index)
        .query(q -> q.bool(boolQuery.build()))
        .build();
    DeleteByQueryResponse response = client.deleteByQuery(deleteByQueryRequest);

    if (!response.failures().isEmpty()) {
      for (BulkIndexByScrollFailure failure : response.failures()) {
        log.debug("Error while deleting by query: {}, because of: {}", failure.cause().reason(), failure.cause());
      }
      throw new IndexerException("encountered errors while deleting by query");
    }
  }

  private Set<Pair<Document, String>> uploadDocuments(Collection<Document> documentsToUpload) throws IOException, IndexerException {
    if (documentsToUpload.isEmpty()) {
      return Set.of();
    }

    Map<String, Document> uploadedDocuments = new HashMap<>();
    BulkRequest.Builder br = new BulkRequest.Builder();

    for (Document doc : documentsToUpload) {

      // removing the fields mentioned in the ignoreFields setting in configurations
      Map<String, Object> indexerDoc = getIndexerDoc(doc);

      // remove children documents field from indexer doc (processed from doc by addChildren method call below)
      indexerDoc.remove(Document.CHILDREN_FIELD);

      // if a doc id override value exists, make sure it is used instead of pre-existing doc id
      String docId = Optional.ofNullable(getDocIdOverride(doc)).orElse(doc.getId());
      uploadedDocuments.put(docId, doc);

      // This condition below avoids adding id if ignoreFields contains it and edge cases:
      // - Case 1: id and idOverride in ignoreFields -> idOverride used by Indexer, both removed from Document (tested in testIgnoreFieldsWithOverride)
      // - Case 2: id in ignoreFields, idOverride exists -> idOverride used by Indexer, only id field removed from Document (tested in testIgnoreFieldsWithOverride2)
      // - Case 3: id in ignoreFields, idOverride null -> id used by Indexer, id also removed from Document (tested in testRouting)
      // - Case 4: ignoreFields null, idOverride exists -> idOverride used by Indexer, id and idOverride field exist in Document (tested in testOverride)
      // - Case 5: ignoreFields null, idOverride null -> document id remains and used by Indexer (Default case & tested)
      if (ignoreFields == null || !ignoreFields.contains(Document.ID_FIELD)) {
        indexerDoc.put(Document.ID_FIELD, docId);
      }

      // handle special operations required to add children documents
      addChildren(doc, indexerDoc);
      Long versionNum = (versionType == VersionType.External || versionType == VersionType.ExternalGte)
          ? ((KafkaDocument) doc).getOffset()
          : null;

      if (update) {
        br.operations(op -> op
            .update((up) -> {
              up.index(index).id(docId);
              if (routingField != null) {
                up.routing(doc.getString(routingField));
              }
              if (versionNum != null) {
                up.versionType(versionType).version(versionNum);
              }
              return up.document(indexerDoc);
            }));
      } else {
        br.operations(op -> op
            .index((up) -> {
              up.index(index).id(docId);
              if (routingField != null) {
                up.routing(doc.getString(routingField));
              }
              if (versionNum != null) {
                up.versionType(versionType).version(versionNum);
              }
              return up.document(indexerDoc);
            }));
      }
    }

    Set<Pair<Document, String>> failedDocs = new HashSet<>();

    BulkResponse response = client.bulk(br.build());

    if (response != null) {
      for (BulkResponseItem item : response.items()) {
        if (item.error() != null) {
          // For the error - if the id is a document's id, then it failed, and we add it to the set.
          // If not, we don't know what the error is, and opt to throw an actual IndexerException instead.
          if (uploadedDocuments.containsKey(item.id())) {
            Document failedDoc = uploadedDocuments.get(item.id());
            failedDocs.add(Pair.of(failedDoc, item.error().reason()));
          } else {
            throw new IndexerException(item.error().reason());
          }
        }
      }
    }

    return failedDocs;
  }

  private void addChildren(Document doc, Map<String, Object> indexerDoc) {
    List<Document> children = doc.getChildren();
    if (children == null || children.isEmpty()) {
      return;
    }
    for (Document child : children) {
      Map<String, Object> map = child.asMap();
      Map<String, Object> indexerChildDoc = new HashMap<>();
      for (String key : map.keySet()) {
        // we don't support children that contain nested children
        if (Document.CHILDREN_FIELD.equals(key)) {
          continue;
        }
        Object value = map.get(key);
        indexerChildDoc.put(key, value);
      }
      // TODO: Do nothing for now, add support for child docs like SolrIndexer does in future (_childDocuments_)
    }
  }

  private boolean isMarkedForDeletion(Document doc) {
    return deletionMarkerField != null
        && deletionMarkerFieldValue != null
        && doc.hasNonNull(deletionMarkerField)
        && doc.getString(deletionMarkerField).equals(deletionMarkerFieldValue);
  }

  private boolean isMarkedForDeletionByField(Document doc) {
    return deleteByFieldField != null
        && doc.has(deleteByFieldField)
        && deleteByFieldValue != null
        && doc.has(deleteByFieldValue);
  }
}<|MERGE_RESOLUTION|>--- conflicted
+++ resolved
@@ -87,13 +87,8 @@
         config.hasPath("indexer.versionType") ? VersionType.valueOf(config.getString("indexer.versionType")) : null;
   }
 
-<<<<<<< HEAD
-  public OpenSearchIndexer(Config params, IndexerMessenger messenger, boolean bypass, String metricsPrefix, String localRunId) throws IndexerException {
-    this(params, messenger, getClient(params, bypass), metricsPrefix, localRunId);
-=======
   public OpenSearchIndexer(Config config, IndexerMessenger messenger, boolean bypass, String metricsPrefix, String localRunId) throws IndexerException {
     this(config, messenger, getClient(config, bypass), metricsPrefix, localRunId);
->>>>>>> ba68aa61
   }
 
   // Convenience Constructors
@@ -101,29 +96,19 @@
     this(params, messenger, client, metricsPrefix, null);
   }
 
-<<<<<<< HEAD
-  public OpenSearchIndexer(Config params, IndexerMessenger messenger, boolean bypass, String metricsPrefix) throws IndexerException {
-    this(params, messenger, getClient(params, bypass), metricsPrefix, null);
-=======
   public OpenSearchIndexer(Config config, IndexerMessenger messenger, boolean bypass, String metricsPrefix) throws IndexerException {
     this(config, messenger, getClient(config, bypass), metricsPrefix, null);
->>>>>>> ba68aa61
   }
 
   @Override
   protected String getIndexerConfigKey() { return "opensearch"; }
 
-<<<<<<< HEAD
-  private static OpenSearchClient getClient(Config params, boolean bypass) {
-    return bypass ? null : OpenSearchUtils.getOpenSearchRestClient(params);
-=======
   private static OpenSearchClient getClient(Config config, boolean bypass) throws IndexerException {
     try {
       return bypass ? null : OpenSearchUtils.getOpenSearchRestClient(config);
     } catch (Exception e) {
       throw new IndexerException("Couldn't create OpenSearch client", e);
     }
->>>>>>> ba68aa61
   }
 
   @Override
