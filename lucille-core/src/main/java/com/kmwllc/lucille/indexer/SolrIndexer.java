package com.kmwllc.lucille.indexer;

import com.kmwllc.lucille.core.Document;
import com.kmwllc.lucille.core.Indexer;
import com.kmwllc.lucille.core.IndexerException;
import com.kmwllc.lucille.core.Spec;
import com.kmwllc.lucille.message.IndexerMessenger;
import com.kmwllc.lucille.util.SolrUtils;
import com.typesafe.config.Config;
import java.io.IOException;
import java.util.ArrayList;
import java.util.HashMap;
import java.util.HashSet;
import java.util.LinkedHashMap;
import java.util.List;
import java.util.Map;
import java.util.Set;
import org.apache.solr.client.solrj.SolrClient;
import org.apache.solr.client.solrj.SolrServerException;
import org.apache.solr.client.solrj.impl.CloudHttp2SolrClient;
import org.apache.solr.client.solrj.impl.Http2SolrClient;
import org.apache.solr.client.solrj.request.CollectionAdminRequest;
import org.apache.solr.client.solrj.response.SolrPingResponse;
import org.apache.solr.common.SolrInputDocument;
import org.apache.solr.common.util.NamedList;
import org.apache.solr.common.util.SimpleOrderedMap;
import org.slf4j.Logger;
import org.slf4j.LoggerFactory;

public class SolrIndexer extends Indexer {

  private static final Logger log = LoggerFactory.getLogger(SolrIndexer.class);

  private final SolrClient solrClient;

  public SolrIndexer(
      Config config, IndexerMessenger messenger, SolrClient solrClient, String metricsPrefix, String localRunId) {
    super(config, messenger, metricsPrefix, localRunId, Spec.indexer()
        .withOptionalProperties("useCloudClient", "zkHosts", "zkChroot", "url", "defaultCollection",
            "userName", "password", "acceptInvalidCert")
<<<<<<< HEAD
        .withOptionalParentNames("ssl"));
=======
        .withOptionalParents("ssl"));
>>>>>>> ecea5a9e
    this.solrClient = solrClient;
  }

  public SolrIndexer(
      Config config, IndexerMessenger messenger, boolean bypass, String metricsPrefix, String localRunId) {
    super(config, messenger, metricsPrefix, localRunId, Spec.indexer()
        .withOptionalProperties("useCloudClient", "zkHosts", "zkChroot", "url", "defaultCollection",
            "userName", "password", "acceptInvalidCert")
<<<<<<< HEAD
        .withOptionalParentNames("ssl"));
=======
        .withOptionalParents("ssl"));
>>>>>>> ecea5a9e
    // If the SolrIndexer is creating its own client it needs to happen after the Indexer has validated its config
    // to avoid problems where a client is created with no way to close it.
    this.solrClient = getSolrClient(config, bypass);
  }

  // Convenience Constructors
  public SolrIndexer(
      Config config, IndexerMessenger messenger, SolrClient solrClient, String metricsPrefix) {
    this(config, messenger, solrClient, metricsPrefix, null);
  }

  public SolrIndexer(
      Config config, IndexerMessenger messenger, boolean bypass, String metricsPrefix) {
    this(config, messenger, bypass, metricsPrefix, null);
  }

  @Override
  protected String getIndexerConfigKey() { return "solr"; }

  private static SolrClient getSolrClient(Config config, boolean bypass) {
    return bypass ? null : SolrUtils.getSolrClient(config);
  }

  @Override
  public boolean validateConnection() {
    if (solrClient == null) {
      return true;
    }
    if (solrClient instanceof Http2SolrClient) {
      try {
        SolrPingResponse resp = solrClient.ping();
        int status = resp.getStatus();
        if (status != 0) {
          log.error("Non zero response when checking solr cluster status: " + status);
          return false;
        }
        log.debug("SolrIndexer connection successfully validated: {}", resp);
        return true;
      } catch (Exception e) {
        log.error("Couldn't ping solr cluster.", e);
        return false;
      }
    } else if (solrClient instanceof CloudHttp2SolrClient) {
      // If we are indexing to multiple collections with the CloudSolrClient and the default
      // collection is not set then
      // we can't use ping. Instead, verify that we can connect to the cluster.
      NamedList response;
      try {
        log.debug("Validating SolrIndexer connection by checking cluster status.");
        response = solrClient.request(new CollectionAdminRequest.ClusterStatus());
      } catch (Exception e) {
        log.error("Couldn't check solr cluster status.", e);
        return false;
      }
      if (response == null) {
        log.error("Null response when checking solr cluster status.");
        return false;
      }
      Integer status = (Integer) ((SimpleOrderedMap) response.get("responseHeader")).get("status");
      if (status != 0) {
        log.error("Non zero response when checking solr cluster status: " + status);
        return false;
      }
      log.debug("SolrIndexer connection successfully validated: {}", response);
      return true;
    } else {
      throw new UnsupportedOperationException("Client type is not supported");
    }
  }

  @Override
  public void closeConnection() {
    if (solrClient != null) {
      try {
        solrClient.close();
      } catch (Exception e) {
        log.error("Error closing SolrClient", e);
      }
    }
  }

  @Override
  protected Set<Document> sendToIndex(List<Document> documents) throws Exception {

    if (solrClient == null) {
      log.debug("sendToSolr bypassed for documents: " + documents);
      return Set.of();
    }

    Map<String, SolrDocRequests> solrDocRequestsByCollection = new HashMap<>();
    Map<String, Document> docsUploaded = new LinkedHashMap<>();

    for (Document doc : documents) {

      // if an id override field has been specified, use its value as the id to send to solr,
      // instead
      // of the document's own id
      String idOverride = getDocIdOverride(doc);

      // if an index override field has been specified, use its value as the solr collection to send
      // the document to,
      // instead of the default collection. Remove the field from the solr document.
      String collection = getIndexOverride(doc);

      if (!solrDocRequestsByCollection.containsKey(collection)) {
        solrDocRequestsByCollection.put(collection, new SolrDocRequests());
      }
      SolrDocRequests solrDocRequests = solrDocRequestsByCollection.get(collection);
      String solrId = idOverride != null ? idOverride : doc.getId();

      if (isDeletion(doc)) {

        // if the add/update requests contain the ID of this delete, send the add/updates
        // immediately so the add/update
        // of the document is processed before this delete.

        if (solrDocRequests.containsIdForAddUpdate(solrId)
            || (deleteByFieldField != null
            && doc.has(deleteByFieldField)
            && deleteByFieldValue != null
            && doc.has(deleteByFieldValue))) {
          sendAddUpdateBatch(collection, solrDocRequests.getAddUpdateDocs());
          solrDocRequests.resetAddUpdates();
        }

        if (deleteByFieldField != null
            && doc.has(deleteByFieldField)
            && deleteByFieldValue != null
            && doc.has(deleteByFieldValue)) {
          solrDocRequests.addDeleteByFieldValue(
              doc.getString(deleteByFieldField), doc.getString(deleteByFieldValue));
        } else {
          solrDocRequests.addIdForDeletion(solrId);
        }

      } else {
        docsUploaded.put(solrId, doc);
        // note that solrDoc after this code block does not guarantee that "id" field is in document
        SolrInputDocument solrDoc = toSolrDoc(doc, idOverride, collection);

        // if the delete requests contain the ID of this document, send the deletes immediately so
        // the delete is
        // processed before this document.

        if (solrDocRequests.containsIdForDeletion(solrId)
            || solrDocRequests.containsAnyDeleteByField()) {
          sendDeletionBatch(collection, solrDocRequests);
          solrDocRequests.resetDeletes();
        }
        solrDocRequests.addDocForAddUpdate(solrDoc, solrId);
      }
    }

    Set<Document> failedDocs = new HashSet<>();

    for (String collection : solrDocRequestsByCollection.keySet()) {
      try {
        sendAddUpdateBatch(collection, solrDocRequestsByCollection.get(collection).getAddUpdateDocs());
      } catch (Exception e) {
        // Add all the docs to failed docs
        for (SolrInputDocument d : solrDocRequestsByCollection.get(collection).getAddUpdateDocs()) {
          String docId = d.getFieldValue(Document.ID_FIELD).toString();

          if (docsUploaded.containsKey(docId)) {
            failedDocs.add(docsUploaded.get(docId));
          } else {
            throw e;
          }
        }
      }

      sendDeletionBatch(collection, solrDocRequestsByCollection.get(collection));
    }

    return failedDocs;
  }

  private void sendAddUpdateBatch(String collection, List<SolrInputDocument> solrDocs)
      throws SolrServerException, IOException {
    if (solrDocs.isEmpty()) {
      return;
    }
    if (collection == null) {
      solrClient.add(solrDocs);
    } else {
      solrClient.add(collection, solrDocs);
    }
  }

  private void sendDeletionBatch(String collection, SolrDocRequests requests)
      throws SolrServerException, IOException {
    if (requests.getDeleteIds().isEmpty() && requests.getValuesToDeleteByField().isEmpty()) {
      return;
    }

    if (requests.getValuesToDeleteByField().isEmpty()) {
      // All of the deletes are by ID. Simply delete by ID.
      List<String> deletionIds = requests.getDeleteIds();
      if (collection == null) {
        solrClient.deleteById(deletionIds);
      } else {
        solrClient.deleteById(collection, deletionIds);
      }
    } else {
      // At least some of the deletes are by field. Perform the deletes with a single request using
      // terms queries.
      List<String> termsQueries = new ArrayList<>();
      if (!requests.getDeleteIds().isEmpty()) {
        termsQueries.add(
            String.format("(+{!terms f='id' v='%s'})", String.join(",", requests.getDeleteIds())));
      }

      requests
          .getValuesToDeleteByField()
          .entrySet()
          .forEach(
              entry ->
                  termsQueries.add(
                      String.format(
                          "(+{!terms f='%s' v='%s'})",
                          entry.getKey(), String.join(",", entry.getValue()))));

      String queryToDelete = String.join(" OR ", termsQueries);

      if (collection == null) {
        solrClient.deleteByQuery(queryToDelete);
      } else {
        solrClient.deleteByQuery(collection, queryToDelete);
      }
    }
  }

  private boolean isDeletion(Document doc) {
    return this.deletionMarkerField != null
        && this.deletionMarkerFieldValue != null
        && doc.hasNonNull(this.deletionMarkerField)
        && doc.getString(this.deletionMarkerField).equals(this.deletionMarkerFieldValue);
  }

  private SolrInputDocument toSolrDoc(Document doc, String idOverride, String indexOverride)
      throws IndexerException {
    // removes fields from ignoredFields config, including id
    Map<String, Object> map = getIndexerDoc(doc);
    SolrInputDocument solrDoc = new SolrInputDocument();

    for (String key : map.keySet()) {

      if (Document.CHILDREN_FIELD.equals(key)) {
        continue;
      }
      
      if (idOverride != null && Document.ID_FIELD.equals(key)) {
        solrDoc.setField(Document.ID_FIELD, idOverride);
        continue;
      }

      if (indexOverrideField != null && indexOverride != null && indexOverrideField.equals(key)) {
        // do not add the indexOverrideField to the solr document
        continue;
      }

      Object value = map.get(key);
      if (value instanceof Map) {
        throw new IndexerException(
            String.format(
                "Object field '%s' on document id=%s is not supported by the " + "SolrIndexer.",
                key, doc.getId()));
      }
      solrDoc.setField(key, value);
    }

    addChildren(doc, solrDoc);
    return solrDoc;
  }

  private void addChildren(Document doc, SolrInputDocument solrDoc) throws IndexerException {
    List<Document> children = doc.getChildren();
    if (children == null || children.isEmpty()) {
      return;
    }
    for (Document child : children) {
      // remove key:value pair mappings if they appear in ignoreFields
      Map<String, Object> map = getIndexerDoc(child);

      SolrInputDocument solrChild = new SolrInputDocument();
      for (String key : map.keySet()) {
        // we don't support children that contain nested children
        if (Document.CHILDREN_FIELD.equals(key)) {
          continue;
        }
        Object value = map.get(key);
        if (value instanceof Map) {
          throw new IndexerException(
              String.format(
                  "Object field '%s' on child document id=%s of document id=%s is "
                      + "not supported by the SolrIndexer.",
                  key, child.getId(), doc.getId()));
        }
        solrChild.setField(key, value);
      }
      solrDoc.addChildDocument(solrChild);
    }
  }
}<|MERGE_RESOLUTION|>--- conflicted
+++ resolved
@@ -38,11 +38,7 @@
     super(config, messenger, metricsPrefix, localRunId, Spec.indexer()
         .withOptionalProperties("useCloudClient", "zkHosts", "zkChroot", "url", "defaultCollection",
             "userName", "password", "acceptInvalidCert")
-<<<<<<< HEAD
         .withOptionalParentNames("ssl"));
-=======
-        .withOptionalParents("ssl"));
->>>>>>> ecea5a9e
     this.solrClient = solrClient;
   }
 
@@ -51,11 +47,7 @@
     super(config, messenger, metricsPrefix, localRunId, Spec.indexer()
         .withOptionalProperties("useCloudClient", "zkHosts", "zkChroot", "url", "defaultCollection",
             "userName", "password", "acceptInvalidCert")
-<<<<<<< HEAD
         .withOptionalParentNames("ssl"));
-=======
-        .withOptionalParents("ssl"));
->>>>>>> ecea5a9e
     // If the SolrIndexer is creating its own client it needs to happen after the Indexer has validated its config
     // to avoid problems where a client is created with no way to close it.
     this.solrClient = getSolrClient(config, bypass);
