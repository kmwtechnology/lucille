package com.kmwllc.lucille.indexer;

import com.kmwllc.lucille.core.Document;
import com.kmwllc.lucille.core.Indexer;
import com.kmwllc.lucille.core.IndexerException;
import com.kmwllc.lucille.core.Spec;
import com.kmwllc.lucille.message.IndexerMessenger;
import com.kmwllc.lucille.util.SSLUtils;
import com.kmwllc.lucille.util.SolrUtils;
import com.kmwllc.lucille.util.SolrUtils.ManagedCloseSolrClient;
import com.typesafe.config.Config;
import java.io.IOException;
import java.util.ArrayList;
import java.util.HashMap;
import java.util.HashSet;
import java.util.LinkedHashMap;
import java.util.List;
import java.util.Map;
import java.util.Set;
import org.apache.solr.client.solrj.SolrClient;
import org.apache.solr.client.solrj.SolrServerException;
import org.apache.solr.client.solrj.impl.CloudHttp2SolrClient;
import org.apache.solr.client.solrj.impl.Http2SolrClient;
import org.apache.solr.client.solrj.request.CollectionAdminRequest;
import org.apache.solr.client.solrj.response.SolrPingResponse;
import org.apache.solr.common.SolrInputDocument;
import org.apache.solr.common.util.NamedList;
import org.apache.solr.common.util.SimpleOrderedMap;
import org.slf4j.Logger;
import org.slf4j.LoggerFactory;

public class SolrIndexer extends Indexer {

  private static final Logger log = LoggerFactory.getLogger(SolrIndexer.class);

  private final ManagedCloseSolrClient managedClient;

<<<<<<< HEAD
  public SolrIndexer(
      Config config, IndexerMessenger messenger, ManagedCloseSolrClient managedClient, String metricsPrefix, String localRunId) {
=======
  public SolrIndexer(Config config, IndexerMessenger messenger, SolrClient solrClient, String metricsPrefix, String localRunId) {
>>>>>>> 0aed06a2
    super(config, messenger, metricsPrefix, localRunId, Spec.indexer()
        .withOptionalProperties("useCloudClient", "zkHosts", "zkChroot", "url", "defaultCollection",
            "userName", "password", "acceptInvalidCert")
        .withOptionalProperties(SSLUtils.SSL_CONFIG_OPTIONAL_PROPERTIES));
<<<<<<< HEAD
    this.managedClient = managedClient;
=======

    this.solrClient = solrClient;
>>>>>>> 0aed06a2
  }

  public SolrIndexer(Config config, IndexerMessenger messenger, boolean bypass, String metricsPrefix, String localRunId) {
    super(config, messenger, metricsPrefix, localRunId, Spec.indexer()
        .withOptionalProperties("useCloudClient", "zkHosts", "zkChroot", "url", "defaultCollection",
            "userName", "password", "acceptInvalidCert")
        .withOptionalParentNames("ssl"));

    // If the SolrIndexer is creating its own client it needs to happen after the Indexer has validated its config
    // to avoid problems where a client is created with no way to close it.
    this.managedClient = getSolrClient(config, bypass);
  }

  // Convenience Constructors
<<<<<<< HEAD
  public SolrIndexer(
      Config config, IndexerMessenger messenger, ManagedCloseSolrClient managedClient, String metricsPrefix) {
    this(config, messenger, managedClient, metricsPrefix, null);
=======
  public SolrIndexer(Config config, IndexerMessenger messenger, SolrClient solrClient, String metricsPrefix) {
    this(config, messenger, solrClient, metricsPrefix, null);
>>>>>>> 0aed06a2
  }

  public SolrIndexer(Config config, IndexerMessenger messenger, boolean bypass, String metricsPrefix) {
    this(config, messenger, bypass, metricsPrefix, null);
  }

  public SolrIndexer(Config config, IndexerMessenger messenger, SolrClient managedClient, String metricsPrefix) {
    this(config, messenger, new ManagedCloseSolrClient(managedClient, null), metricsPrefix);
  }

  @Override
  protected String getIndexerConfigKey() { return "solr"; }

  private static ManagedCloseSolrClient getSolrClient(Config config, boolean bypass) {
    return bypass ? null : SolrUtils.getSolrClient(config);
  }

  @Override
  public boolean validateConnection() {
    if (managedClient == null) {
      return true;
    }
    if (managedClient.client instanceof Http2SolrClient) {
      try {
        SolrPingResponse resp = managedClient.client.ping();
        int status = resp.getStatus();
        if (status != 0) {
          log.error("Non zero response when checking solr cluster status: " + status);
          return false;
        }
        log.debug("SolrIndexer connection successfully validated: {}", resp);
        return true;
      } catch (Exception e) {
        log.error("Couldn't ping solr cluster.", e);
        return false;
      }
    } else if (managedClient.client instanceof CloudHttp2SolrClient) {
      // If we are indexing to multiple collections with the CloudSolrClient and the default
      // collection is not set then
      // we can't use ping. Instead, verify that we can connect to the cluster.
      NamedList response;
      try {
        log.debug("Validating SolrIndexer connection by checking cluster status.");
        response = managedClient.client.request(new CollectionAdminRequest.ClusterStatus());
      } catch (Exception e) {
        log.error("Couldn't check solr cluster status.", e);
        return false;
      }
      if (response == null) {
        log.error("Null response when checking solr cluster status.");
        return false;
      }
      Integer status = (Integer) ((SimpleOrderedMap) response.get("responseHeader")).get("status");
      if (status != 0) {
        log.error("Non zero response when checking solr cluster status: " + status);
        return false;
      }
      log.debug("SolrIndexer connection successfully validated: {}", response);
      return true;
    } else {
      throw new UnsupportedOperationException("Client type is not supported");
    }
  }

  @Override
  public void closeConnection() {
    if (managedClient != null) {
      try {
        managedClient.close();
      } catch (Exception e) {
        log.error("Error closing SolrClient", e);
      }
    }
  }

  @Override
  protected Set<Document> sendToIndex(List<Document> documents) throws Exception {
<<<<<<< HEAD
    // if bypassing, there won't be a managedClient at all - SolrUtils doesn't return null clients in a ManagedCloseSolrClient
    if (managedClient == null) {
=======
    if (solrClient == null) {
>>>>>>> 0aed06a2
      log.debug("sendToSolr bypassed for documents: " + documents);
      return Set.of();
    }

    Map<String, SolrDocRequests> solrDocRequestsByCollection = new HashMap<>();
    Map<String, Document> docsUploaded = new LinkedHashMap<>();

    for (Document doc : documents) {

      // if an id override field has been specified, use its value as the id to send to solr,
      // instead
      // of the document's own id
      String idOverride = getDocIdOverride(doc);

      // if an index override field has been specified, use its value as the solr collection to send
      // the document to,
      // instead of the default collection. Remove the field from the solr document.
      String collection = getIndexOverride(doc);

      if (!solrDocRequestsByCollection.containsKey(collection)) {
        solrDocRequestsByCollection.put(collection, new SolrDocRequests());
      }
      SolrDocRequests solrDocRequests = solrDocRequestsByCollection.get(collection);
      String solrId = idOverride != null ? idOverride : doc.getId();

      if (isDeletion(doc)) {

        // if the add/update requests contain the ID of this delete, send the add/updates
        // immediately so the add/update
        // of the document is processed before this delete.

        if (solrDocRequests.containsIdForAddUpdate(solrId)
            || (deleteByFieldField != null
            && doc.has(deleteByFieldField)
            && deleteByFieldValue != null
            && doc.has(deleteByFieldValue))) {
          sendAddUpdateBatch(collection, solrDocRequests.getAddUpdateDocs());
          solrDocRequests.resetAddUpdates();
        }

        if (deleteByFieldField != null
            && doc.has(deleteByFieldField)
            && deleteByFieldValue != null
            && doc.has(deleteByFieldValue)) {
          solrDocRequests.addDeleteByFieldValue(
              doc.getString(deleteByFieldField), doc.getString(deleteByFieldValue));
        } else {
          solrDocRequests.addIdForDeletion(solrId);
        }

      } else {
        docsUploaded.put(solrId, doc);
        // note that solrDoc after this code block does not guarantee that "id" field is in document
        SolrInputDocument solrDoc = toSolrDoc(doc, idOverride, collection);

        // if the delete requests contain the ID of this document, send the deletes immediately so
        // the delete is
        // processed before this document.

        if (solrDocRequests.containsIdForDeletion(solrId)
            || solrDocRequests.containsAnyDeleteByField()) {
          sendDeletionBatch(collection, solrDocRequests);
          solrDocRequests.resetDeletes();
        }
        solrDocRequests.addDocForAddUpdate(solrDoc, solrId);
      }
    }

    Set<Document> failedDocs = new HashSet<>();

    for (String collection : solrDocRequestsByCollection.keySet()) {
      try {
        sendAddUpdateBatch(collection, solrDocRequestsByCollection.get(collection).getAddUpdateDocs());
      } catch (Exception e) {
        // Add all the docs to failed docs
        for (SolrInputDocument d : solrDocRequestsByCollection.get(collection).getAddUpdateDocs()) {
          String docId = d.getFieldValue(Document.ID_FIELD).toString();

          if (docsUploaded.containsKey(docId)) {
            failedDocs.add(docsUploaded.get(docId));
          } else {
            throw e;
          }
        }
      }

      sendDeletionBatch(collection, solrDocRequestsByCollection.get(collection));
    }

    return failedDocs;
  }

  private void sendAddUpdateBatch(String collection, List<SolrInputDocument> solrDocs)
      throws SolrServerException, IOException {
    if (solrDocs.isEmpty()) {
      return;
    }
    if (collection == null) {
      managedClient.client.add(solrDocs);
    } else {
      managedClient.client.add(collection, solrDocs);
    }
  }

  private void sendDeletionBatch(String collection, SolrDocRequests requests)
      throws SolrServerException, IOException {
    if (requests.getDeleteIds().isEmpty() && requests.getValuesToDeleteByField().isEmpty()) {
      return;
    }

    if (requests.getValuesToDeleteByField().isEmpty()) {
      // All of the deletes are by ID. Simply delete by ID.
      List<String> deletionIds = requests.getDeleteIds();
      if (collection == null) {
        managedClient.client.deleteById(deletionIds);
      } else {
        managedClient.client.deleteById(collection, deletionIds);
      }
    } else {
      // At least some of the deletes are by field. Perform the deletes with a single request using
      // terms queries.
      List<String> termsQueries = new ArrayList<>();
      if (!requests.getDeleteIds().isEmpty()) {
        termsQueries.add(
            String.format("(+{!terms f='id' v='%s'})", String.join(",", requests.getDeleteIds())));
      }

      requests
          .getValuesToDeleteByField()
          .entrySet()
          .forEach(
              entry ->
                  termsQueries.add(
                      String.format(
                          "(+{!terms f='%s' v='%s'})",
                          entry.getKey(), String.join(",", entry.getValue()))));

      String queryToDelete = String.join(" OR ", termsQueries);

      if (collection == null) {
        managedClient.client.deleteByQuery(queryToDelete);
      } else {
        managedClient.client.deleteByQuery(collection, queryToDelete);
      }
    }
  }

  private boolean isDeletion(Document doc) {
    return this.deletionMarkerField != null
        && this.deletionMarkerFieldValue != null
        && doc.hasNonNull(this.deletionMarkerField)
        && doc.getString(this.deletionMarkerField).equals(this.deletionMarkerFieldValue);
  }

  private SolrInputDocument toSolrDoc(Document doc, String idOverride, String indexOverride)
      throws IndexerException {
    // removes fields from ignoredFields config, including id
    Map<String, Object> map = getIndexerDoc(doc);
    SolrInputDocument solrDoc = new SolrInputDocument();

    for (String key : map.keySet()) {

      if (Document.CHILDREN_FIELD.equals(key)) {
        continue;
      }
      
      if (idOverride != null && Document.ID_FIELD.equals(key)) {
        solrDoc.setField(Document.ID_FIELD, idOverride);
        continue;
      }

      if (indexOverrideField != null && indexOverride != null && indexOverrideField.equals(key)) {
        // do not add the indexOverrideField to the solr document
        continue;
      }

      Object value = map.get(key);
      if (value instanceof Map) {
        throw new IndexerException(
            String.format(
                "Object field '%s' on document id=%s is not supported by the " + "SolrIndexer.",
                key, doc.getId()));
      }
      solrDoc.setField(key, value);
    }

    addChildren(doc, solrDoc);
    return solrDoc;
  }

  private void addChildren(Document doc, SolrInputDocument solrDoc) throws IndexerException {
    List<Document> children = doc.getChildren();
    if (children == null || children.isEmpty()) {
      return;
    }
    for (Document child : children) {
      // remove key:value pair mappings if they appear in ignoreFields
      Map<String, Object> map = getIndexerDoc(child);

      SolrInputDocument solrChild = new SolrInputDocument();
      for (String key : map.keySet()) {
        // we don't support children that contain nested children
        if (Document.CHILDREN_FIELD.equals(key)) {
          continue;
        }
        Object value = map.get(key);
        if (value instanceof Map) {
          throw new IndexerException(
              String.format(
                  "Object field '%s' on child document id=%s of document id=%s is "
                      + "not supported by the SolrIndexer.",
                  key, child.getId(), doc.getId()));
        }
        solrChild.setField(key, value);
      }
      solrDoc.addChildDocument(solrChild);
    }
  }
}<|MERGE_RESOLUTION|>--- conflicted
+++ resolved
@@ -7,7 +7,6 @@
 import com.kmwllc.lucille.message.IndexerMessenger;
 import com.kmwllc.lucille.util.SSLUtils;
 import com.kmwllc.lucille.util.SolrUtils;
-import com.kmwllc.lucille.util.SolrUtils.ManagedCloseSolrClient;
 import com.typesafe.config.Config;
 import java.io.IOException;
 import java.util.ArrayList;
@@ -33,24 +32,15 @@
 
   private static final Logger log = LoggerFactory.getLogger(SolrIndexer.class);
 
-  private final ManagedCloseSolrClient managedClient;
-
-<<<<<<< HEAD
-  public SolrIndexer(
-      Config config, IndexerMessenger messenger, ManagedCloseSolrClient managedClient, String metricsPrefix, String localRunId) {
-=======
+  private final SolrClient solrClient;
+
   public SolrIndexer(Config config, IndexerMessenger messenger, SolrClient solrClient, String metricsPrefix, String localRunId) {
->>>>>>> 0aed06a2
     super(config, messenger, metricsPrefix, localRunId, Spec.indexer()
         .withOptionalProperties("useCloudClient", "zkHosts", "zkChroot", "url", "defaultCollection",
             "userName", "password", "acceptInvalidCert")
         .withOptionalProperties(SSLUtils.SSL_CONFIG_OPTIONAL_PROPERTIES));
-<<<<<<< HEAD
-    this.managedClient = managedClient;
-=======
 
     this.solrClient = solrClient;
->>>>>>> 0aed06a2
   }
 
   public SolrIndexer(Config config, IndexerMessenger messenger, boolean bypass, String metricsPrefix, String localRunId) {
@@ -61,43 +51,33 @@
 
     // If the SolrIndexer is creating its own client it needs to happen after the Indexer has validated its config
     // to avoid problems where a client is created with no way to close it.
-    this.managedClient = getSolrClient(config, bypass);
+    this.solrClient = getSolrClient(config, bypass);
   }
 
   // Convenience Constructors
-<<<<<<< HEAD
-  public SolrIndexer(
-      Config config, IndexerMessenger messenger, ManagedCloseSolrClient managedClient, String metricsPrefix) {
-    this(config, messenger, managedClient, metricsPrefix, null);
-=======
   public SolrIndexer(Config config, IndexerMessenger messenger, SolrClient solrClient, String metricsPrefix) {
     this(config, messenger, solrClient, metricsPrefix, null);
->>>>>>> 0aed06a2
   }
 
   public SolrIndexer(Config config, IndexerMessenger messenger, boolean bypass, String metricsPrefix) {
     this(config, messenger, bypass, metricsPrefix, null);
   }
 
-  public SolrIndexer(Config config, IndexerMessenger messenger, SolrClient managedClient, String metricsPrefix) {
-    this(config, messenger, new ManagedCloseSolrClient(managedClient, null), metricsPrefix);
-  }
-
   @Override
   protected String getIndexerConfigKey() { return "solr"; }
 
-  private static ManagedCloseSolrClient getSolrClient(Config config, boolean bypass) {
+  private static SolrClient getSolrClient(Config config, boolean bypass) {
     return bypass ? null : SolrUtils.getSolrClient(config);
   }
 
   @Override
   public boolean validateConnection() {
-    if (managedClient == null) {
+    if (solrClient == null) {
       return true;
     }
-    if (managedClient.client instanceof Http2SolrClient) {
+    if (solrClient instanceof Http2SolrClient) {
       try {
-        SolrPingResponse resp = managedClient.client.ping();
+        SolrPingResponse resp = solrClient.ping();
         int status = resp.getStatus();
         if (status != 0) {
           log.error("Non zero response when checking solr cluster status: " + status);
@@ -109,14 +89,14 @@
         log.error("Couldn't ping solr cluster.", e);
         return false;
       }
-    } else if (managedClient.client instanceof CloudHttp2SolrClient) {
+    } else if (solrClient instanceof CloudHttp2SolrClient) {
       // If we are indexing to multiple collections with the CloudSolrClient and the default
       // collection is not set then
       // we can't use ping. Instead, verify that we can connect to the cluster.
       NamedList response;
       try {
         log.debug("Validating SolrIndexer connection by checking cluster status.");
-        response = managedClient.client.request(new CollectionAdminRequest.ClusterStatus());
+        response = solrClient.request(new CollectionAdminRequest.ClusterStatus());
       } catch (Exception e) {
         log.error("Couldn't check solr cluster status.", e);
         return false;
@@ -139,9 +119,9 @@
 
   @Override
   public void closeConnection() {
-    if (managedClient != null) {
+    if (solrClient != null) {
       try {
-        managedClient.close();
+        solrClient.close();
       } catch (Exception e) {
         log.error("Error closing SolrClient", e);
       }
@@ -150,12 +130,7 @@
 
   @Override
   protected Set<Document> sendToIndex(List<Document> documents) throws Exception {
-<<<<<<< HEAD
-    // if bypassing, there won't be a managedClient at all - SolrUtils doesn't return null clients in a ManagedCloseSolrClient
-    if (managedClient == null) {
-=======
     if (solrClient == null) {
->>>>>>> 0aed06a2
       log.debug("sendToSolr bypassed for documents: " + documents);
       return Set.of();
     }
@@ -254,9 +229,9 @@
       return;
     }
     if (collection == null) {
-      managedClient.client.add(solrDocs);
+      solrClient.add(solrDocs);
     } else {
-      managedClient.client.add(collection, solrDocs);
+      solrClient.add(collection, solrDocs);
     }
   }
 
@@ -270,9 +245,9 @@
       // All of the deletes are by ID. Simply delete by ID.
       List<String> deletionIds = requests.getDeleteIds();
       if (collection == null) {
-        managedClient.client.deleteById(deletionIds);
+        solrClient.deleteById(deletionIds);
       } else {
-        managedClient.client.deleteById(collection, deletionIds);
+        solrClient.deleteById(collection, deletionIds);
       }
     } else {
       // At least some of the deletes are by field. Perform the deletes with a single request using
@@ -296,9 +271,9 @@
       String queryToDelete = String.join(" OR ", termsQueries);
 
       if (collection == null) {
-        managedClient.client.deleteByQuery(queryToDelete);
+        solrClient.deleteByQuery(queryToDelete);
       } else {
-        managedClient.client.deleteByQuery(collection, queryToDelete);
+        solrClient.deleteByQuery(collection, queryToDelete);
       }
     }
   }
