--- conflicted
+++ resolved
@@ -27,13 +27,8 @@
  * <p>
  * Config Parameters -
  * <ul>
-<<<<<<< HEAD
  *   <li>fieldMapping (Map&lt;String, List&lt;String&gt;&gt;) : A mapping of the XPath expression to the list of fields to place the evaluated expression in.</li>
- *   <li>xmlField (String) : The name of the document field which contains the XML field: defaults to "xml".</li>
-=======
- * <li>fieldMapping (Map&lt;String, List&lt;String&gt;&gt;) : A mapping of the XPath expression to the list of fields to place the evaluated expression in.</li>
- * <li>xmlField (String, Optional) : The name of the document field which contains the XML field: defaults to "xml".</li>
->>>>>>> 85ee9968
+ *   <li>xmlField (String, Optional) : The name of the document field which contains the XML field: defaults to "xml".</li>
  * </ul>
  */
 public class XPathExtractor extends Stage {
