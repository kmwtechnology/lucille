--- conflicted
+++ resolved
@@ -38,8 +38,9 @@
  * Config Parameters -
  * <ul>
  *   <li>source (String) : Field name of URL to be fetched; document will be skipped if the field with this name is absent or empty.</li>
-<<<<<<< HEAD
- *   <li>dest (String) : Field name of destination for byte data; document will be skipped if the field with this name is absent or empty.</li>
+ *   <li>dest (String) : Field name of destination for byte data; document will be skipped if the field with this name is absent or empty.
+ *   Field will contain response data as a base64-encoded string. Original bytes can be retrieved via doc.getBytes(dest) or
+ *   Base64.getDecoder().decode(document.getString(dest)). When parsing this field using ParseJson, set sourceIsBase64=true </li>
  *   <li>sizeSuffix (String, Optional) : suffix to be appended to end of source field name for the size of data. e.g.
  *   url --&gt; url_(sizeSuffix) where source name is url.</li>
  *   <li>statusSuffix (String, Optional) : suffix to be appended to end of source field name for the status code of the fetch request.</li>
@@ -51,22 +52,6 @@
  *   <li>connectionRequestTimeout (Integer, Optional) : the connection request timeout in milliseconds. Defaults to 60000ms, 1m.</li>
  *   <li>connectTimeout (Integer, Optional) : the connection timeout in milliseconds. Defaults to 60000ms, 1m.</li>
  *   <li>socketTimeout (Integer, Optional) : the socket timeout in milliseconds. Defaults to 60000ms, 1m.</li>
-=======
- *   <li>dest (String) : Field name of destination for byte data; document will be skipped if the field with this name is absent or empty.
- *   Field will contain response data as a base64-encoded string. Original bytes can be retrieved via doc.getBytes(dest) or
- *   Base64.getDecoder().decode(document.getString(dest)). When parsing this field using ParseJson, set sourceIsBase64=true </li>
- *   <li>size_suffix (String, Optional) : suffix to be appended to end of source field name for the size of data. e.g.
- *   url --&gt; url_(size_suffix) where source name is url.</li>
- *   <li>status_suffix (String, Optional) : suffix to be appended to end of source field name for the status code of the fetch request.</li>
- *   <li>error_suffix (String, Optional) : suffix to be appended to end of source field name for any errors in process.</li>
- *   <li>max_size (Integer, Optional) : max size, in bytes, of data to be read from fetch.</li>
- *   <li>max_retries (Integer, Optional) : max number of tries the request will be made. Defaults to 0 retries.</li>
- *   <li>initial_expiry_ms (Integer, Optional) : number of milliseconds that would be waited before retrying the request. Defaults to 100ms.</li>
- *   <li>max_expiry_ms (Integer, Optional) : max number of milliseconds that would be waited before retrying a request. Defaults to 10000ms, 10s.</li>
- *   <li>connection_request_timeout (Integer, Optional) : the connection request timeout in milliseconds. Defaults to 60000ms, 1m.</li>
- *   <li>connect_timeout (Integer, Optional) : the connection timeout in milliseconds. Defaults to 60000ms, 1m.</li>
- *   <li>socket_timeout (Integer, Optional) : the socket timeout in milliseconds. Defaults to 60000ms, 1m.</li>
->>>>>>> 24b7be4f
  * </ul>
  */
 public class FetchUri extends Stage {
