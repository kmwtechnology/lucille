--- conflicted
+++ resolved
@@ -19,17 +19,11 @@
         conditionPolicy = ConfigUtils.getOrDefault(config, "conditionPolicy", null);
     }
 
-    // TODO - add validation
+    // TODO - add validation - classname and name are not required?
     public void validate() throws StageException {
-<<<<<<< HEAD
 //        if (name == null || className == null) {
 //            throw new StageException("name and className must be specified");
 //        }
-=======
-        if (name == null || className == null) {
-            throw new StageException("name and className must be specified");
-        }
->>>>>>> 8027a3f9
     }
 
     public String getName() {
