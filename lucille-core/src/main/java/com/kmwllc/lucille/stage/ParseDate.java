--- conflicted
+++ resolved
@@ -41,19 +41,9 @@
 
   public ParseDate(Config config) {
     super(config, new StageSpec().withRequiredProperties("source", "dest")
-<<<<<<< HEAD
-      .withOptionalProperties("format_strs", "update_mode", "formatters", "time_zone_id"));
+        .withOptionalProperties("format_strs", "update_mode", "formatters", "time_zone_id"));
 
     this.formatters = new ArrayList<>();
-=======
-        .withOptionalProperties("format_strs", "update_mode", "formatters"));
-
-    this.formatters = new ArrayList<>();
-    this.formats = ConfigUtils.getOrDefault(config, "format_strs", new ArrayList<String>())
-        .stream()
-        .map(formatString -> new SimpleDateFormat(formatString))
-        .collect(Collectors.toUnmodifiableList());
->>>>>>> a2c575de
 
     this.sourceFields = config.getStringList("source");
     this.destFields = config.getStringList("dest");
