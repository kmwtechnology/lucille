--- conflicted
+++ resolved
@@ -149,7 +149,6 @@
       destinationField = ConfigUtils.getOrDefault(config, "destinationField", destinationField);
     }
 
-<<<<<<< HEAD
     public void validate() throws StageException {
       try {
         super.validate();
@@ -179,9 +178,6 @@
     public URI getSearchURI() {
       return URI.create(opensearchUrl + "/" + opensearchIndex + "/_search/template");
     }
-=======
-  private JsonNode searchTemplateJson;
->>>>>>> 5e48873e
 
     public String getTemplateName() {
       return templateName;
@@ -208,7 +204,6 @@
     }
   }
 
-<<<<<<< HEAD
   private final QueryOpensearchConfig params;
   private final HttpClient httpClient;
   private JsonNode searchTemplateJson;
@@ -224,9 +219,6 @@
     this.params.validate();
 
     httpClient = HttpClient.newHttpClient();
-=======
-    this.destinationField = ConfigUtils.getOrDefault(config, "destinationField", "response");
->>>>>>> 5e48873e
   }
 
   @Override
