package com.kmwllc.lucille.stage;

import com.fasterxml.jackson.core.JsonPointer;
import com.fasterxml.jackson.core.JsonProcessingException;
import com.fasterxml.jackson.core.type.TypeReference;
import com.fasterxml.jackson.databind.JsonNode;
import com.fasterxml.jackson.databind.ObjectMapper;
import com.fasterxml.jackson.databind.node.ObjectNode;
<<<<<<< HEAD
import com.kmwllc.lucille.core.Spec;
import com.kmwllc.lucille.core.BaseConfigException;
=======
import com.kmwllc.lucille.core.spec.Spec;
>>>>>>> eaf5c582
import com.kmwllc.lucille.core.ConfigUtils;
import com.kmwllc.lucille.core.Document;
import com.kmwllc.lucille.core.Stage;
import com.kmwllc.lucille.core.StageException;
import com.kmwllc.lucille.util.OpenSearchUtils;
import com.typesafe.config.Config;
import java.net.URI;
import java.net.http.HttpClient;
import java.net.http.HttpRequest;
import java.net.http.HttpResponse;
import java.util.Iterator;
import java.util.List;
import org.slf4j.Logger;
import org.slf4j.LoggerFactory;

/**
 * A stage for running a search request on an Opensearch index, specifying a field in the response, and putting that field's value
 * on a Document. The specified query can either be found in a Document's field or specified in your Config.
 *
 * opensearch (Map): Configuration for your Opensearch instance. Should contain the url to your Opensearch instance, the index
 * name you want to query on, and whether invalid certificates can be accepted. See the opensearch ingest example for an
 * example of the configuration needed. (Be sure to include it as part of the Stage's Config.)
 *
 * templateName (String, Optional): The name / id of a saved search template in your Opensearch cluster that you want to use. If not specified,
 * you must specify a searchTemplate to use for the Stage instead.
 *
 * searchTemplate (String, Optional): The query template you want to use. The parameter names you define should match field names
 * in the Documents you are processing. You can define default values if fields will not always be prevalent in Documents. See
 * Opensearch's Search Templates documentation for information about defining templates, parameters, default values, etc. If not
 * specified, you must specify a templateName to use for the Stage instead. This template will <b>not</b> be saved to your Opensearch
 * cluster.
 *
 * requiredParamNames (list of String, optional): A list of field names that you require to be found on every document. This list should...
 *   1.) Contain all parameters you defined in your search template that <b>do not</b> have default values
 *   2.) Be made of names that can be found on Documents.
 * If any of the required parameters are missing, Lucille will log a warning and put an error in "queryOpensearchError" on the Document.
 *
 * optionalParamNames (list of String, optional): A list of field names that you do not require to be found on every document, but want
 * to include in your if they are present. This list should...
 *   1.) contain all parameters in your search template that have default values
 *   2.) Be made of names that can be found on Documents.
 * If any of the optional parameters are missing, they will not be used in the search, and the default value will be used (by Opensearch) instead.
 *
 * <b>NOTE:</b> If the field names on your Document do not match the parameter names in your search template, use the
 * <b>RenameFields</b> stage to match them.
 *
 * <b>NOTE:</b> If a field without a default value is missing, Opensearch does not throw an Exception. Instead, it returns a response with 0 hits,
 * which can cause in undesirable results or potential JSON-related exceptions. As such, it is important to define <b>requiredParamNames</b>
 * and <b>optionalParamNames</b> very carefully!
 *
 * opensearchResponsePath (String, Optional): A path to a field in the Opensearch response whose value you want to place on a Lucille Document.
 * Use JsonPointer notation (separating fields / array indices by a '/'). An IllegalArgumentException will be thrown if the path has invalid formatting.
 * Defaults to using the entire response.
 *
 * destinationField (String, Optional): The name of the field you'll write the response value to in a Lucille Document. Defaults to "response".
 */
public class QueryOpensearch extends Stage {

  public static final Spec SPEC = Spec.stage()
      .requiredParentWithDescription(OpenSearchUtils.OPENSEARCH_PARENT_SPEC, "Configuration for your OpenSearch instance.")
      .optionalString("templateName", "searchTemplate", "opensearchResponsePath", "destinationField")
      .optionalList("requiredParamNames", new TypeReference<List<String>>(){})
      .optionalList("optionalParamNames", new TypeReference<List<String>>(){});

  private static final Logger log = LoggerFactory.getLogger(QueryOpensearch.class);
  private static final ObjectMapper mapper = new ObjectMapper();

  /**
   * Configuration class for the QueryOpensearch stage.
   * This class encapsulates all the settings that can be configured for the QueryOpensearch stage,
   * providing type safety, centralized validation, and clear documentation for each parameter.
   */
  public static class QueryOpensearchConfig extends BaseStageConfig {
    /**
     * The base URL of the OpenSearch instance (e.g., "http://localhost:9200").
     * This is a required parameter and must be specified in the 'opensearch.url' path in the configuration.
     */
    private String opensearchUrl;
    /**
     * The name of the OpenSearch index to query.
     * This is a required parameter and must be specified in the 'opensearch.index' path in the configuration.
     */
    private String opensearchIndex;
    /**
     * The name/ID of a pre-existing search template stored in the OpenSearch cluster.
     * If specified, {@code searchTemplateStr} must not be specified.
     * Optional: If not provided, {@code searchTemplateStr} must be provided.
     */
    private String templateName;
    /**
     * A string representation of the OpenSearch query template to use.
     * The parameter names defined in this template should match field names in the processed Documents.
     * This template will <b>not</b> be saved to the OpenSearch cluster.
     * If specified, {@code templateName} must not be specified.
     * Optional: If not provided, {@code templateName} must be provided.
     */
    private String searchTemplateStr;
    /**
     * A list of field names from the input Document that are required for the search template.
     * If any of these fields are missing from a Document, the query will not be executed for that Document,
     * and an error will be logged and recorded on the Document.
     * This list should typically include all parameters in your search template that do not have default values.
     * Defaults to an empty list.
     */
    private List<String> requiredParamNames = List.of();
    /**
     * A list of field names from the input Document that are optional for the search template.
     * If these fields are present in a Document, their values will be used as parameters in the search query.
     * If they are missing, OpenSearch will use the default values defined in the template (if any).
     * This list should typically include parameters in your search template that have default values.
     * Defaults to an empty list.
     */
    private List<String> optionalParamNames = List.of();
    /**
     * The string representation of the JsonPointer path to extract a specific field from the OpenSearch response.
     * (e.g., "/hits/hits/0/_source/my_field").
     * If null or empty, the entire OpenSearch response JSON will be used.
     * This value is compiled into {@code opensearchResponsePath}.
     * Defaults to null, meaning the entire response is taken.
     */
    private String opensearchResponsePathStr;
    /**
     * The compiled JsonPointer used to extract a specific field from the OpenSearch response JSON.
     * This is derived from {@code opensearchResponsePathStr} during validation.
     * If {@code opensearchResponsePathStr} is null or empty, this will be {@code JsonPointer.empty()},
     * indicating that the entire response should be used.
     */
    private JsonPointer opensearchResponsePath;
    /**
     * The name of the field in the Lucille Document where the extracted OpenSearch response (or a part of it)
     * will be stored.
     * Defaults to "response".
     */
    private String destinationField = "response";

    public void apply(Config config) {
      Config opensearchConfig = config.getConfig("opensearch");
      opensearchUrl = opensearchConfig.getString("url");
      opensearchIndex = opensearchConfig.getString("index");
      templateName = ConfigUtils.getOrDefault(config, "templateName", null);
      searchTemplateStr = ConfigUtils.getOrDefault(config, "searchTemplate", null);
      requiredParamNames = ConfigUtils.getOrDefault(config, "requiredParamNames", requiredParamNames);
      optionalParamNames = ConfigUtils.getOrDefault(config, "optionalParamNames", optionalParamNames);
      opensearchResponsePathStr = ConfigUtils.getOrDefault(config, "opensearchResponsePath", null);
      destinationField = ConfigUtils.getOrDefault(config, "destinationField", destinationField);
    }

    public void validate() throws StageException {
      try {
        super.validate();
      } catch (BaseConfigException e) {
        throw new StageException(e);
      }
      if ((templateName == null) == (searchTemplateStr == null)) {
        throw new StageException("You must specify templateName or searchTemplate, but not both.");
      }
      if (opensearchUrl == null || opensearchUrl.isBlank()) {
        throw new StageException("Opensearch URL cannot be null or empty.");
      }
      if (opensearchIndex == null || opensearchIndex.isBlank()) {
        throw new StageException("Opensearch index cannot be null or empty.");
      }
      if (opensearchResponsePathStr != null) {
        try {
          opensearchResponsePath = JsonPointer.compile(opensearchResponsePathStr);
        } catch (IllegalArgumentException e) {
          throw new StageException("Invalid opensearchResponsePath: " + opensearchResponsePathStr, e);
        }
      } else {
        opensearchResponsePath = JsonPointer.empty();
      }
    }

<<<<<<< HEAD
    public URI getSearchURI() {
      return URI.create(opensearchUrl + "/" + opensearchIndex + "/_search/template");
    }

    public String getTemplateName() {
      return templateName;
    }
=======
  public QueryOpensearch(Config config) {
    super(config);
>>>>>>> eaf5c582

    public String getSearchTemplateStr() {
      return searchTemplateStr;
    }

    public List<String> getRequiredParamNames() {
      return requiredParamNames;
    }

    public List<String> getOptionalParamNames() {
      return optionalParamNames;
    }

    public JsonPointer getOpensearchResponsePath() {
      return opensearchResponsePath;
    }

    public String getDestinationField() {
      return destinationField;
    }
  }

  private final QueryOpensearchConfig params;
  private final HttpClient httpClient;
  private JsonNode searchTemplateJson;

  public QueryOpensearch(Config config) throws Exception {
    super(config, Spec.stage()
        .withRequiredParents(OpenSearchUtils.OPENSEARCH_PARENT_SPEC)
        .withOptionalProperties("templateName", "searchTemplate", "requiredParamNames",
            "optionalParamNames", "opensearchResponsePath", "destinationField"));

    this.params = new QueryOpensearchConfig();
    this.params.apply(config);
    this.params.validate();

    httpClient = HttpClient.newHttpClient();
  }

  @Override
  public void start() throws StageException {
    if (params.getSearchTemplateStr() == null) {
      return;
    }

    try {
      searchTemplateJson = mapper.readTree(params.getSearchTemplateStr());
    } catch (JsonProcessingException e) {
      throw new StageException("Error building JSON from the searchTemplate provided.", e);
    }
  }

  @Override
  public Iterator<Document> processDocument(Document doc) throws StageException {
    ObjectNode requestJson;

    if (searchTemplateJson != null) {
      requestJson = (ObjectNode) searchTemplateJson.deepCopy();
    } else {
      requestJson = mapper.createObjectNode().put("id", params.getTemplateName());
    }

    try {
      populateJsonWithParams(doc, requestJson);
    } catch (NoSuchFieldException e) {
      log.warn("A required field was missing from Document, no query will be executed.", e);
      doc.setField("queryOpensearchError", "A requiredField was missing.");
      return null;
    }

    HttpRequest httpRequest = HttpRequest.newBuilder()
        .uri(params.getSearchURI())
        .header("Content-Type", "application/json")
        .POST(HttpRequest.BodyPublishers.ofString(requestJson.toString()))
        .build();

    JsonNode responseNode;

    try {
      HttpResponse<String> response = httpClient.send(httpRequest, HttpResponse.BodyHandlers.ofString());
      responseNode = mapper.readTree(response.body());
    } catch (Exception e) {
      throw new StageException("Error occurred sending the Opensearch query / getting JSON.", e);
    }

    JsonNode responseFieldNode = responseNode.at(params.getOpensearchResponsePath());
    doc.setField(params.getDestinationField(), responseFieldNode);
    return null;
  }

  void populateJsonWithParams(Document doc, ObjectNode json) throws NoSuchFieldException {
    ObjectNode paramsNode = mapper.createObjectNode();

    for (String requiredParamName : params.getRequiredParamNames()) {
      if (!doc.has(requiredParamName)) {
        throw new NoSuchFieldException("Field " + requiredParamName + " is required, but missing from Document " + doc.getId() + ".");
      }

      paramsNode.set(requiredParamName, doc.getJson(requiredParamName));
    }

    for (String optionalParamName : params.getOptionalParamNames()) {
      if (doc.has(optionalParamName)) {
        paramsNode.set(optionalParamName, doc.getJson(optionalParamName));
      }
    }

    json.set("params", paramsNode);
  }

  /**
   * A URI to the search endpoint on Opensearch based on the given config.
   */
  URI getTemplateSearchURI(Config config) {
    String uriString = config.getString("opensearch.url") + "/" + config.getString("opensearch.index") + "/_search/template";
    return URI.create(uriString);
  }

}<|MERGE_RESOLUTION|>--- conflicted
+++ resolved
@@ -6,12 +6,8 @@
 import com.fasterxml.jackson.databind.JsonNode;
 import com.fasterxml.jackson.databind.ObjectMapper;
 import com.fasterxml.jackson.databind.node.ObjectNode;
-<<<<<<< HEAD
-import com.kmwllc.lucille.core.Spec;
+import com.kmwllc.lucille.core.spec.Spec;
 import com.kmwllc.lucille.core.BaseConfigException;
-=======
-import com.kmwllc.lucille.core.spec.Spec;
->>>>>>> eaf5c582
 import com.kmwllc.lucille.core.ConfigUtils;
 import com.kmwllc.lucille.core.Document;
 import com.kmwllc.lucille.core.Stage;
@@ -185,7 +181,6 @@
       }
     }
 
-<<<<<<< HEAD
     public URI getSearchURI() {
       return URI.create(opensearchUrl + "/" + opensearchIndex + "/_search/template");
     }
@@ -193,10 +188,6 @@
     public String getTemplateName() {
       return templateName;
     }
-=======
-  public QueryOpensearch(Config config) {
-    super(config);
->>>>>>> eaf5c582
 
     public String getSearchTemplateStr() {
       return searchTemplateStr;
@@ -223,11 +214,8 @@
   private final HttpClient httpClient;
   private JsonNode searchTemplateJson;
 
-  public QueryOpensearch(Config config) throws Exception {
-    super(config, Spec.stage()
-        .withRequiredParents(OpenSearchUtils.OPENSEARCH_PARENT_SPEC)
-        .withOptionalProperties("templateName", "searchTemplate", "requiredParamNames",
-            "optionalParamNames", "opensearchResponsePath", "destinationField"));
+  public QueryOpensearch(Config config) throws StageException {
+    super(config);
 
     this.params = new QueryOpensearchConfig();
     this.params.apply(config);
