package com.kmwllc.lucille.stage;

import com.kmwllc.lucille.core.Spec;
import com.kmwllc.lucille.core.Document;
import com.kmwllc.lucille.core.Stage;
import com.kmwllc.lucille.core.StageException;
import com.kmwllc.lucille.core.UpdateMode;
import com.typesafe.config.Config;


import java.util.*;
import org.apache.commons.text.StringSubstitutor;

/**
 * Replaces wildcards in a given format String with the value for the given field. To declare a wildcard,
 * surround the name of the field with '{}'. EX: "{city}, {state}, {country}" -&gt; "Boston, MA, USA".
 * <br> <b>NOTE:</b> If a given field is multivalued, this Stage will substitute the first value for every wildcard.
 * <br>
 * Config Parameters:
<<<<<<< HEAD
 *
 *   - dest (String) : Destination field. This Stage only supports supplying a single destination field.
 *   - format_string (String) : The format String, which will have field values substituted into its placeholders
 *   - default_inputs (Map&lt;String, String&gt;, Optional) : Mapping of input fields to a default value. You do not have to
 *   supply a default for every input field, if a default is not provided, the default behavior will be to leave the
=======
 * <p>  - dest (String) : Destination field. This Stage only supports supplying a single destination field.
 * <p>  - format_string (String) : The format String, which will have field values substituted into its placeholders.
 * <p>  - default_inputs (Map&lt;String, String&gt;, Optional) : Mapping of input fields to a default value. You do not have to
 *   supply a default for every input field. If a default is not provided, the default behavior will be to leave the
>>>>>>> ecea5a9e
 *   wildcard for the field in place. Defaults to an empty Map.
 * <p>  - update_mode (String, Optional) : Determines how writing will be handling if the destination field is already populated.
 *       Can be 'overwrite', 'append' or 'skip'. Defaults to 'overwrite'.
 */
public class Concatenate extends Stage {

  private final String destField;
  private final String formatStr;
  private final Map<String, Object> defaultInputs;
  private final UpdateMode updateMode;

  private final List<String> fields;

  public Concatenate(Config config) {
    super(config, Spec.stage()
        .withRequiredProperties("dest", "format_string")
        .withOptionalProperties("update_mode")
        .withOptionalParentNames("default_inputs"));

    this.destField = config.getString("dest");
    this.formatStr = config.getString("format_string");
    this.defaultInputs = config.hasPath("default_inputs") ?
        config.getConfig("default_inputs").root().unwrapped() : new HashMap<>();
    // defaultInputs = set.stream().collect(Collectors.toMap(Entry::getKey, Entry::getValue));
    this.updateMode = UpdateMode.fromConfig(config);
    this.fields = new ArrayList<>();
  }

  @Override
  public void start() throws StageException {
    Scanner scan = new Scanner(formatStr);
    for (String s; (s = scan.findWithinHorizon("(?<=\\{).*?(?=})", 0)) != null; ) {
      fields.add(s);
    }
  }

  // NOTE : If a given field is multivalued, this Stage will only operate on the first value
  @Override
  public Iterator<Document> processDocument(Document doc) throws StageException {
    HashMap<String, String> replacements = new HashMap<>();
    for (String source : fields) {
      String value;
      if (!doc.has(source)) {
        if (defaultInputs.containsKey(source)) {
          value = (String) defaultInputs.get(source);
        } else {
          continue;
        }
      } else {
        value = doc.getStringList(source).get(0);
      }

      // For each source field, add the field name and first value to our replacement map
      replacements.put(source, value);
    }

    // TODO : Consider making Document a Map
    // Substitute all of the {field} formatters in the string with the field value.
    StringSubstitutor sub = new StringSubstitutor(replacements, "{", "}");
    doc.update(destField, updateMode, sub.replace(formatStr));

    return null;
  }
}<|MERGE_RESOLUTION|>--- conflicted
+++ resolved
@@ -17,18 +17,10 @@
  * <br> <b>NOTE:</b> If a given field is multivalued, this Stage will substitute the first value for every wildcard.
  * <br>
  * Config Parameters:
-<<<<<<< HEAD
- *
- *   - dest (String) : Destination field. This Stage only supports supplying a single destination field.
- *   - format_string (String) : The format String, which will have field values substituted into its placeholders
- *   - default_inputs (Map&lt;String, String&gt;, Optional) : Mapping of input fields to a default value. You do not have to
- *   supply a default for every input field, if a default is not provided, the default behavior will be to leave the
-=======
  * <p>  - dest (String) : Destination field. This Stage only supports supplying a single destination field.
  * <p>  - format_string (String) : The format String, which will have field values substituted into its placeholders.
  * <p>  - default_inputs (Map&lt;String, String&gt;, Optional) : Mapping of input fields to a default value. You do not have to
  *   supply a default for every input field. If a default is not provided, the default behavior will be to leave the
->>>>>>> ecea5a9e
  *   wildcard for the field in place. Defaults to an empty Map.
  * <p>  - update_mode (String, Optional) : Determines how writing will be handling if the destination field is already populated.
  *       Can be 'overwrite', 'append' or 'skip'. Defaults to 'overwrite'.
