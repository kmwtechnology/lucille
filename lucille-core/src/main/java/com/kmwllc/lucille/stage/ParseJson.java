package com.kmwllc.lucille.stage;

import com.fasterxml.jackson.core.type.TypeReference;
import com.fasterxml.jackson.databind.JsonNode;
import com.jayway.jsonpath.*;
import com.jayway.jsonpath.spi.json.JacksonJsonProvider;
import com.jayway.jsonpath.spi.mapper.JacksonMappingProvider;
import com.kmwllc.lucille.core.spec.Spec;
import com.kmwllc.lucille.core.Document;
import com.kmwllc.lucille.core.Stage;
import com.kmwllc.lucille.core.StageException;
import com.kmwllc.lucille.core.spec.SpecBuilder;
import com.typesafe.config.Config;

import java.io.ByteArrayInputStream;
import java.io.IOException;
import java.io.InputStream;
import java.util.Base64;
import java.util.Iterator;
import java.util.Map;
import java.util.Map.Entry;
import nl.altindag.ssl.util.internal.StringUtils;

/**
 * Parses a JSON string and sets fields on the processed document according to the configured mapping using
 * JsonPath expressions.
 * @see <a href="https://github.com/json-path/JsonPath">JsonPath</a>
 * <p>
<<<<<<< HEAD
 * Config Parameters -
 * <ul>
 *   <li>src (String) : The field containing the JSON string to be parsed.</li>
 *   <li>sourceIsBase64: When set to true, indicates that the source field is base64 encoded. In this case the stage will decode
 *   the field value before parsing.</li>
 *   <li>jsonFieldPaths (Map&lt;String, Object&gt;) : Defines the mapping from JsonPath expressions to the destination fields in the
 *   processed document.</li>
 * </ul>
=======
 * - src (String) : The field containing the JSON string to be parsed.
 * - sourceIsBase64 (Boolean): When set to true, indicates that the source field is base64 encoded. In this case the stage will decode
 * the field value before parsing.
 * - jsonFieldPaths (Map&lt;String, Object&gt;) : Defines the mapping from JsonPath expressions
 * to the destination fields in the processed document.
 * </p>
>>>>>>> 85ee9968
 */
public class ParseJson extends Stage {

  public static final Spec SPEC = SpecBuilder.stage()
      .requiredString("src")
      .optionalBoolean("sourceIsBase64")
      .requiredParent("jsonFieldPaths", new TypeReference<Map<String, Object>>() {}).build();

  private static final Base64.Decoder DECODER = Base64.getDecoder();

  private final String src;
  private final Map<String, Object> jsonFieldPaths;
  private final Configuration jsonPathConf;
  private final boolean sourceIsBase64;

  private ParseContext jsonParseCtx;

  public ParseJson(Config config) {
    super(config);

    this.src = config.getString("src");
    this.jsonFieldPaths = config.getConfig("jsonFieldPaths").root().unwrapped();
    this.sourceIsBase64 = config.hasPath("sourceIsBase64") && config.getBoolean("sourceIsBase64");
    this.jsonPathConf = Configuration.builder()
        .jsonProvider(new JacksonJsonProvider())
        .mappingProvider(new JacksonMappingProvider())
        .options(Option.DEFAULT_PATH_LEAF_TO_NULL, Option.SUPPRESS_EXCEPTIONS).build();
  }

  @Override
  public void start() throws StageException {
    this.jsonParseCtx = JsonPath.using(this.jsonPathConf);

    for (Entry<String, Object> entry : this.jsonFieldPaths.entrySet()) {
      if (!isValidEntry(entry)) {
        throw new StageException("jsonFieldPaths mapping contains a blank or null key/value.");
      }
    }
  }

  @Override
  public Iterator<Document> processDocument(Document doc) throws StageException {
    DocumentContext ctx;
    try {
      if (this.sourceIsBase64) {
        try (InputStream stream = new ByteArrayInputStream(DECODER.decode(doc.getString(this.src)))) {
          ctx = this.jsonParseCtx.parse(stream);
        } catch (IOException e) {
          //do nothing this is a byte array stream close is a no-op. Throw stage exception just in case / futureproof.
          throw new StageException("Unexpected error parsing JSON.", e);
        }
      } else {
        ctx = this.jsonParseCtx.parse(doc.getString(this.src));
      }
    } catch (IllegalArgumentException e) {
      // Using a more specific Exception message. Primarily triggered when the Document is missing the JSON src field.
      throw new StageException("Couldn't run ParseJson on Document " + doc.getId() + ".", e);
    }
    for (Entry<String, Object> entry : this.jsonFieldPaths.entrySet()) {
      JsonNode val = ctx.read((String) entry.getValue(), JsonNode.class);
      if (isValidNode(val)) { // makes sure that val and JsonNode Type is not null
        // note that if val is an empty String, will still be set in the document
        doc.setField(entry.getKey(), val);
      }
    }

    return null;
  }

  private boolean isValidNode(JsonNode val) {
    return val != null && !val.isNull();
  }

  private boolean isValidEntry(Entry<String, Object> entry) {
    return StringUtils.isNotBlank(entry.getKey()) && StringUtils.isNotBlank((String) entry.getValue());
  }
}<|MERGE_RESOLUTION|>--- conflicted
+++ resolved
@@ -26,7 +26,6 @@
  * JsonPath expressions.
  * @see <a href="https://github.com/json-path/JsonPath">JsonPath</a>
  * <p>
-<<<<<<< HEAD
  * Config Parameters -
  * <ul>
  *   <li>src (String) : The field containing the JSON string to be parsed.</li>
@@ -35,14 +34,6 @@
  *   <li>jsonFieldPaths (Map&lt;String, Object&gt;) : Defines the mapping from JsonPath expressions to the destination fields in the
  *   processed document.</li>
  * </ul>
-=======
- * - src (String) : The field containing the JSON string to be parsed.
- * - sourceIsBase64 (Boolean): When set to true, indicates that the source field is base64 encoded. In this case the stage will decode
- * the field value before parsing.
- * - jsonFieldPaths (Map&lt;String, Object&gt;) : Defines the mapping from JsonPath expressions
- * to the destination fields in the processed document.
- * </p>
->>>>>>> 85ee9968
  */
 public class ParseJson extends Stage {
 
