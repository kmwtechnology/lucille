package com.kmwllc.lucille.stage;

import com.cybozu.labs.langdetect.Detector;
import com.cybozu.labs.langdetect.DetectorFactory;
import com.cybozu.labs.langdetect.Language;
import com.fasterxml.jackson.core.type.TypeReference;
import com.kmwllc.lucille.core.spec.Spec;
import com.kmwllc.lucille.core.Document;
import com.kmwllc.lucille.core.Stage;
import com.kmwllc.lucille.core.StageException;
import com.kmwllc.lucille.core.UpdateMode;
import com.kmwllc.lucille.core.spec.SpecBuilder;
import com.kmwllc.lucille.util.FileUtils;
import com.kmwllc.lucille.util.StageUtils;
import com.typesafe.config.Config;

import java.io.File;
import java.io.InputStream;
import java.nio.file.Files;
import java.nio.file.StandardCopyOption;
import java.util.Iterator;
import java.util.List;

/**
 * Detects the language of the text in each supplied source field and outputs the language abbreviation associated with the text to
 * the language_field.
<<<<<<< HEAD
 * <p>
 * Config Parameters -
 * <ul>
 *   <li>source (List&lt;String&gt;) : List of source field names.</li>
 *   <li>language_field (String) : The field you want detected languages to be placed into.</li>
 *   <li>language_confidence_field (String) : The field you want the confidence value to be placed into.</li>
 *   <li>min_length (Integer, Optional) : The min length of Strings to be considered for language detection. Shorter Strings will be
 *   ignored. Defaults to 50.</li>
 *   <li>max_length (Integer, Optional) : The max length of Strings to be considered for language detection. Longer Strings will be
 *   truncated. Defaults to 10,000.</li>
 *   <li>min_probability (Double, Optional) : The min probability for a language result to be considered valid. Results below this
 *   threshold will be ignored. Defaults to 0.95.</li>
 *   <li>update_mode (String, Optional) : The methodology by which you want document fields to be updated. See {@link UpdateMode}.</li>
 * </ul>
=======
 *
 * <p> Config Parameters:
 * <p> - source (List&lt;String&gt;) : List of source field names.
 * <p> - language_field (String) : The field you want detected languages to be placed into.
 * <p> - language_confidence_field (String, Optional) : The field you want the confidence value to be placed into. Defaults to "languageConfidence".
 * <p> - min_length (Integer, Optional) : The min length of Strings to be considered for language detection. Shorter Strings will be ignored. Defaults to 50.
 * <p> - max_length (Integer, Optional) : The max length of Strings to be considered for language detection. Longer Strings will be truncated. Defaults to 10,000.
 * <p> - min_probability (Double, Optional) : The min probability for a language result to be considered valid. Results below this threshold
 * will be ignored. Defaults to 0.95.
 * <p> - update_mode (String, Optional) : The methodology by which you want document fields to be updated. See {@link UpdateMode}.
>>>>>>> 85ee9968
 */
public class DetectLanguage extends Stage {

  public static final Spec SPEC = SpecBuilder.stage()
      .requiredList("source", new TypeReference<List<String>>(){})
      .requiredString("language_field")
      .optionalString("language_confidence_field", "update_mode")
      .optionalNumber("min_length", "max_length", "min_probability").build();

  private final static String profileResourcesLoc = "profiles";

  private final static String[] profiles = {"af", "ar", "bg", "bn", "cs", "da", "de", "el", "en", "es", "et", "fa",
      "fi", "fr", "gu", "he", "hi", "hr", "hu", "id", "it", "ja", "kn", "ko", "lt", "lv", "mk", "ml", "mr", "ne", "nl",
      "no", "pa", "pl", "pt", "ro", "ru", "sk", "sl", "so", "sq", "sv", "sw", "ta", "te", "th", "tl", "tr", "uk", "ur",
      "vi", "zh-cn", "zh-tw"};

  private final List<String> sourceFields;
  private final String languageField;
  private final String languageConfidenceField;
  private final int minLength;
  private final int maxLength;
  private final double minProbability;
  private final UpdateMode updateMode;

  private Detector detector;

  /**
   * Creates the DetectLanguage stage from the given config.
   * @param config Configuration for the DetectLanguage stage.
   */
  public DetectLanguage(Config config) {
    super(config);

    this.sourceFields = config.getStringList("source");
    this.languageField = config.getString("language_field");
    this.languageConfidenceField = config.hasPath("language_confidence_field") ?
        config.getString("language_confidence_field") : "languageConfidence";
    this.minLength = config.hasPath("min_length") ? config.getInt("min_length") : 50;
    this.maxLength = config.hasPath("max_length") ? config.getInt("max_length") : 10_000;
    this.minProbability = config.hasPath("min_probability") ? config.getDouble("min_probability") : .95;
    this.updateMode = UpdateMode.fromConfig(config);
  }

  private static synchronized void copyResources(File profDir, String profilesPath) throws StageException {
    // If the profiles directory does not exist, try to create it.
    if (!profDir.exists()) {
      if (!profDir.mkdirs()) {
        throw new StageException("Unable to create profiles directory for storing Language Detection profiles.");
      }

      // Copy the profiles from the classpath resources to the local file system.
      try {
        for (String profile : profiles) {
          InputStream profileStream = DetectLanguage.class.getClassLoader()
              .getResourceAsStream(profileResourcesLoc + "/" + profile);
          File profFile = new File(profilesPath + "/" + profile);
          Files.copy(
              profileStream,
              profFile.toPath(),
              StandardCopyOption.REPLACE_EXISTING);
          profileStream.close();
        }
      } catch (Exception e) {
        throw new StageException("Unable to copy profiles from resources to local file system.", e);
      }
    }
  }

  @Override
  public void start() throws StageException {
    StageUtils.validateFieldNumNotZero(sourceFields, "Detect Language");

    if (!DetectorFactory.getLangList().isEmpty()) {
      return;
    }

    String profilesPath = FileUtils.getLucilleHomeDirectory() + "/DetectLanguage/profiles";
    File profileDir = new File(profilesPath);

    copyResources(profileDir, profilesPath);

    // Load the profiles
    try {
      DetectorFactory.loadProfile(profileDir);
    } catch (Exception e) {
      throw new StageException("Unable to load language profiles", e);
    }
  }

  @Override
  public Iterator<Document> processDocument(Document doc) throws StageException {
    try {
      detector = DetectorFactory.create();
      detector.setMaxTextLength(maxLength);
    } catch (Exception e) {
      throw new StageException("Unable to create new Language Detector", e);
    }

    StringBuilder builder = new StringBuilder();
    for (String source : sourceFields) {

      if (!doc.has(source)) {
        continue;
      }

      for (String value : doc.getStringList(source)) {
        builder.append(value);

        if (builder.length() > maxLength) {
          break;
        }
      }
    }

    if (builder.length() < minLength) {
      return null;
    }

    try {
      detector.append(builder.substring(0, Math.min(builder.length(), maxLength)));
      Language result = detector.getProbabilities().get(0);

      if (result.prob >= minProbability) {
        doc.update(languageField, updateMode, result.lang);
        doc.update(languageConfidenceField, updateMode, Math.floor(result.prob * 100) / 100);

      }
    } catch (Exception e) {
      throw new StageException("Unable to detect language", e);
    }

    return null;
  }
}<|MERGE_RESOLUTION|>--- conflicted
+++ resolved
@@ -24,13 +24,12 @@
 /**
  * Detects the language of the text in each supplied source field and outputs the language abbreviation associated with the text to
  * the language_field.
-<<<<<<< HEAD
  * <p>
  * Config Parameters -
  * <ul>
  *   <li>source (List&lt;String&gt;) : List of source field names.</li>
  *   <li>language_field (String) : The field you want detected languages to be placed into.</li>
- *   <li>language_confidence_field (String) : The field you want the confidence value to be placed into.</li>
+ *   <li>language_confidence_field (String, Optional) : The field you want the confidence value to be placed into. Defaults to "languageConfidence"</li>
  *   <li>min_length (Integer, Optional) : The min length of Strings to be considered for language detection. Shorter Strings will be
  *   ignored. Defaults to 50.</li>
  *   <li>max_length (Integer, Optional) : The max length of Strings to be considered for language detection. Longer Strings will be
@@ -39,18 +38,6 @@
  *   threshold will be ignored. Defaults to 0.95.</li>
  *   <li>update_mode (String, Optional) : The methodology by which you want document fields to be updated. See {@link UpdateMode}.</li>
  * </ul>
-=======
- *
- * <p> Config Parameters:
- * <p> - source (List&lt;String&gt;) : List of source field names.
- * <p> - language_field (String) : The field you want detected languages to be placed into.
- * <p> - language_confidence_field (String, Optional) : The field you want the confidence value to be placed into. Defaults to "languageConfidence".
- * <p> - min_length (Integer, Optional) : The min length of Strings to be considered for language detection. Shorter Strings will be ignored. Defaults to 50.
- * <p> - max_length (Integer, Optional) : The max length of Strings to be considered for language detection. Longer Strings will be truncated. Defaults to 10,000.
- * <p> - min_probability (Double, Optional) : The min probability for a language result to be considered valid. Results below this threshold
- * will be ignored. Defaults to 0.95.
- * <p> - update_mode (String, Optional) : The methodology by which you want document fields to be updated. See {@link UpdateMode}.
->>>>>>> 85ee9968
  */
 public class DetectLanguage extends Stage {
 
