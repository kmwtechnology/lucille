--- conflicted
+++ resolved
@@ -152,15 +152,11 @@
    * call to the batch API provided by the search engine client, if available, as opposed to sending
    * each document individually.
    *
-<<<<<<< HEAD
    * @param documents The documents to send to the destination.
-   * @throws Exception If an error occurs while indexing the documents.
-=======
    * @return A set of the Documents that were not successfully indexed. Return an empty set if no documents fail / if not
    * supported by the Indexer implementation. Must not return null.
    * @throws Exception In the event of a considerable error causing indexing to fail. Does not throw
    * Exceptions just because some Documents may have not been indexed successfully.
->>>>>>> 141ea420
    */
   protected abstract Set<Document> sendToIndex(List<Document> documents) throws Exception;
 
