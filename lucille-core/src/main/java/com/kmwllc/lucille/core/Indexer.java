package com.kmwllc.lucille.core;

import static com.kmwllc.lucille.core.Document.ID_FIELD;
import static com.kmwllc.lucille.core.Document.RUNID_FIELD;

import com.codahale.metrics.Histogram;
import com.codahale.metrics.Meter;
import com.codahale.metrics.MetricRegistry;
import com.codahale.metrics.SharedMetricRegistries;
import com.kmwllc.lucille.indexer.IndexerFactory;
import com.kmwllc.lucille.message.IndexerMessenger;
import com.kmwllc.lucille.message.KafkaIndexerMessenger;
import com.kmwllc.lucille.util.LogUtils;
import com.typesafe.config.Config;
import com.typesafe.config.ConfigFactory;
import org.apache.commons.lang3.time.StopWatch;
import org.slf4j.Logger;
import org.slf4j.LoggerFactory;

import java.time.Instant;
import java.time.temporal.ChronoUnit;
import java.util.List;
import java.util.Map;
import org.slf4j.MDC;
import org.slf4j.MDC.MDCCloseable;
import sun.misc.Signal;

public abstract class Indexer implements Runnable {

  public static final int DEFAULT_BATCH_SIZE = 100;
  public static final int DEFAULT_BATCH_TIMEOUT = 100;

  private static final Logger log = LoggerFactory.getLogger(Indexer.class);
  private static final Logger docLogger = LoggerFactory.getLogger("com.kmwllc.lucille.core.DocLogger");

  private final IndexerMessenger messenger;
  private final Batch batch;

  private volatile boolean running = true;

  private final int logSeconds;

  private final StopWatch stopWatch;
  private final Meter meter;
  private final Histogram histogram;

  protected final String idOverrideField;
  protected final String indexOverrideField;

  protected final String deletionMarkerField;
  protected final String deletionMarkerFieldValue;
  protected final String deleteByFieldField;
  protected final String deleteByFieldValue;

  protected final List<String> ignoreFields;

  private Instant lastLog = Instant.now();

  // A runID for a local (local / test) run. Null if not in one of those modes / started independently.
  private final String localRunId;

  public void terminate() {
    running = false;
    log.debug("terminate");
  }

  public Indexer(Config config, IndexerMessenger messenger, String metricsPrefix, String localRunId) {
    this.messenger = messenger;
    this.idOverrideField =
        config.hasPath("indexer.idOverrideField")
            ? config.getString("indexer.idOverrideField")
            : null;
    this.indexOverrideField =
        config.hasPath("indexer.indexOverrideField")
            ? config.getString("indexer.indexOverrideField")
            : null;
    this.ignoreFields =
        config.hasPath("indexer.ignoreFields")
            ? config.getStringList("indexer.ignoreFields")
            : null;
    this.deletionMarkerField =
        config.hasPath("indexer.deletionMarkerField")
            ? config.getString("indexer.deletionMarkerField")
            : null;
    this.deletionMarkerFieldValue =
        config.hasPath("indexer.deletionMarkerFieldValue")
            ? config.getString("indexer.deletionMarkerFieldValue")
            : null;
    this.deleteByFieldField =
        config.hasPath("indexer.deleteByFieldField")
            ? config.getString("indexer.deleteByFieldField")
            : null;
    this.deleteByFieldValue =
        config.hasPath("indexer.deleteByFieldValue")
            ? config.getString("indexer.deleteByFieldValue")
            : null;
    int batchSize =
        config.hasPath("indexer.batchSize")
            ? config.getInt("indexer.batchSize")
            : DEFAULT_BATCH_SIZE;
    int batchTimeout =
        config.hasPath("indexer.batchTimeout")
            ? config.getInt("indexer.batchTimeout")
            : DEFAULT_BATCH_TIMEOUT;
    this.batch =
        (indexOverrideField == null)
            ? new SingleBatch(batchSize, batchTimeout)
            : new MultiBatch(batchSize, batchTimeout, indexOverrideField);
    // validate config deletionFields that must be present together
    if ((deleteByFieldField != null && deleteByFieldValue == null)
        || (deleteByFieldField == null && deleteByFieldValue != null)) {
      throw new IllegalArgumentException(
          "When one of indexer.deleteByFieldField and indexer.deleteByFieldValue are set, both must be set.");
    }
    if ((deletionMarkerField != null && deletionMarkerFieldValue == null)
      || (deletionMarkerField == null && deletionMarkerFieldValue != null)) {
      throw new IllegalArgumentException(
        "When one of indexer.deletionMarkerField and indexer.deletionMarkerFieldValue are set, both must be set.");
    }

    this.logSeconds = ConfigUtils.getOrDefault(config, "log.seconds", LogUtils.DEFAULT_LOG_SECONDS);
    MetricRegistry metrics = SharedMetricRegistries.getOrCreate(LogUtils.METRICS_REG);
    this.stopWatch = new StopWatch();
    this.meter = metrics.meter(metricsPrefix + ".indexer.docsIndexed");
    this.histogram = metrics.histogram(metricsPrefix + ".indexer.batchTimeOverSize");

    this.localRunId = localRunId;
  }

  /**
   * Return true if connection to the destination search engine is valid and the relevant index or
   * collection exists; false otherwise.
   */
  public abstract boolean validateConnection();

  /**
   * Send a batch of documents to the destination search engine. Implementations should use a single
   * call to the batch API provided by the search engine client, if available, as opposed to sending
   * each document individually.
   */
  protected abstract void sendToIndex(List<Document> documents) throws Exception;

  /** Close the client or connection to the destination search engine. */
  public abstract void closeConnection();

  private void close() {
    if (messenger != null) {
      try {
        messenger.close();
      } catch (Exception e) {
        log.error("Error closing messenger", e);
      }
    }
    closeConnection();
  }

  @Override
  public void run() {
    if (localRunId == null) {
      MDC.pushByKey(RUNID_FIELD, "UNKNOWN");
    } else {
      MDC.pushByKey(RUNID_FIELD, localRunId);
    }

    try {
      while (running) {
        checkForDoc();
      }
      sendToIndexWithAccounting(batch.flush()); // handle final batch
    } finally {
      MDC.popByKey(RUNID_FIELD);
      close();
    }
  }

  public void run(int iterations) {
    try {
      for (int i = 0; i < iterations; i++) {
        checkForDoc();
      }
      sendToIndexWithAccounting(batch.flush()); // handle final batch
    } finally {
      close();
    }
  }

  private void checkForDoc() {
    Document doc;
    try {
      // blocking poll with a timeout which we assume to be in the range of
      // several milliseconds to several seconds
      doc = messenger.pollDocToIndex();
    } catch (Exception e) {
      log.info("Indexer interrupted ", e);
      terminate();
      return;
    }

    if (doc == null) {
      sendToIndexWithAccounting(batch.flushIfExpired());
    } else {
      sendToIndexWithAccounting(batch.add(doc));
    }
<<<<<<< HEAD
    log.debug("Indexing Doc {}", doc.getId());
    sendToIndexWithAccounting(batch.add(doc));
=======
>>>>>>> 12f6c430
  }

  private void sendToIndexWithAccounting(List<Document> batchedDocs) {
    if (ChronoUnit.SECONDS.between(lastLog, Instant.now()) > logSeconds) {
      log.info(
          String.format(
              "%d docs indexed. One minute rate: %.2f docs/sec. Mean backend latency: %.2f ms/doc.",
              meter.getCount(),
              meter.getOneMinuteRate(),
              histogram.getSnapshot().getMean() / 1000000));
      lastLog = Instant.now();
    }

    if (batchedDocs.isEmpty()) {
      return;
    }

    try {
      stopWatch.reset();
      stopWatch.start();
      sendToIndex(batchedDocs);
      stopWatch.stop();
      histogram.update(stopWatch.getNanoTime() / batchedDocs.size());
      meter.mark(batchedDocs.size());
    } catch (Exception e) {
      log.error("Error sending documents to index: " + e.getMessage(), e);

      for (Document d : batchedDocs) {
        try (MDCCloseable docIdMDC = MDC.putCloseable(ID_FIELD, d.getId())) {
          if (d.getRunId() != null) {
            MDC.pushByKey(RUNID_FIELD, d.getRunId());
          }

          messenger.sendEvent(d, "FAILED: " + e.getMessage(), Event.Type.FAIL);
          docLogger.error("Sent failure message for doc {}.", d.getId());
        } catch (Exception e2) {
          // TODO: The run won't be able to finish if this event isn't received; can we do something
          // special here?
          log.error("Couldn't send failure event for doc {}", d.getId(), e2);
        } finally {
          if (d.getRunId() != null) {
            MDC.popByKey(RUNID_FIELD);
          }
        }
      }
      return;
    } finally {
      try {
        // for now we add offsets whether or not the batch was successfully indexed
        messenger.batchComplete(batchedDocs);
      } catch (Exception e) {
        log.error("Error marking batch complete.", e);
      }
    }

    for (Document d : batchedDocs) {
      try (MDCCloseable docIdMDC = MDC.putCloseable(ID_FIELD, d.getId())) {
        if (d.getRunId() != null) {
          MDC.pushByKey(RUNID_FIELD, d.getRunId());
        }

        messenger.sendEvent(d, "SUCCEEDED", Event.Type.FINISH);
        docLogger.info("Sent success message for doc {}.", d.getId());
      } catch (Exception e) {
        // TODO: The run won't be able to finish if this event isn't received; can we do something
        // special here?
        log.error("Error sending completion event for doc {}", d.getId(), e);
      } finally {
        if (d.getRunId() != null) {
          MDC.popByKey(RUNID_FIELD);
        }
      }
    }
  }

  /**
   * Returns the ID that should be sent to the destination index/collection for the given doc, in
   * place of the value of the Document.ID_FIELD field. Returns null if no override should be
   * applied for the given document.
   */
  protected String getDocIdOverride(Document doc) {
    if (idOverrideField != null && doc.has(idOverrideField)) {
      return doc.getString(idOverrideField);
    }
    return null;
  }

  /**
   * Returns the index that should be the destination for the given doc, in place of the default
   * index. Returns null if no index override should be applied for the given document.
   */
  protected String getIndexOverride(Document doc) {
    if (indexOverrideField != null && doc.has(indexOverrideField)) {
      return doc.getString(indexOverrideField);
    }
    return null;
  }

  protected Map<String, Object> getIndexerDoc(Document doc) {
    Map<String, Object> indexerDoc = doc.asMap();
    if (ignoreFields != null) {
      ignoreFields.forEach(indexerDoc::remove);
    }
    return indexerDoc;
  }

  public static void main(String[] args) throws Exception {
    Config config = ConfigFactory.load();
    String pipelineName = args.length > 0 ? args[0] : config.getString("indexer.pipeline");
    log.info("Starting Indexer for pipeline: " + pipelineName);
    IndexerMessenger messenger = new KafkaIndexerMessenger(config, pipelineName);
    Indexer indexer = IndexerFactory.fromConfig(config, messenger, false, pipelineName, null);

    if (!indexer.validateConnection()) {
      log.error("Indexer could not connect");
      System.exit(1);
    }

    Thread indexerThread = new Thread(indexer);
    indexerThread.start();

    Signal.handle(
        new Signal("INT"),
        signal -> {
          indexer.terminate();
          log.info("Indexer shutting down");
          try {
            indexerThread.join();
          } catch (InterruptedException e) {
            log.error("Interrupted", e);
          }
          System.exit(0);
        });
  }

  public int getBatchCapacity() {
    return batch.getCapacity();
  }
}<|MERGE_RESOLUTION|>--- conflicted
+++ resolved
@@ -201,11 +201,6 @@
     } else {
       sendToIndexWithAccounting(batch.add(doc));
     }
-<<<<<<< HEAD
-    log.debug("Indexing Doc {}", doc.getId());
-    sendToIndexWithAccounting(batch.add(doc));
-=======
->>>>>>> 12f6c430
   }
 
   private void sendToIndexWithAccounting(List<Document> batchedDocs) {
