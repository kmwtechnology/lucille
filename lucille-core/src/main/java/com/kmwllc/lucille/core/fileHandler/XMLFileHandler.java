--- conflicted
+++ resolved
@@ -49,13 +49,9 @@
 public class XMLFileHandler extends BaseFileHandler {
 
   public static final ParentSpec PARENT_SPEC = Spec.parent("xml")
-<<<<<<< HEAD
-      .reqStr("xmlRootPath", "xmlIdPath")
-      .optStr("docIdPrefix", "outputField", "encoding");
-=======
-      .withRequiredProperties("xmlRootPath")
-      .withOptionalProperties("xmlIdPath", "xpathIdPath", "docIdPrefix", "outputField", "encoding", "skipEmptyId");
->>>>>>> 4e26b33a
+      .reqStr("xmlRootPath")
+      .optStr("xmlIdPath", "xpathIdPath", "docIdPrefix", "outputField", "encoding")
+      .optBool("skipEmptyID");
 
   private static final Logger log = LoggerFactory.getLogger(XMLFileHandler.class);
 
