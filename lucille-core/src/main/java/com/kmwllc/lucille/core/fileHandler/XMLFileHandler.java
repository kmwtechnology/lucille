package com.kmwllc.lucille.core.fileHandler;

import com.kmwllc.lucille.connector.xml.ChunkingXMLHandler;
import com.kmwllc.lucille.connector.xml.RecordingInputStream;
import com.kmwllc.lucille.core.ConfigUtils;
import com.kmwllc.lucille.core.Document;
import com.kmwllc.lucille.core.Publisher;
import com.kmwllc.lucille.core.Spec;
import com.kmwllc.lucille.core.Spec.ParentSpec;
import com.typesafe.config.Config;
import java.io.IOException;
import java.io.InputStream;
import java.io.InputStreamReader;
import java.io.UnsupportedEncodingException;
import java.util.Iterator;
import javax.xml.XMLConstants;
import javax.xml.parsers.ParserConfigurationException;
import javax.xml.parsers.SAXParser;
import javax.xml.parsers.SAXParserFactory;
import javax.xml.xpath.XPathExpressionException;
import org.slf4j.Logger;
import org.slf4j.LoggerFactory;
import org.xml.sax.InputSource;
import org.xml.sax.SAXException;
import org.xml.sax.XMLReader;

/**
 * <p> Given an InputStream to a .xml file, publishes Documents containing the text of separate elements at a "root path"
 * in the Document. This FileHandler does not support the <code>processFile</code> method, <code>processFileAndPublish</code>
 * must be called. Supports attribute extraction and qualifiers via use of the <code>xpathIdPath</code>.
 *
 * <p> Config Parameters:
 * <ul>
 *   <li><code>xmlRootPath</code> (String): The path to the root of the XML Element(s) you want to publish Documents for. For example, in a file
 *   that contains "&lt;Company&gt;" and, inside it, multiple "&lt;Staff&gt;", each of which you want to publish a Document for, your
 *   path should be <code>/Company/Staff</code>.</li>
 *   <li><code>xmlIdPath</code> (String): The <i>absolute</i> path to the XML element you want to use as the Document ID. For example, <code>/Company/Staff/id</code>.</li>
 *   <li><code>xpathIdPath</code> (String): An xpath expression, <i>relative</i> to <code>xmlRootPath</code>, specifying the XML element
 *   or attribute that will be used to create Document IDs. This path can be a qualifier - be sure to enable <code>skipEmptyId</code>, if so!</li>
 *   <li><code>encoding</code> (String, Optional): The encoding the xml files use. Defaults to utf-8.</li>
 *   <li><code>outputField</code> (String, Optional): The field you want to put the extracted XML text into. Defaults to "xml".</li>
 *   <li><code>skipEmptyID</code> (Boolean, Optional): Whether you want to skip a document when your <code>xmlIdPath</code> or <code>xpathIdPath</code>
 *   evaluates to an empty or null String. You should enable if using an <code>xpathIdPath</code> that is a qualifier. Defaults to false.</li>
 * </ul>
 *
 * <b>Note:</b> You cannot specify both an <code>xmlIdPath</code> and an <code>xpathIdPath</code>. <code>xmlIdPath</code> runs
 * roughly twice as fast as <code>xpathIdPath</code>, but is less versatile.
 */
public class XMLFileHandler extends BaseFileHandler {

<<<<<<< HEAD
=======
  public static final ParentSpec PARENT_SPEC = Spec.parent("xml")
      .withRequiredProperties("xmlRootPath")
      .withOptionalProperties("xmlIdPath", "xpathIdPath", "docIdPrefix", "outputField", "encoding", "skipEmptyId");
>>>>>>> 4e26b33a

  private static final Logger log = LoggerFactory.getLogger(XMLFileHandler.class);

  private final String xmlRootPath;
  private final String xmlIdPath;
  private final String xpathIdPath;
  private final String encoding;
  private final String outputField;
  private final boolean skipEmptyId;

  private SAXParserFactory spf = null;
  private SAXParser saxParser = null;
  private XMLReader xmlReader = null;

  public XMLFileHandler(Config config) {
<<<<<<< HEAD
    super(config, Spec.fileHandler()
        .withRequiredProperties("xmlRootPath", "xmlIdPath")
        .withOptionalProperties("docIdPrefix", "outputField", "encoding"));
=======
    super(config);
>>>>>>> 4e26b33a

    this.xmlRootPath = config.getString("xmlRootPath");
    this.xmlIdPath = ConfigUtils.getOrDefault(config, "xmlIdPath", null);
    this.xpathIdPath = ConfigUtils.getOrDefault(config, "xpathIdPath", null);
    this.encoding = config.hasPath("encoding") ? config.getString("encoding") : "utf-8";
    this.outputField = config.hasPath("outputField") ? config.getString("outputField") : "xml";
<<<<<<< HEAD
=======
    this.skipEmptyId = ConfigUtils.getOrDefault(config, "skipEmptyId", false);

    if (config.hasPath("xmlIdPath") == config.hasPath("xpathIdPath")) {
      throw new IllegalArgumentException("Must specify exactly one of xmlIdPath and xpathIdPath.");
    }

    this.docIdPrefix = config.hasPath("docIdPrefix") ? config.getString("docIdPrefix") : "";
>>>>>>> 4e26b33a
  }

  @Override
  public Iterator<Document> processFile(InputStream inputStream, String pathStr) throws FileHandlerException {
    throw new FileHandlerException("Unsupported Operation");
  }

  @Override
  public void processFileAndPublish(Publisher publisher, InputStream inputStream, String pathStr) throws FileHandlerException {
    // set up Factory, parser, reader and handler
    ChunkingXMLHandler xmlHandler = setUpParserReaderAndHandlerIfNeeded(publisher);

    RecordingInputStream ris = new RecordingInputStream(inputStream);

    setEncodingAndParse(xmlHandler, ris);
  }

  private void setEncodingAndParse(ChunkingXMLHandler xmlHandler, RecordingInputStream ris) throws FileHandlerException {
    ris.setEncoding(encoding);
    try (InputStreamReader inputStreamReader = new InputStreamReader(ris, encoding)) {
      InputSource xmlSource = new InputSource(inputStreamReader);
      xmlHandler.setRis(ris);
      xmlReader.parse(xmlSource);
    } catch (UnsupportedEncodingException e) {
      throw new FileHandlerException(encoding + " is not supported as an encoding", e);
    } catch (SAXException | IOException e) {
      throw new FileHandlerException("Unable to parse", e);
    }
  }

  private void setUpSAXParserIfNeeded(SAXParserFactory spf) throws FileHandlerException {
    if (saxParser == null) {
      try {
        spf.setFeature(XMLConstants.FEATURE_SECURE_PROCESSING, false);
        saxParser = spf.newSAXParser();
      } catch (ParserConfigurationException | SAXException e) {
        throw new FileHandlerException("SAX Parser Error", e);
      }
    }
  }

  private void setUpParserFactoryIfNeeded() {
    if (spf == null) {
      spf = SAXParserFactory.newInstance();
      spf.setNamespaceAware(true);
    }
  }

  private ChunkingXMLHandler setUpParserReaderAndHandlerIfNeeded(Publisher publisher) throws FileHandlerException {
    setUpParserFactoryIfNeeded();
    setUpSAXParserIfNeeded(spf);
    try {
      xmlReader = saxParser.getXMLReader();
    } catch (SAXException e) {
      throw new FileHandlerException("unable to get XML Reader", e);
    }

    ChunkingXMLHandler xmlHandler;

    try {
      xmlHandler = new ChunkingXMLHandler();
    } catch (Exception e) {
      throw new FileHandlerException("Error setting up ChunkingXMLHandler.", e);
    }

    if (xmlIdPath != null) {
      xmlHandler.setXmlIdPath(xmlIdPath);
    }

    if (xpathIdPath != null) {
      try {
        xmlHandler.setXpathIdPath(xpathIdPath);
      } catch (XPathExpressionException e) {
        throw new FileHandlerException("XPath related error with your xpathIdPath.", e);
      }
    }

    xmlHandler.setOutputField(outputField);
    xmlHandler.setPublisher(publisher);
    xmlHandler.setDocumentRootPath(xmlRootPath);
    xmlHandler.setDocIDPrefix(docIdPrefix);
    xmlHandler.setSkipEmptyId(skipEmptyId);

    xmlReader.setContentHandler(xmlHandler);
    return xmlHandler;
  }
}<|MERGE_RESOLUTION|>--- conflicted
+++ resolved
@@ -6,7 +6,6 @@
 import com.kmwllc.lucille.core.Document;
 import com.kmwllc.lucille.core.Publisher;
 import com.kmwllc.lucille.core.Spec;
-import com.kmwllc.lucille.core.Spec.ParentSpec;
 import com.typesafe.config.Config;
 import java.io.IOException;
 import java.io.InputStream;
@@ -48,13 +47,6 @@
  */
 public class XMLFileHandler extends BaseFileHandler {
 
-<<<<<<< HEAD
-=======
-  public static final ParentSpec PARENT_SPEC = Spec.parent("xml")
-      .withRequiredProperties("xmlRootPath")
-      .withOptionalProperties("xmlIdPath", "xpathIdPath", "docIdPrefix", "outputField", "encoding", "skipEmptyId");
->>>>>>> 4e26b33a
-
   private static final Logger log = LoggerFactory.getLogger(XMLFileHandler.class);
 
   private final String xmlRootPath;
@@ -69,21 +61,15 @@
   private XMLReader xmlReader = null;
 
   public XMLFileHandler(Config config) {
-<<<<<<< HEAD
     super(config, Spec.fileHandler()
-        .withRequiredProperties("xmlRootPath", "xmlIdPath")
-        .withOptionalProperties("docIdPrefix", "outputField", "encoding"));
-=======
-    super(config);
->>>>>>> 4e26b33a
+        .withRequiredProperties("xmlRootPath")
+        .withOptionalProperties("xmlIdPath", "xpathIdPath", "docIdPrefix", "outputField", "encoding", "skipEmptyId"));
 
     this.xmlRootPath = config.getString("xmlRootPath");
     this.xmlIdPath = ConfigUtils.getOrDefault(config, "xmlIdPath", null);
     this.xpathIdPath = ConfigUtils.getOrDefault(config, "xpathIdPath", null);
     this.encoding = config.hasPath("encoding") ? config.getString("encoding") : "utf-8";
     this.outputField = config.hasPath("outputField") ? config.getString("outputField") : "xml";
-<<<<<<< HEAD
-=======
     this.skipEmptyId = ConfigUtils.getOrDefault(config, "skipEmptyId", false);
 
     if (config.hasPath("xmlIdPath") == config.hasPath("xpathIdPath")) {
@@ -91,7 +77,6 @@
     }
 
     this.docIdPrefix = config.hasPath("docIdPrefix") ? config.getString("docIdPrefix") : "";
->>>>>>> 4e26b33a
   }
 
   @Override
