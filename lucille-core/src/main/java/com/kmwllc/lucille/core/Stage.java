package com.kmwllc.lucille.core;

import com.codahale.metrics.Counter;
import com.codahale.metrics.MetricRegistry;
import com.codahale.metrics.SharedMetricRegistries;
import com.codahale.metrics.Timer;
import com.google.common.collect.Sets;
import com.kmwllc.lucille.util.LogUtils;
import com.typesafe.config.Config;
import org.apache.commons.collections4.iterators.IteratorChain;
import org.slf4j.LoggerFactory;

import java.util.*;
import java.util.function.Predicate;
import java.util.stream.Collectors;
import java.util.stream.Stream;

/**
 * An operation that can be performed on a Document.<br>
 * This abstract class provides some base functionality which should be applicable to all Stages.
 * <br>
 * <br>
 * Config Parameters:
 *
 * <ul>
 *   <li>conditional_fields (List&lt;String&gt;, Optional) : The fields which will be used to determine if
 *       this stage should be applied. Turns off conditional execution by default.
 *   <li>conditional_values (List&lt;String&gt;, Optional) : The values which we will search the
 *       conditional fields for. If not set, only the existence of fields is checked.
 *   <li>conditional_operator (String, Optional) : The operator to determine conditional execution.
 *       Can be 'must' or 'must_not'. Defaults to must.
 * </ul>
 *
 * <p>Config validation:<br>
 * The config validation will happen based on {@link Stage#optionalProperties}, {@link
 * Stage#requiredProperties}, {@link Stage#requiredParents}, and {@link Stage#optionalParents}.
 * Note that all of these properties are stored as sets and are disjoint from each other. As the
 * name suggests {@link Stage#requiredProperties} and {@link Stage#requiredParents} are required to
 * be present in the config while {@link Stage#optionalProperties} and {@link Stage#optionalParents}
 * are optional.
 */
public abstract class Stage {

  private static final Set<String> EMPTY_SET = Collections.emptySet();
  private static final Set<String> CONDITIONS_OPTIONAL = Set.of("operator", "values");
  private static final Set<String> CONDITIONS_REQUIRED = Set.of("fields");
<<<<<<< HEAD
  private static final Set<String> OPTIONAL_PROPERTIES = Set.of("class", "name", "conditions");
  private static final Set<Set<String>> EMPTY_LAYERED_SET = Set.of();
  private static final Map<String, Set<String>> CONDITIONS_ENUM = new HashMap<>();
=======
  private static final Set<String> OPTIONAL_PROPERTIES = Set.of("class", "name", "conditions", "conditionPolicy");
>>>>>>> 00945d58

  protected Config config;
  private final Predicate<Document> condition;
  private String name;

  private Timer timer;
  private Timer.Context context;
  private Counter errorCounter;
  private Counter childCounter;

  private final Set<String> requiredProperties;
  private final Set<String> optionalProperties;
  private final Set<String> requiredParents;
  private final Set<String> optionalParents;
  private final Set<Set<String>> exclusiveProperties;
  private final Set<Set<String>> pairedProperties;
  private final Map<String, Set<String>> enumProperties;

  public Stage(Config config) {
    this(config, new StageSpec());
  }

  protected Stage(Config config, StageSpec spec) {
    this(config, spec.requiredProperties, spec.optionalProperties, spec.requiredParents, spec.optionalParents, spec.exclusiveProperties,
        spec.pairedProperties, spec.enumProperties);
  }

  private Stage(Config config, Set<String> requiredProperties, Set<String> optionalProperties,
      Set<String> requiredParents, Set<String> optionalParents, Set<Set<String>> exclusiveProperties, Set<Set<String>> pairedProperties,
      Map<String, Set<String>> enumProperties) {

    if (config == null) {
      throw new IllegalArgumentException("Config cannot be null");
    }

    this.name = ConfigUtils.getOrDefault(config, "name", null);

    this.config = config;
    this.requiredParents = Collections.unmodifiableSet(requiredParents);
    this.optionalParents = Collections.unmodifiableSet(optionalParents);
    this.requiredProperties = Collections.unmodifiableSet(requiredProperties);
    this.optionalProperties = mergeSets(OPTIONAL_PROPERTIES, optionalProperties);
    this.exclusiveProperties = Collections.unmodifiableSet(exclusiveProperties);
    this.pairedProperties = Collections.unmodifiableSet(pairedProperties);
    this.enumProperties = Collections.unmodifiableMap(enumProperties);

    // validates the properties that were just assigned
    try {
      validateConfigWithConditions();
    } catch (StageException e) {
      throw new IllegalArgumentException(e);
    }

    this.condition = getMergedConditions();
  }

  private Predicate<Document> getMergedConditions() {
    List<Predicate<Document>> conditions =
        !config.hasPath("conditions")
            ? Collections.emptyList()
            : config.getConfigList("conditions").stream()
                .map(Condition::fromConfig)
                .collect(Collectors.toUnmodifiableList());

    if (conditions.isEmpty()) {
      return (x -> true);
    }

    String conditionPolicy = config.hasPath("conditionPolicy") ? config.getString("conditionPolicy") : "all";

    if ("any".equalsIgnoreCase(conditionPolicy)) {
      return conditions.stream().reduce(c -> false, Predicate::or);
    } else if ("all".equalsIgnoreCase(conditionPolicy)) {
      return conditions.stream().reduce(c -> true, Predicate::and);
    } else {
      throw new IllegalArgumentException("Unsupported condition policy: " + conditionPolicy);
    }
  }

  public void start() throws StageException {
  }

  public void stop() throws StageException {
  }

  public void logMetrics() {
    if (timer == null || childCounter == null || errorCounter == null) {
      LoggerFactory.getLogger(Stage.class).error("Metrics not initialized");
    } else {
      LoggerFactory.getLogger(Stage.class).info(
          String.format("Stage %s metrics. Docs processed: %d. Mean latency: %.4f ms/doc. Children: %d. Errors: %d.",
              name, timer.getCount(), timer.getSnapshot().getMean() / 1000000, childCounter.getCount(), errorCounter.getCount()));
    }
  }

  /**
   * Determines if this Stage should process this Document based on the conditional execution parameters. If no
   * conditionalFields are supplied in the config, the Stage will always execute. If none of the provided conditionalFields
   * are present on the given document, this should behave the same as if the fields were present but none of the supplied
   * values were found in the fields.
   *
   * @param doc the doc to determine processing for
   * @return boolean representing - should we process this doc according to its conditionals?
   */
  public boolean shouldProcess(Document doc) {
    if (doc.isDropped()) {
      return false;
    }
    return condition.test(doc);
  }

  /**
   * Process this Document iff it adheres to our conditional requirements.
   *
   * @param doc the Document
   * @return a list of child documents resulting from this Stages processing
   * @throws StageException
   */
  public Iterator<Document> processConditional(Document doc) throws StageException {
    if (shouldProcess(doc)) {
      if (timer != null) {
        context = timer.time();
      }
      try {
        return processDocument(doc);
      } finally {
        if (context != null) {
          // this only tracks the time taken to process the input document and
          // return the iterator over any children; it doesn't track the time taken
          // to actually generate the children documents by exhausting the returned iterator
          context.stop();
        }
      }
    }

    return null;
  }

  /**
   * Applies an operation to a Document in place and returns an Iterator over any child Documents generated
   * by the operation, not including the parent. If no child Documents are generated, the return value should be null.
   */
  public abstract Iterator<Document> processDocument(Document doc) throws StageException;

  /**
   * Applies an operation to a Document in place and returns an Iterator over any child Documents generated
   * by the operation, with the input or parent document at the end. Unlike processDocument, the return
   * value will always be non-null and will at least contain the input document.
   * If the input document has a run ID, this ID will be copied to any children that do not have it.
   */
  public Iterator<Document> apply(Document doc) throws StageException {

    Iterator<Document> children = processConditional(doc);
    Iterator<Document> parent = doc.iterator();

    if (children == null) {
      return parent;
    }
    String runId = doc.getRunId();

    Iterator<Document> wrappedChildren = new Iterator<>() {

      @Override
      public boolean hasNext() {
        return children.hasNext();
      }

      @Override
      public Document next() {
        Document child = children.next();

        if (child != null) {
          if (childCounter != null) {
            childCounter.inc();
          }

          // copy the parent's RunID to the child
          // TODO: copy the parent's ID as well and store it as parentID on the child
          if ((runId != null) && !child.has(Document.RUNID_FIELD)) {
            child.initializeRunId(runId);
          }
        }

        return child;
      }

      @Override
      public void remove() {
        throw new UnsupportedOperationException();
      }
    };

    return new IteratorChain(wrappedChildren, parent);
  }

  /**
   * Wraps an Iterator over Documents so as to call apply(doc) on each doc in the sequence.
   */
  public Iterator<Document> apply(Iterator<Document> docs) throws StageException {

    return new Iterator<>() {

      Iterator<Document> current = null;

      @Override
      public boolean hasNext() {
        return (current != null && current.hasNext()) || docs.hasNext();
      }

      @Override
      public Document next() {

        if (current != null && current.hasNext()) {
          return current.next();
        }

        Document d = docs.next();
        if (d == null) {
          return null;
        }

        try {
          current = apply(d);
        } catch (StageException e) {
          if (errorCounter != null) {
            errorCounter.inc();
          }

          throw new RuntimeException(e); // TODO
        }

        if (current.hasNext()) {
          return current.next();
        }

        return null;
      }

      @Override
      public void remove() {
        throw new UnsupportedOperationException();
      }
    };
  }


  public String getName() {
    return name;
  }

  /**
   * Returns the class name plus the stage name in parentheses, if it is not null.
   */
  private String getDisplayName() {
    return this.getClass().getName() +
        ((this.getName() == null) ? "" : " (" + this.getName() + ")");
  }

  /**
   * Initialize metrics and set the Stage's name based on the position if the name has not already been set.
   */
  public void initialize(int position, String metricsPrefix) throws StageException {
    if (name == null) {
      this.name = "stage_" + position;
    }

    MetricRegistry metrics = SharedMetricRegistries.getOrCreate(LogUtils.METRICS_REG);
    this.timer = metrics.timer(metricsPrefix + ".stage." + name + ".processDocumentTime");
    this.errorCounter = metrics.counter(metricsPrefix + ".stage." + name + ".errors");
    this.childCounter = metrics.counter(metricsPrefix + ".stage." + name + ".children");
  }

  public Config getConfig() {
    return config;
  }

  public void validateConfigWithConditions() throws StageException {

    try {
      validateConfig(config, requiredProperties, optionalProperties, requiredParents, optionalParents, exclusiveProperties,
          pairedProperties, enumProperties);

      // validate conditions
      if (config.hasPath("conditions")) {
        for (Config condition : config.getConfigList("conditions")) {
          validateConfig(condition, CONDITIONS_REQUIRED, CONDITIONS_OPTIONAL, EMPTY_SET, EMPTY_SET, EMPTY_LAYERED_SET,
              EMPTY_LAYERED_SET, CONDITIONS_ENUM);
        }
      }
    } catch (IllegalArgumentException e) {
      throw new StageException(e.getMessage());
    }
  }

  // this can be used in a specific stage to validate nested properties
  protected void validateConfig(
      Config config, Set<String> requiredProperties, Set<String> optionalProperties,
      Set<String> requiredParents, Set<String> optionalParents, Set<Set<String>> exclusiveProperties,
      Set<Set<String>> pairedProperties, Map<String, Set<String>> enumProperties) {

    // verifies that set intersection is empty
    if (!disjoint(requiredProperties, optionalProperties, requiredParents, optionalParents)) {
      throw new IllegalArgumentException(getDisplayName()
          + ": Properties and parents sets must be disjoint.");
    }

    // verifies all required properties are present
    Set<String> keys = config.entrySet().stream().map(Map.Entry::getKey).collect(Collectors.toSet());
    for (String property : requiredProperties) {
      if (!keys.contains(property)) {
        throw new IllegalArgumentException(getDisplayName() + ": Stage config must contain property "
            + property);
      }
    }

    // verifies that
    // 1. all remaining properties are in the optional set or are nested;
    // 2. all required parents are present
    Set<String> observedRequiredParents = new HashSet<>();
    Set<String> legalProperties = mergeSets(requiredProperties, optionalProperties);
    for (String key : keys) {
      if (!legalProperties.contains(key)) {
        String parent = getParent(key);
        if (parent == null) {
          throw new IllegalArgumentException(getDisplayName() + ": Stage config contains unknown property "
              + key);
        } else if (requiredParents.contains(parent)) {
          observedRequiredParents.add(parent);
        } else if (!optionalParents.contains(parent)) {
          throw new IllegalArgumentException(getDisplayName() + ": Stage config contains unknown property "
              + key);
        }
      }
    }
    if (observedRequiredParents.size() != requiredParents.size()) {
      throw new IllegalArgumentException(getDisplayName() + ": Stage config is missing required parents: " +
          Sets.difference(requiredParents, observedRequiredParents));
    }

    // either only one exclusive property in config or none
    for(Set<String> group : exclusiveProperties) {
      // check size of group
      if (group.size() < 2) {
        throw new IllegalArgumentException(getDisplayName() + ": Stage config exclusive properties needs to have 2 or more in each set of property: " + group);
      }
      // if more than one of properties within group in keys, throw error
      int count = group.stream().map(prop -> keys.contains(prop) ? 1 : 0).reduce(0, Integer::sum);
      if (count > 1) {
        throw new IllegalArgumentException(getDisplayName() + ": Stage config must contain one from the set of exclusive properties: " + group);
      }
    }

    // either all group properties in config or none
    for (Set<String> group : pairedProperties) {
      int groupSize = group.size();
      if (groupSize < 2) {
        throw new IllegalArgumentException(getDisplayName() + ": Stage config paired properties needs to have 2 or more in each set of property: " + group);
      }

      int count = group.stream().map(prop -> keys.contains(prop) ? 1 : 0).reduce(0, Integer::sum);
      if (count > 0 && count < groupSize) {
        throw new IllegalArgumentException(getDisplayName() + ": Stage config must contain all or none from the set of paired properties: " + group);
      }
    }

    // no error key in group properties & if in keys check if value is one of those in
    for (Map.Entry<String, Set<String>> entry : enumProperties.entrySet()) {
      String key = entry.getKey();
      if ("error".equals(key) || key.isEmpty()) {
        throw new IllegalArgumentException(getDisplayName() + ": Separate enum values from config key in enum properties with ':'.");
      }

      if (!keys.contains(key)) {
        throw new IllegalArgumentException(getDisplayName() + ": Stage config does not contain enum key: " + key);
      }

      String value = config.getString(key);
      if (value != null && !entry.getValue().contains(value)) {
        throw new IllegalArgumentException(getDisplayName() + ": Stage config does not contain enum value '" + value + "' for enum key: " + key);
      }
    }

  }

  public Set<String> getLegalProperties() {
    return mergeSets(requiredProperties, optionalProperties);
  }

  private static String getParent(String property) {
    int dotIndex = property.indexOf('.');
    if (dotIndex < 0 || dotIndex == property.length() - 1) {
      return null;
    }
    return property.substring(0, dotIndex);
  }

  @SafeVarargs
  private static boolean disjoint(Set<String>... sets) {
    if (sets == null) {
      throw new IllegalArgumentException("Sets must not be null");
    }
    if (sets.length == 0) {
      throw new IllegalArgumentException("expecting at least one set");
    }

    Set<String> observed = new HashSet<>();
    for (Set<String> set : sets) {
      if (set == null) {
        throw new IllegalArgumentException("Each set must not be null");
      }
      for (String s : set) {
        if (observed.contains(s)) {
          return false;
        }
        observed.add(s);
      }
    }
    return true;
  }

  @SafeVarargs
  private static <T> Set<T> mergeSets(Set<T>... sets) {
    Set<T> merged = new HashSet<>();
    for (Set<T> set : sets) {
      merged.addAll(set);
    }
    return Collections.unmodifiableSet(merged);
  }

  /**
   * This class is used for convenience of initializing the extending stages in the super
   * constructor of {@link Stage}.
   */
  protected static class StageSpec {

    private final Set<String> requiredProperties;
    private final Set<String> optionalProperties;
    private final Set<String> requiredParents;
    private final Set<String> optionalParents;
    private final Set<Set<String>> exclusiveProperties;
    private final Set<Set<String>> pairedProperties;
    private final Map<String, Set<String>> enumProperties;

    public StageSpec() {
      requiredProperties = new HashSet<>();
      optionalProperties = new HashSet<>();
      requiredParents = new HashSet<>();
      optionalParents = new HashSet<>();
      exclusiveProperties = new HashSet<>();
      pairedProperties = new HashSet<>();
      enumProperties = new HashMap<>();
    }

    public StageSpec withRequiredProperties(String... properties) {
      requiredProperties.addAll(Arrays.asList(properties));
      return this;
    }

    public StageSpec withOptionalProperties(String... properties) {
      optionalProperties.addAll(Arrays.asList(properties));
      return this;
    }

    public StageSpec withRequiredParents(String... properties) {
      requiredParents.addAll(Arrays.asList(properties));
      return this;
    }

    public StageSpec withOptionalParents(String... properties) {
      optionalParents.addAll(Arrays.asList(properties));
      return this;
    }


    public StageSpec withExclusiveProperties(String... properties) {
      return retrieveNestedProperties(exclusiveProperties, properties);
    }

    public StageSpec withPairedProperties(String... properties) {
      return retrieveNestedProperties(pairedProperties, properties);
    }

    public StageSpec withEnumProperties(String... properties) {
      for (String property : properties) {
        int colonIndex = property.indexOf(':');
        if (colonIndex == -1) {
          enumProperties.put("error", Collections.emptySet());
          continue;
        }

        String key = property.substring(0, colonIndex).trim();
        String valuePart = property.substring(colonIndex + 1);

        Set<String> values = Arrays.stream(valuePart.split(","))
            .map(String::trim)
            .filter(s -> !s.isEmpty())
            .collect(Collectors.toSet());

        enumProperties.put(key, values);
      }
      return this;
    }

    private StageSpec retrieveNestedProperties(Set<Set<String>> finalSet, String[] properties) {
      // e.g. property would look like "exclusive1, exclusive2, exclusive3"
      for (String property : properties) {
        Set<String> set = Arrays.stream(property.split(",")) // split by ","
            .map(String::trim) // trim whitespaces after split
            .filter(s -> !s.isEmpty()) // if the result is not an empty string
            .collect(Collectors.toSet()); // add to a set
        if (!set.isEmpty()) {
          finalSet.add(set);
        }
      }
      return this;
    }
  }
}<|MERGE_RESOLUTION|>--- conflicted
+++ resolved
@@ -44,13 +44,7 @@
   private static final Set<String> EMPTY_SET = Collections.emptySet();
   private static final Set<String> CONDITIONS_OPTIONAL = Set.of("operator", "values");
   private static final Set<String> CONDITIONS_REQUIRED = Set.of("fields");
-<<<<<<< HEAD
-  private static final Set<String> OPTIONAL_PROPERTIES = Set.of("class", "name", "conditions");
-  private static final Set<Set<String>> EMPTY_LAYERED_SET = Set.of();
-  private static final Map<String, Set<String>> CONDITIONS_ENUM = new HashMap<>();
-=======
   private static final Set<String> OPTIONAL_PROPERTIES = Set.of("class", "name", "conditions", "conditionPolicy");
->>>>>>> 00945d58
 
   protected Config config;
   private final Predicate<Document> condition;
@@ -65,22 +59,17 @@
   private final Set<String> optionalProperties;
   private final Set<String> requiredParents;
   private final Set<String> optionalParents;
-  private final Set<Set<String>> exclusiveProperties;
-  private final Set<Set<String>> pairedProperties;
-  private final Map<String, Set<String>> enumProperties;
 
   public Stage(Config config) {
     this(config, new StageSpec());
   }
 
   protected Stage(Config config, StageSpec spec) {
-    this(config, spec.requiredProperties, spec.optionalProperties, spec.requiredParents, spec.optionalParents, spec.exclusiveProperties,
-        spec.pairedProperties, spec.enumProperties);
+    this(config, spec.requiredProperties, spec.optionalProperties, spec.requiredParents, spec.optionalParents);
   }
 
   private Stage(Config config, Set<String> requiredProperties, Set<String> optionalProperties,
-      Set<String> requiredParents, Set<String> optionalParents, Set<Set<String>> exclusiveProperties, Set<Set<String>> pairedProperties,
-      Map<String, Set<String>> enumProperties) {
+      Set<String> requiredParents, Set<String> optionalParents) {
 
     if (config == null) {
       throw new IllegalArgumentException("Config cannot be null");
@@ -93,9 +82,6 @@
     this.optionalParents = Collections.unmodifiableSet(optionalParents);
     this.requiredProperties = Collections.unmodifiableSet(requiredProperties);
     this.optionalProperties = mergeSets(OPTIONAL_PROPERTIES, optionalProperties);
-    this.exclusiveProperties = Collections.unmodifiableSet(exclusiveProperties);
-    this.pairedProperties = Collections.unmodifiableSet(pairedProperties);
-    this.enumProperties = Collections.unmodifiableMap(enumProperties);
 
     // validates the properties that were just assigned
     try {
@@ -330,14 +316,12 @@
   public void validateConfigWithConditions() throws StageException {
 
     try {
-      validateConfig(config, requiredProperties, optionalProperties, requiredParents, optionalParents, exclusiveProperties,
-          pairedProperties, enumProperties);
+      validateConfig(config, requiredProperties, optionalProperties, requiredParents, optionalParents);
 
       // validate conditions
       if (config.hasPath("conditions")) {
         for (Config condition : config.getConfigList("conditions")) {
-          validateConfig(condition, CONDITIONS_REQUIRED, CONDITIONS_OPTIONAL, EMPTY_SET, EMPTY_SET, EMPTY_LAYERED_SET,
-              EMPTY_LAYERED_SET, CONDITIONS_ENUM);
+          validateConfig(condition, CONDITIONS_REQUIRED, CONDITIONS_OPTIONAL, EMPTY_SET, EMPTY_SET);
         }
       }
     } catch (IllegalArgumentException e) {
@@ -348,8 +332,7 @@
   // this can be used in a specific stage to validate nested properties
   protected void validateConfig(
       Config config, Set<String> requiredProperties, Set<String> optionalProperties,
-      Set<String> requiredParents, Set<String> optionalParents, Set<Set<String>> exclusiveProperties,
-      Set<Set<String>> pairedProperties, Map<String, Set<String>> enumProperties) {
+      Set<String> requiredParents, Set<String> optionalParents) {
 
     // verifies that set intersection is empty
     if (!disjoint(requiredProperties, optionalProperties, requiredParents, optionalParents)) {
@@ -389,50 +372,6 @@
       throw new IllegalArgumentException(getDisplayName() + ": Stage config is missing required parents: " +
           Sets.difference(requiredParents, observedRequiredParents));
     }
-
-    // either only one exclusive property in config or none
-    for(Set<String> group : exclusiveProperties) {
-      // check size of group
-      if (group.size() < 2) {
-        throw new IllegalArgumentException(getDisplayName() + ": Stage config exclusive properties needs to have 2 or more in each set of property: " + group);
-      }
-      // if more than one of properties within group in keys, throw error
-      int count = group.stream().map(prop -> keys.contains(prop) ? 1 : 0).reduce(0, Integer::sum);
-      if (count > 1) {
-        throw new IllegalArgumentException(getDisplayName() + ": Stage config must contain one from the set of exclusive properties: " + group);
-      }
-    }
-
-    // either all group properties in config or none
-    for (Set<String> group : pairedProperties) {
-      int groupSize = group.size();
-      if (groupSize < 2) {
-        throw new IllegalArgumentException(getDisplayName() + ": Stage config paired properties needs to have 2 or more in each set of property: " + group);
-      }
-
-      int count = group.stream().map(prop -> keys.contains(prop) ? 1 : 0).reduce(0, Integer::sum);
-      if (count > 0 && count < groupSize) {
-        throw new IllegalArgumentException(getDisplayName() + ": Stage config must contain all or none from the set of paired properties: " + group);
-      }
-    }
-
-    // no error key in group properties & if in keys check if value is one of those in
-    for (Map.Entry<String, Set<String>> entry : enumProperties.entrySet()) {
-      String key = entry.getKey();
-      if ("error".equals(key) || key.isEmpty()) {
-        throw new IllegalArgumentException(getDisplayName() + ": Separate enum values from config key in enum properties with ':'.");
-      }
-
-      if (!keys.contains(key)) {
-        throw new IllegalArgumentException(getDisplayName() + ": Stage config does not contain enum key: " + key);
-      }
-
-      String value = config.getString(key);
-      if (value != null && !entry.getValue().contains(value)) {
-        throw new IllegalArgumentException(getDisplayName() + ": Stage config does not contain enum value '" + value + "' for enum key: " + key);
-      }
-    }
-
   }
 
   public Set<String> getLegalProperties() {
@@ -490,18 +429,12 @@
     private final Set<String> optionalProperties;
     private final Set<String> requiredParents;
     private final Set<String> optionalParents;
-    private final Set<Set<String>> exclusiveProperties;
-    private final Set<Set<String>> pairedProperties;
-    private final Map<String, Set<String>> enumProperties;
 
     public StageSpec() {
       requiredProperties = new HashSet<>();
       optionalProperties = new HashSet<>();
       requiredParents = new HashSet<>();
       optionalParents = new HashSet<>();
-      exclusiveProperties = new HashSet<>();
-      pairedProperties = new HashSet<>();
-      enumProperties = new HashMap<>();
     }
 
     public StageSpec withRequiredProperties(String... properties) {
@@ -523,49 +456,5 @@
       optionalParents.addAll(Arrays.asList(properties));
       return this;
     }
-
-
-    public StageSpec withExclusiveProperties(String... properties) {
-      return retrieveNestedProperties(exclusiveProperties, properties);
-    }
-
-    public StageSpec withPairedProperties(String... properties) {
-      return retrieveNestedProperties(pairedProperties, properties);
-    }
-
-    public StageSpec withEnumProperties(String... properties) {
-      for (String property : properties) {
-        int colonIndex = property.indexOf(':');
-        if (colonIndex == -1) {
-          enumProperties.put("error", Collections.emptySet());
-          continue;
-        }
-
-        String key = property.substring(0, colonIndex).trim();
-        String valuePart = property.substring(colonIndex + 1);
-
-        Set<String> values = Arrays.stream(valuePart.split(","))
-            .map(String::trim)
-            .filter(s -> !s.isEmpty())
-            .collect(Collectors.toSet());
-
-        enumProperties.put(key, values);
-      }
-      return this;
-    }
-
-    private StageSpec retrieveNestedProperties(Set<Set<String>> finalSet, String[] properties) {
-      // e.g. property would look like "exclusive1, exclusive2, exclusive3"
-      for (String property : properties) {
-        Set<String> set = Arrays.stream(property.split(",")) // split by ","
-            .map(String::trim) // trim whitespaces after split
-            .filter(s -> !s.isEmpty()) // if the result is not an empty string
-            .collect(Collectors.toSet()); // add to a set
-        if (!set.isEmpty()) {
-          finalSet.add(set);
-        }
-      }
-      return this;
-    }
   }
 }