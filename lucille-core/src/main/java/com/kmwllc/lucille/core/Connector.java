package com.kmwllc.lucille.core;

import com.typesafe.config.Config;
import com.typesafe.config.ConfigValueFactory;

import java.lang.reflect.Constructor;
import java.lang.reflect.InvocationTargetException;
import java.util.ArrayList;
import java.util.List;

/**
 * Connects to a data source, reads data, and generates Documents to be processed.
 *
 * Documents should be passed to a designated Publisher to make them available for downstream processing.
 *
 * Implementations of Connector should provide a constructor that takes a Config as the only argument;
 * this allows for Connectors to be instantiated reflectively based on a configuration.
 *
 * A new Connector instance will be created for each run.
 * During a run:
 *      preExecute() is always called
 *      execute() is called if preExecute() succeeds
 *      postExecute() is called if preExecute() and execute() succeed
 *      close() is always called
 */
public interface Connector extends AutoCloseable {

  /**
   * Returns the name of the Connector as specified in the configuration.
   * Connectors within a Run must have unique names.
   */
  String getName();

  /**
   * Returns the name of the pipeline to which this Connector's Documents should be sent.
   */
  String getPipelineName();

  /**
   * Indicates whether this Connector instance expects to be passed a collapsing Publisher
   * when execute() is called. A collapsing Publisher combines Documents that are
   * published in sequence and share the same ID. Such sequences of Documents are combined
   * into a single document with multi-valued fields.
   *
   */
  boolean requiresCollapsingPublisher();

  /**
   * Performs any logic that should occur before execute().
   */
  void preExecute(String runId) throws ConnectorException;

  /**
   * Performs any data-source specific logic for connecting to a backend source,
   * acquiring data, and generating documents from it. All generated documents should be published
   * via the supplied Publisher. Connections should be closed in close().
   *
   * Will not be called if preExecute() throws an exception.
   *
   * @param publisher provides a publish() method accepting a document to be published
   */
  void execute(Publisher publisher) throws ConnectorException;

  /**
   * Performs any logic that should occur after execute(), not including
   * the closing of connections, which should be done in close().
   *
   * Will not be called if preExecute() or execute() throw an exception.
   */
  void postExecute(String runId) throws ConnectorException;

  /**
   * Instantiates a list of Connectors from the designated Config.
   */
  static List<Connector> fromConfig(Config config) throws ClassNotFoundException, NoSuchMethodException,
      IllegalAccessException, InvocationTargetException, InstantiationException, ConnectorException {
    List<? extends Config> connectorConfigs = config.getConfigList("connectors");

    List<Connector> connectors = new ArrayList();
    int index = 1;
    for (Config c : connectorConfigs) {
      final String name = c.hasPath("name") ? c.getString("name") : ("connector_" + index);
      if (!c.hasPath("name")) {
        c = c.withValue("name", ConfigValueFactory.fromAnyRef(name));
      }
      if (connectors.stream().anyMatch(x -> name.equals(x.getName()))) {
        throw new ConnectorException("Two connectors cannot share the same name: " + name);
      }

      Class<?> clazz = Class.forName(c.getString("class"));
      Constructor<?> constructor = clazz.getConstructor(Config.class);
      Connector connector = (Connector) constructor.newInstance(c);
      connectors.add(connector);
      index++;
    }
    return connectors;
  }

  static List<Exception> getConnectorConfigExceptions(Config connectorConfig) {
    // We still use a list so we can support adding extra exceptions in the event of duplicate connector names,
    // even though we will only ever add one exception in the body of this method!
    List<Exception> exceptionList = new ArrayList<>();

    try {
      Class<?> clazz = Class.forName(connectorConfig.getString("class"));
      Constructor<?> constructor = clazz.getConstructor(Config.class);

      // Creates the connector, AbstractConnector will run validation and throw an exception as needed.
<<<<<<< HEAD
      constructor.newInstance(connectorConfig);
    } catch (ClassNotFoundException e) {
      exceptionList.add(new ConnectorException("Connector class not found: ", e));
    } catch (InvocationTargetException e) {
      // invalid arguments cause this exception, and we only get the actual details (what the property was) via unwrapping it like so
      exceptionList.add(new ConnectorException(connectorConfig.getString("class") + ": " + e.getCause()));
=======
      try {
        constructor.newInstance(connectorConfig);
      } catch (InvocationTargetException e) {
        if (e.getTargetException() instanceof Exception) {
          throw (Exception) e.getCause();
        } else {
          throw e;
        }
      }
    } catch (ReflectiveOperationException e) {
      exceptionList.add(new ConnectorException("Connector class not found: " + e.getMessage()));
>>>>>>> d0f266e2
    } catch (Exception e) {
      exceptionList.add(e);
    }

    return exceptionList;
  }

  /**
   * Returns a message that should be included in the Lucille Run Summary for this connector instance.
   */
  String getMessage();

}<|MERGE_RESOLUTION|>--- conflicted
+++ resolved
@@ -106,14 +106,6 @@
       Constructor<?> constructor = clazz.getConstructor(Config.class);
 
       // Creates the connector, AbstractConnector will run validation and throw an exception as needed.
-<<<<<<< HEAD
-      constructor.newInstance(connectorConfig);
-    } catch (ClassNotFoundException e) {
-      exceptionList.add(new ConnectorException("Connector class not found: ", e));
-    } catch (InvocationTargetException e) {
-      // invalid arguments cause this exception, and we only get the actual details (what the property was) via unwrapping it like so
-      exceptionList.add(new ConnectorException(connectorConfig.getString("class") + ": " + e.getCause()));
-=======
       try {
         constructor.newInstance(connectorConfig);
       } catch (InvocationTargetException e) {
@@ -125,7 +117,6 @@
       }
     } catch (ReflectiveOperationException e) {
       exceptionList.add(new ConnectorException("Connector class not found: " + e.getMessage()));
->>>>>>> d0f266e2
     } catch (Exception e) {
       exceptionList.add(e);
     }
