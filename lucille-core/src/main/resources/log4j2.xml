<?xml version="1.0" encoding="UTF-8" ?>
<Configuration>
    <Appenders>
        <Console name="console" target="SYSTEM_OUT">
            <PatternLayout pattern="%d{yy/MM/dd HH:mm:ss} %p %c{1}: %m%n" />
        </Console>
        <RollingFile name="file" fileName="./log/com.kmwllc.lucille.log" filePattern="./log/com.kmwllc.lucille-%i.log">
            <PatternLayout pattern="%d{yy/MM/dd HH:mm:ss} %p %c{1}: %m%n" />
            <Policies>
                <SizeBasedTriggeringPolicy size="10 MB" />
            </Policies>
            <DefaultRolloverStrategy max="20" />
        </RollingFile>
        <RollingFile name="heartbeat" fileName="./log/heartbeat.log" filePattern="./log/heartbeat-%i.log" immediateFlush="true">
            <PatternLayout pattern="%d{yy/MM/dd HH:mm:ss} %p %c{1}: %m%n" />
            <Policies>
                <SizeBasedTriggeringPolicy size="5 KB" />
            </Policies>
            <DefaultRolloverStrategy max="4" />
        </RollingFile>
        <RollingFile name="elk" fileName="./log/com.kmwllc.lucille-json.log" filePattern="./log/com.kmwllc.lucille-json-%i.log">
            <JsonTemplateLayout eventTemplateUri="classpath:EcsLayout.json"/>
            <Policies>
                <SizeBasedTriggeringPolicy size="10 KB" />
            </Policies>
            <DefaultRolloverStrategy max="20" />
        </RollingFile>
    </Appenders>
    <Loggers>
        <Root level="INFO">
            <AppenderRef ref="console" />
            <AppenderRef ref="file" />
        </Root>
<<<<<<< HEAD
<!--        <Root level="DEBUG">-->
<!--            <AppenderRef ref="elk" />-->
<!--        </Root>-->
        <Logger name="com.kmwllc.com.kmwllc.lucille.core.Heartbeat" level="INFO" additivity="false">
=======
        <Logger name="com.kmwllc.lucille.core.Heartbeat" level="INFO" additivity="false">
>>>>>>> 106ea182
            <AppenderRef ref="heartbeat" />
        </Logger>
    </Loggers>
</Configuration><|MERGE_RESOLUTION|>--- conflicted
+++ resolved
@@ -31,14 +31,10 @@
             <AppenderRef ref="console" />
             <AppenderRef ref="file" />
         </Root>
-<<<<<<< HEAD
 <!--        <Root level="DEBUG">-->
 <!--            <AppenderRef ref="elk" />-->
 <!--        </Root>-->
-        <Logger name="com.kmwllc.com.kmwllc.lucille.core.Heartbeat" level="INFO" additivity="false">
-=======
         <Logger name="com.kmwllc.lucille.core.Heartbeat" level="INFO" additivity="false">
->>>>>>> 106ea182
             <AppenderRef ref="heartbeat" />
         </Logger>
     </Loggers>
