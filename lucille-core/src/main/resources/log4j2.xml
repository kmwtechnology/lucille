<?xml version="1.0" encoding="UTF-8" ?>
<Configuration>
    <Appenders>
        <Console name="console" target="SYSTEM_OUT">
<<<<<<< HEAD
            <PatternLayout pattern="%d{yy/MM/dd HH:mm:ss} %X{run_id} %p %c{1}: %m%n" />
        </Console>
        <RollingFile name="file" fileName="./log/com.kmwllc.lucille.log" filePattern="./log/com.kmwllc.lucille-%i.log">
            <PatternLayout pattern="%d{yy/MM/dd HH:mm:ss} %X{run_id} %p %c{1}: %m%n" />
=======
            <PatternLayout pattern="%d{yy/MM/dd HH:mm:ss} %X{id} %p %c{1}: %m%n" />
        </Console>
        <RollingFile name="file" fileName="./log/com.kmwllc.lucille.log" filePattern="./log/com.kmwllc.lucille-%i.log">
            <PatternLayout pattern="%d{yy/MM/dd HH:mm:ss} %X{id} %p %c{1}: %m%n" />
>>>>>>> 33e65242
            <Policies>
                <SizeBasedTriggeringPolicy size="10 MB" />
            </Policies>
            <DefaultRolloverStrategy max="20" />
        </RollingFile>
        <RollingFile name="heartbeat" fileName="./log/heartbeat.log" filePattern="./log/heartbeat-%i.log" immediateFlush="true">
<<<<<<< HEAD
            <PatternLayout pattern="%d{yy/MM/dd HH:mm:ss} %X{run_id} %p %c{1}: %m%n" />
=======
            <PatternLayout pattern="%d{yy/MM/dd HH:mm:ss} %X{id} %p %c{1}: %m%n" />
>>>>>>> 33e65242
            <Policies>
                <SizeBasedTriggeringPolicy size="5 KB" />
            </Policies>
            <DefaultRolloverStrategy max="4" />
        </RollingFile>
    </Appenders>
    <Loggers>
        <Root level="INFO">
            <AppenderRef ref="console" />
            <AppenderRef ref="file" />
        </Root>

        <Logger name="com.kmwllc.lucille.core.Heartbeat" level="INFO" additivity="false">
            <AppenderRef ref="heartbeat" />
        </Logger>

        <!-- Will output lots of log statements about individual documents as they are processed. -->
        <Logger name="com.kmwllc.lucille.core.DocLogger" level="OFF" additivity="false">
            <AppenderRef ref="console" />
            <AppenderRef ref="file" />
        </Logger>
    </Loggers>
</Configuration><|MERGE_RESOLUTION|>--- conflicted
+++ resolved
@@ -2,28 +2,17 @@
 <Configuration>
     <Appenders>
         <Console name="console" target="SYSTEM_OUT">
-<<<<<<< HEAD
-            <PatternLayout pattern="%d{yy/MM/dd HH:mm:ss} %X{run_id} %p %c{1}: %m%n" />
+            <PatternLayout pattern="%d{yy/MM/dd HH:mm:ss} %X{run_id} %X{id} %p %c{1}: %m%n" />
         </Console>
         <RollingFile name="file" fileName="./log/com.kmwllc.lucille.log" filePattern="./log/com.kmwllc.lucille-%i.log">
-            <PatternLayout pattern="%d{yy/MM/dd HH:mm:ss} %X{run_id} %p %c{1}: %m%n" />
-=======
-            <PatternLayout pattern="%d{yy/MM/dd HH:mm:ss} %X{id} %p %c{1}: %m%n" />
-        </Console>
-        <RollingFile name="file" fileName="./log/com.kmwllc.lucille.log" filePattern="./log/com.kmwllc.lucille-%i.log">
-            <PatternLayout pattern="%d{yy/MM/dd HH:mm:ss} %X{id} %p %c{1}: %m%n" />
->>>>>>> 33e65242
+            <PatternLayout pattern="%d{yy/MM/dd HH:mm:ss} %X{run_id} %X{id} %p %c{1}: %m%n" />
             <Policies>
                 <SizeBasedTriggeringPolicy size="10 MB" />
             </Policies>
             <DefaultRolloverStrategy max="20" />
         </RollingFile>
         <RollingFile name="heartbeat" fileName="./log/heartbeat.log" filePattern="./log/heartbeat-%i.log" immediateFlush="true">
-<<<<<<< HEAD
-            <PatternLayout pattern="%d{yy/MM/dd HH:mm:ss} %X{run_id} %p %c{1}: %m%n" />
-=======
-            <PatternLayout pattern="%d{yy/MM/dd HH:mm:ss} %X{id} %p %c{1}: %m%n" />
->>>>>>> 33e65242
+            <PatternLayout pattern="%d{yy/MM/dd HH:mm:ss} %X{run_id} %X{id} %p %c{1}: %m%n" />
             <Policies>
                 <SizeBasedTriggeringPolicy size="5 KB" />
             </Policies>
