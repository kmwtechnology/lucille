package com.kmwllc.lucille.core;

import static org.junit.Assert.assertEquals;
import java.io.File;
import java.nio.file.Files;
import java.util.List;
import org.junit.Test;
import com.typesafe.config.Config;
import com.typesafe.config.ConfigFactory;

public class FileToFileIngestIT {

  @Test
  public void fullIT() throws Exception {
    File f = null;
    File directory = null;
    try {
      Config config = ConfigFactory.parseFile(new File("src/test/resources/FileToFileIngestIT/file-to-file-example.conf"));
      directory = new File("tempIntegrationTestOutput/");
      directory.mkdir();
      f = new File("tempIntegrationTestOutput/dest.csv");
      f.delete();
      f.createNewFile();
      Runner.runInTestMode(config);
      List<String> lines = Files.readAllLines(f.toPath());
      assertEquals("\"my_name\",\"my_country\",\"my_price\"", lines.get(0));
      assertEquals("\"Carbonara\",\"Italy\",\"30\"", lines.get(1));
      assertEquals("\"Pizza\",\"Italy\",\"10\"", lines.get(2));
      assertEquals("\"Tofu Soup\",\"Korea\",\"12\"", lines.get(3));
      assertEquals("\"my_name\",\"my_country\",\"my_price\"", lines.get(4));
      assertEquals("\"Burger\",\"USA\",\"30\"", lines.get(5));
      assertEquals("\"Salad\",\"USA\",\"10\"", lines.get(6));
      assertEquals("\"Wine\",\"France\",\"12\"", lines.get(7));
    } finally {
<<<<<<< HEAD
      f.delete();
      directory.delete();
=======
      if (f != null) {
        f.delete();
      }
      if (directory != null) {
        directory.delete();
      }
>>>>>>> f253c81d
    }
  }
}<|MERGE_RESOLUTION|>--- conflicted
+++ resolved
@@ -32,17 +32,12 @@
       assertEquals("\"Salad\",\"USA\",\"10\"", lines.get(6));
       assertEquals("\"Wine\",\"France\",\"12\"", lines.get(7));
     } finally {
-<<<<<<< HEAD
-      f.delete();
-      directory.delete();
-=======
       if (f != null) {
         f.delete();
       }
       if (directory != null) {
         directory.delete();
       }
->>>>>>> f253c81d
     }
   }
 }