package com.kmwllc.lucille.connector.jdbc;

import com.kmwllc.lucille.core.ConnectorException;
import com.kmwllc.lucille.core.Document;
import com.kmwllc.lucille.core.Publisher;
import com.kmwllc.lucille.core.PublisherImpl;
import com.kmwllc.lucille.message.TestMessenger;
import com.typesafe.config.Config;
import com.typesafe.config.ConfigFactory;
<<<<<<< HEAD
import java.sql.Connection;
import java.sql.DriverManager;
=======
import java.nio.charset.StandardCharsets;
import java.util.Arrays;
>>>>>>> 00945d58
import org.junit.Before;
import org.junit.Rule;
import org.junit.Test;
import org.mockito.ArgumentCaptor;
import org.mockito.MockedStatic;
import org.slf4j.Logger;
import org.slf4j.LoggerFactory;

import java.sql.SQLException;
import java.util.ArrayList;
import java.util.HashMap;
import java.util.List;

import static org.junit.Assert.*;
import static org.mockito.ArgumentMatchers.anyInt;
import static org.mockito.ArgumentMatchers.anyString;
import static org.mockito.Mockito.mock;
import static org.mockito.Mockito.mockStatic;
import static org.mockito.Mockito.spy;
import static org.mockito.Mockito.times;
import static org.mockito.Mockito.verify;
import static org.mockito.Mockito.when;

public class DatabaseConnectorTest {

  private static final Logger log = LoggerFactory.getLogger(DatabaseConnectorTest.class);

  @Rule
  public final DBTestHelper dbHelper = new DBTestHelper("org.h2.Driver", "jdbc:h2:mem:test", "",
      "", "db-test-start.sql", "db-test-end.sql");

  private Publisher publisher;
  private TestMessenger messenger;

  private String testRunId = "testRunId";
  private String connectorName = "testConnector";
  private String pipelineName = "testPipeline";

  @Before
  public void initTestMode() throws Exception {
    // set com.kmwllc.lucille into loopback mode for local / standalone testing.
    messenger = new TestMessenger();
    publisher = new PublisherImpl(ConfigFactory.empty(), messenger, testRunId, pipelineName);
  }

  @Test
  public void testDatabaseConnectorMixed() throws Exception {
    // The only connection to the h2 database should be the dbHelper
    assertEquals(1, dbHelper.checkNumConnections());

    // Create the test config
    HashMap<String, Object> configValues = new HashMap<>();
    configValues.put("name", connectorName);
    configValues.put("pipeline", pipelineName);
    configValues.put("driver", "org.h2.Driver");
    configValues.put("connectionString", "jdbc:h2:mem:test");
    configValues.put("jdbcUser", "");
    configValues.put("jdbcPassword", "");
    configValues.put("sql", "select id,int_field,bool_field from mixed order by id");
    configValues.put("idField", "id");

    // create a config object off that map
    Config config = ConfigFactory.parseMap(configValues);

    // create the connector with the config
    DatabaseConnector connector = new DatabaseConnector(config);

    // start the connector
    connector.execute(publisher);

    // Confirm there were 3 results.
    List<Document> docsSentForProcessing = messenger.getDocsSentForProcessing();
    assertEquals(2, docsSentForProcessing.size());

    assertEquals("1", docsSentForProcessing.get(0).getId());
    assertEquals((Integer)3, docsSentForProcessing.get(0).getInt("int_field"));
    assertEquals(true, docsSentForProcessing.get(0).getBoolean("bool_field"));

    assertEquals("2", docsSentForProcessing.get(1).getId());
    assertEquals((Integer)4, docsSentForProcessing.get(1).getInt("int_field"));
    assertEquals(false, docsSentForProcessing.get(1).getBoolean("bool_field"));

    connector.close();
    assertEquals(1, dbHelper.checkNumConnections());
  }
  @Test public void testDatabaseConnector() throws Exception {

    // The only connection to the h2 database should be the dbHelper
    assertEquals(1, dbHelper.checkNumConnections());

    // Create the test config
    HashMap<String, Object> configValues = new HashMap<>();
    configValues.put("name", connectorName);
    configValues.put("pipeline", pipelineName);
    configValues.put("driver", "org.h2.Driver");
    configValues.put("connectionString", "jdbc:h2:mem:test");
    configValues.put("jdbcUser", "");
    configValues.put("jdbcPassword", "");
    configValues.put("sql", "select id,name,type from animal order by id");
    configValues.put("idField", "id");

    // create a config object off that map
    Config config = ConfigFactory.parseMap(configValues);

    // create the connector with the config
    DatabaseConnector connector = new DatabaseConnector(config);

    // start the connector
    connector.execute(publisher);

    // Confirm there were 3 results.
    List<Document> docsSentForProcessing = messenger.getDocsSentForProcessing();
    assertEquals(3, docsSentForProcessing.size());

    // System.out.println(docsSentForProcessing.get(0));
    // confirm first doc is 1
    assertEquals("1", docsSentForProcessing.get(0).getId());
    assertEquals("Matt", docsSentForProcessing.get(0).getStringList("name").get(0));
    assertEquals("Human", docsSentForProcessing.get(0).getStringList("type").get(0));

    assertEquals("2", docsSentForProcessing.get(1).getId());
    assertEquals("Sonny", docsSentForProcessing.get(1).getStringList("name").get(0));
    assertEquals("Cat", docsSentForProcessing.get(1).getStringList("type").get(0));

    assertEquals("3", docsSentForProcessing.get(2).getId());
    assertEquals("Blaze", docsSentForProcessing.get(2).getStringList("name").get(0));
    assertEquals("Cat", docsSentForProcessing.get(2).getStringList("type").get(0));

    connector.close();
    assertEquals(1, dbHelper.checkNumConnections());
  }

  @Test
  public void testDatabaseConnectionRetry() throws Exception {
    // The only connection to the h2 database should be the dbHelper
    assertEquals(1, dbHelper.checkNumConnections());

    // Create the test config
    HashMap<String, Object> configValues = new HashMap<>();
    configValues.put("name", connectorName);
    configValues.put("pipeline", pipelineName);
    configValues.put("driver", "org.h2.Driver");
    configValues.put("connectionString", "lousy connection String"); // lousy connection string to test retry
    configValues.put("jdbcUser", "");
    configValues.put("jdbcPassword", "");
    configValues.put("sql", "select id,int_field,bool_field from mixed order by id");
    configValues.put("idField", "id");
    configValues.put("connectionRetries", 1);
    // put sleep to 1 seconds to avoid too much time for testing
    configValues.put("connectionRetryPause", 1);

    // create a config object off that map
    Config config = ConfigFactory.parseMap(configValues);

    // create the connector with the config
    DatabaseConnector connector = new DatabaseConnector(config);

    // start the connector, it will log number of tries and throw Exception, will total 2 attempts
    assertThrows(ConnectorException.class , () -> connector.execute(publisher));
  }

  @Test
  public void testCompaniesQuery() throws ConnectorException, SQLException {

    assertEquals(1, dbHelper.checkNumConnections());

    HashMap<String, Object> configValues = new HashMap<>();
    configValues.put("name", connectorName);
    configValues.put("pipeline", pipelineName);
    configValues.put("driver", "org.h2.Driver");
    configValues.put("connectionString", "jdbc:h2:mem:test");
    configValues.put("jdbcUser", "");
    configValues.put("jdbcPassword", "");
    configValues.put("sql", "select company_id, name from companies order by company_id");
    configValues.put("idField", "company_id");
    configValues.put("docIdPrefix", "company-");

    Config config = ConfigFactory.parseMap(configValues);

    DatabaseConnector connector = new DatabaseConnector(config);

    connector.execute(publisher);

    List<Document> docsSentForProcessing = messenger.getDocsSentForProcessing();
    assertEquals(2, docsSentForProcessing.size());

    // The doc ID should have the 'company-' prefix
    assertEquals("company-1-1", docsSentForProcessing.get(0).getId());
    // There should also be a company_id field containing the company ID
    assertEquals("1-1", docsSentForProcessing.get(0).getStringList("company_id").get(0));
    assertEquals("Acme", docsSentForProcessing.get(0).getStringList("name").get(0));

    assertEquals("company-1-2", docsSentForProcessing.get(1).getId());
    assertEquals("1-2", docsSentForProcessing.get(1).getStringList("company_id").get(0));
    // The name field shouldn't be set because the value was null in the database
    assertFalse(docsSentForProcessing.get(1).has("name"));

    connector.close();
    assertEquals(1, dbHelper.checkNumConnections());
  }

  @Test
  public void testRetrievingJDBCTypes() throws Exception {
    assertEquals(1, dbHelper.checkNumConnections());

    HashMap<String, Object> configValues = new HashMap<>();
    configValues.put("name", connectorName);
    configValues.put("pipeline", pipelineName);
    configValues.put("driver", "org.h2.Driver");
    configValues.put("connectionString", "jdbc:h2:mem:test");
    configValues.put("jdbcUser", "");
    configValues.put("jdbcPassword", "");
    configValues.put("sql", "select * from test_data_types");
    configValues.put("idField", "id");

    Config config = ConfigFactory.parseMap(configValues);

    DatabaseConnector connector = new DatabaseConnector(config);
    connector.execute(publisher);
    List<Document> docsSentForProcessing = messenger.getDocsSentForProcessing();
    assertEquals(2, docsSentForProcessing.size());

    Document d1 = docsSentForProcessing.get(0);
    Document d2 = docsSentForProcessing.get(1);

    // String
    assertEquals("Test VARCHAR", d1.getString("varchar_col"));
    assertEquals("CHAR Test ", d1.getString("char_col")); //char_col is storing fixed number of characters
    assertEquals("Long VARCHAR test data", d1.getString("longvarchar_col"));
    assertEquals("\uD83D\uDE00        ", d1.getString("nchar_col")); // nchar_col is storing fixed number of characters
    assertEquals("こんにちは、世界！", d1.getString("nvarchar_col"));
    assertEquals("こんにちは、世界！長いテキストのテストです。", d1.getString("longnvarchar_col"));
    assertEquals("test clob", d1.getString("clob_col"));
    assertEquals("test nclob", d1.getString("nclob_col"));
    // Integer
    assertEquals(Integer.valueOf(127), d1.getInt("tinyint_col"));
    assertEquals(Integer.valueOf(32767), d1.getInt("smallint_col"));
    assertEquals(Integer.valueOf(2147483647), d1.getInt("integer_col"));
    // Long
    assertEquals(Long.valueOf("9223372036854775807"), d1.getLong("bigint_col"));
    // Double
    assertEquals(Double.valueOf(3.14159265359), d1.getDouble("double_col"));
    assertEquals(Double.valueOf(9877.0), d1.getDouble("decimal_col"));
    assertEquals(Double.valueOf(1.0), d1.getDouble("numeric_col"));
    // Float
    assertEquals(Float.valueOf("2.71828"), d1.getFloat("float_col"));
    assertEquals(Float.valueOf("1.414214"), d1.getFloat("real_col"));
    // Boolean
    assertEquals(true, d1.getBoolean("boolean_col"));
    assertEquals(true, d1.getBoolean("bit_col"));
    // String
    assertEquals("2024-07-30", d1.getString("date_col"));
    assertEquals("1970-01-01 00:00:01.0", d1.getString("timestamp_col"));

    // Null (would not be added)
    assertFalse(d1.has("nullable_int"));
    assertNull(d1.getString("nullable_varchar"));
    assertFalse(d1.has("nullable_date")); // date would not get added to docs if null

    // byte[]
    assertEquals("This is a test blob.", new String(d1.getBytes("blob_col"), StandardCharsets.UTF_8));
    byte[] binaryColBytes = d1.getBytes("binary_col");
    byte[] expectedBytes = new byte[] {(byte)0xBE, (byte)0xEF, (byte)0xBE, (byte)0xEF};
    assertArrayEquals(expectedBytes, Arrays.copyOf(binaryColBytes, 4)); // converting binaryColBytes from array of 100 to 4 and comparing

    byte[] varbinaryColBytes = d1.getBytes("varbinary_col");
    byte[] expectedVarbinaryBytes = new byte[] {
        0x01, 0x23, 0x45, 0x67, (byte)0x89, (byte)0xAB, (byte)0xCD, (byte)0xEF
    };
    assertArrayEquals(expectedVarbinaryBytes, varbinaryColBytes);

    byte[] longVarbinaryColBytes = d1.getBytes("longvarbinary_col");
    byte[] expectedLongVarbinaryBytes = new byte[] {
        0x00, 0x11, 0x22, 0x33, 0x44, 0x55, 0x66, 0x77, (byte)0x88, (byte)0x99, 0x00
    };
    assertArrayEquals(expectedLongVarbinaryBytes, longVarbinaryColBytes);

    // String
    assertEquals("Another", d2.getString("varchar_col"));
    assertEquals("Test      ", d2.getString("char_col")); //char_col is storing fixed number of characters
    assertEquals("More long text here", d2.getString("longvarchar_col"));
    assertEquals("\uD83D\uDE00        ", d2.getString("nchar_col")); // nchar_col is storing fixed number of characters
    assertEquals("안녕하세요, 세계!", d2.getString("nvarchar_col"));
    assertEquals("안녕하세요, 세계! 긴 텍스트 테스트입니다.", d2.getString("longnvarchar_col"));
    assertEquals("test clob", d2.getString("clob_col"));
    assertEquals("test nclob", d2.getString("nclob_col"));
    // Integer
    assertEquals(Integer.valueOf(-128), d2.getInt("tinyint_col"));
    assertEquals(Integer.valueOf(-32768), d2.getInt("smallint_col"));
    assertEquals(Integer.valueOf(-2147483648), d2.getInt("integer_col"));
    // Long
    assertEquals(Long.valueOf("-9223372036854775808"), d2.getLong("bigint_col"));
    // Double
    assertEquals(Double.valueOf(1.41421356237), d2.getDouble("double_col"));
    assertEquals(Double.valueOf(500.0), d2.getDouble("decimal_col"));
    assertEquals(Double.valueOf(100000.0), d2.getDouble("numeric_col"));
    // Float
    assertEquals(Float.valueOf("1.61803"), d2.getFloat("float_col"));
    assertEquals(Float.valueOf("3.141592"), d2.getFloat("real_col"));
    // Boolean
    assertEquals(false, d2.getBoolean("boolean_col"));
    assertEquals(false, d2.getBoolean("bit_col"));
    // String
    assertEquals("2023-01-01", d2.getString("date_col"));
    assertEquals("2038-01-19 03:14:07.0", d2.getString("timestamp_col"));
    // Null (Would not be added to document)
    assertFalse(d2.has("nullable_int"));
    assertNull(d2.getString("nullable_varchar"));
    assertFalse(d2.has("nullable_date")); // date would not get added to docs if null
    // byte[]
    assertEquals("This is a test blob2.", new String(d2.getBytes("blob_col"), StandardCharsets.UTF_8));

    binaryColBytes = d2.getBytes("binary_col");
    expectedBytes = new byte[] {(byte)0xBE, (byte)0xEF, (byte)0xBE, (byte)0xEF};
    assertArrayEquals(expectedBytes, Arrays.copyOf(binaryColBytes, 4)); // converting binaryColBytes from array of 100 to 4 and comparing

    varbinaryColBytes = d2.getBytes("varbinary_col");
    expectedVarbinaryBytes = new byte[] {
        (byte)0xFE, (byte)0xDC, (byte)0xBA, (byte)0x98,
        0x76, 0x54, 0x32, 0x10
    };
    assertArrayEquals(expectedVarbinaryBytes, varbinaryColBytes);

    longVarbinaryColBytes = d2.getBytes("longvarbinary_col");
    expectedLongVarbinaryBytes = new byte[] {
        (byte)0xAA, (byte)0xBB, (byte)0xCC, (byte)0xDD, (byte)0xEE, (byte)0xFF,
        0x00, 0x11, 0x22, 0x33
    };
    assertArrayEquals(expectedLongVarbinaryBytes, longVarbinaryColBytes);

    connector.close();
    assertEquals(1, dbHelper.checkNumConnections());
  }

  @Test
  public void testJoiningDatabaseConnector() throws Exception {

    assertEquals(1, dbHelper.checkNumConnections());

    HashMap<String, Object> configValues = new HashMap<>();
    configValues.put("name", connectorName);
    configValues.put("pipeline", pipelineName);

    configValues.put("driver", "org.h2.Driver");
    configValues.put("connectionString", "jdbc:h2:mem:test");
    configValues.put("jdbcUser", "");
    configValues.put("jdbcPassword", "");
    configValues.put("sql", "select id,name from animal");
    configValues.put("idField", "id");
    // a list of other sql statements
    ArrayList<String> otherSql = new ArrayList<>();
    otherSql.add("select id as meal_id, animal_id,name from meal order by animal_id");
    // The join fields. id goes to animal_id
    ArrayList<String> otherJoinFields = new ArrayList<>();
    otherJoinFields.add("animal_id");
    configValues.put("otherSQLs", otherSql);
    configValues.put("otherJoinFields", otherJoinFields);
    // create a config object off that map
    Config config = ConfigFactory.parseMap(configValues);
    // create the connector with the config
    DatabaseConnector connector = new DatabaseConnector(config);
    // run the connector
    connector.execute(publisher);

    List<Document> docs = messenger.getDocsSentForProcessing();
    assertEquals(3, docs.size());

    // TODO: better verification / edge cases.. also formalize the "children" docs.
    String expected = "{\"id\":\"1\",\"name\":\"Matt\",\".children\":[{\"id\":\"0\",\"meal_id\":1,\"animal_id\":1,\"name\":\"breakfast\"},{\"id\":\"1\",\"meal_id\":2,\"animal_id\":1,\"name\":\"lunch\"},{\"id\":\"2\",\"meal_id\":3,\"animal_id\":1,\"name\":\"dinner\"}],\"run_id\":\"testRunId\"}";
    assertEquals(expected, docs.get(0).toString());

    connector.close();
    assertEquals(1, dbHelper.checkNumConnections());
  }

  // TODO: not implemented yet.
  // @Test
  public void testCollapsingDatabaseConnector() throws Exception {
    // TODO: implement me
    assertEquals(1, dbHelper.checkNumConnections());

    HashMap<String, Object> configValues = new HashMap<>();
    configValues.put("name", connectorName);
    configValues.put("pipeline", pipelineName);
    configValues.put("driver", "org.h2.Driver");
    configValues.put("connectionString", "jdbc:h2:mem:test");
    configValues.put("jdbcUser", "");
    configValues.put("jdbcPassword", "");
    configValues.put("sql", "select animal_id,id,name from meal order by animal_id asc");
    configValues.put("idField", "animal_id");
    configValues.put("collapse", true);
    // create a config object off that map
    Config config = ConfigFactory.parseMap(configValues);
    // create the connector with the config
    DatabaseConnector connector = new DatabaseConnector(config);
    // create a publisher to record all the docs sent to it.
    // run the connector

    connector.execute(publisher);

    List<Document> docs = messenger.getDocsSentForProcessing();
    assertEquals(3, docs.size());

    for (Document d : docs) {
      System.err.println(d);
    }

    // TODO:
    //    for (Document doc : publisher.getPublishedDocs()) {
    //      System.out.println(doc);
    //    }
    //    // TODO?
    //    assertEquals(3, publisher.getPublishedDocs().size());
    // TODO: more validations.

    connector.close();
    assertEquals(1, dbHelper.checkNumConnections());
  }

  @Test
  public void testClose() throws ConnectorException, SQLException {

    assertEquals(1, dbHelper.checkNumConnections());
    // Create a test config
    HashMap<String, Object> configValues = new HashMap<>();
    configValues.put("name", connectorName);
    configValues.put("pipeline", pipelineName);
    configValues.put("driver", "org.h2.Driver");
    configValues.put("connectionString", "jdbc:h2:mem:test");
    configValues.put("jdbcUser", "");
    configValues.put("jdbcPassword", "");
    configValues.put("sql", "select id,name,type from animal order by id");
    configValues.put("idField", "id");

    // create a config object off that map
    Config config = ConfigFactory.parseMap(configValues);

    // create the connector with the config
    DatabaseConnector connector = new DatabaseConnector(config);
    // call the execute method, then close the connection
    connector.execute(publisher);
    assertEquals(2, dbHelper.checkNumConnections());

    assertFalse(connector.isClosed());
    connector.close();
    // verify that the connection is actually closed
    assertTrue(connector.isClosed());
    assertEquals(1, dbHelper.checkNumConnections());
  }

  @Test
  public void testIdColumnException() {
    // Create a test config
    HashMap<String, Object> configValues = new HashMap<>();
    configValues.put("name", connectorName);
    configValues.put("pipeline", pipelineName);
    configValues.put("driver", "org.h2.Driver");
    configValues.put("connectionString", "jdbc:h2:mem:test");
    configValues.put("jdbcUser", "");
    configValues.put("jdbcPassword", "");
    configValues.put("sql", "select * from companies");
    configValues.put("idField", "NONEXISTENT_ID_COLUMN");

    // create a config object off that map
    Config config = ConfigFactory.parseMap(configValues);

    // create the connector with the config
    DatabaseConnector connector = new DatabaseConnector(config);
    // call the execute method, then close the connection
    Throwable exception = assertThrows(ConnectorException.class, () -> connector.execute(publisher));
    assertEquals("Unable to find id column: NONEXISTENT_ID_COLUMN", exception.getCause().getMessage());
  }

  @Test
  public void testReservedFieldError() throws ConnectorException, SQLException {
    HashMap<String, Object> configValues = new HashMap<>();
    configValues.put("name", connectorName);
    configValues.put("pipeline", pipelineName);
    configValues.put("driver", "org.h2.Driver");
    configValues.put("connectionString", "jdbc:h2:mem:test");
    configValues.put("jdbcUser", "");
    configValues.put("jdbcPassword", "");
    configValues.put("sql", "select * from table_with_id_column");
    configValues.put("idField", "other_id");

    Config config = ConfigFactory.parseMap(configValues);
    DatabaseConnector connector = new DatabaseConnector(config);

    Throwable exception = assertThrows(ConnectorException.class, () -> connector.execute(publisher));
    assertEquals("Field name \"id\" is reserved, please rename it or add it to the ignore list",
        exception.getCause().getMessage());

    connector.close();
    assertEquals(1, dbHelper.checkNumConnections());
  }

  @Test
  public void testTableWithIdColumn() throws ConnectorException, SQLException {

    HashMap<String, Object> configValues = new HashMap<>();
    configValues.put("name", connectorName);
    configValues.put("pipeline", pipelineName);
    configValues.put("driver", "org.h2.Driver");
    configValues.put("connectionString", "jdbc:h2:mem:test");
    configValues.put("jdbcUser", "");
    configValues.put("jdbcPassword", "");
    configValues.put("ignoreColumns", List.of("id"));
    configValues.put("sql", "select id as table_id, * from table_with_id_column");
    configValues.put("idField", "other_id");

    Config config = ConfigFactory.parseMap(configValues);
    DatabaseConnector connector = new DatabaseConnector(config);

    connector.execute(publisher);

    List<Document> docsSentForProcessing = messenger.getDocsSentForProcessing();
    assertEquals(2, docsSentForProcessing.size());

    Document doc1 = docsSentForProcessing.get(0);
    Document doc2 = docsSentForProcessing.get(1);

    // document id is coming from the "other_id" column
    assertEquals("id1", doc1.getId());
    assertEquals("id2", doc2.getId());

    // "id" column is renamed to "table_id"
    assertEquals("1", doc1.getString("table_id"));
    assertEquals("2", doc2.getString("table_id"));

    // "other_id" is still in the document
    assertTrue(doc1.has("other_id"));
    assertEquals("id1", doc1.getString("other_id"));
    assertTrue(doc2.has("other_id"));
    assertEquals("id2", doc2.getString("other_id"));

    connector.close();
    assertEquals(1, dbHelper.checkNumConnections());
  }
}
<|MERGE_RESOLUTION|>--- conflicted
+++ resolved
@@ -1,555 +1,552 @@
-package com.kmwllc.lucille.connector.jdbc;
-
-import com.kmwllc.lucille.core.ConnectorException;
-import com.kmwllc.lucille.core.Document;
-import com.kmwllc.lucille.core.Publisher;
-import com.kmwllc.lucille.core.PublisherImpl;
-import com.kmwllc.lucille.message.TestMessenger;
-import com.typesafe.config.Config;
-import com.typesafe.config.ConfigFactory;
-<<<<<<< HEAD
-import java.sql.Connection;
-import java.sql.DriverManager;
-=======
-import java.nio.charset.StandardCharsets;
-import java.util.Arrays;
->>>>>>> 00945d58
-import org.junit.Before;
-import org.junit.Rule;
-import org.junit.Test;
-import org.mockito.ArgumentCaptor;
-import org.mockito.MockedStatic;
-import org.slf4j.Logger;
-import org.slf4j.LoggerFactory;
-
-import java.sql.SQLException;
-import java.util.ArrayList;
-import java.util.HashMap;
-import java.util.List;
-
-import static org.junit.Assert.*;
-import static org.mockito.ArgumentMatchers.anyInt;
-import static org.mockito.ArgumentMatchers.anyString;
-import static org.mockito.Mockito.mock;
-import static org.mockito.Mockito.mockStatic;
-import static org.mockito.Mockito.spy;
-import static org.mockito.Mockito.times;
-import static org.mockito.Mockito.verify;
-import static org.mockito.Mockito.when;
-
-public class DatabaseConnectorTest {
-
-  private static final Logger log = LoggerFactory.getLogger(DatabaseConnectorTest.class);
-
-  @Rule
-  public final DBTestHelper dbHelper = new DBTestHelper("org.h2.Driver", "jdbc:h2:mem:test", "",
-      "", "db-test-start.sql", "db-test-end.sql");
-
-  private Publisher publisher;
-  private TestMessenger messenger;
-
-  private String testRunId = "testRunId";
-  private String connectorName = "testConnector";
-  private String pipelineName = "testPipeline";
-
-  @Before
-  public void initTestMode() throws Exception {
-    // set com.kmwllc.lucille into loopback mode for local / standalone testing.
-    messenger = new TestMessenger();
-    publisher = new PublisherImpl(ConfigFactory.empty(), messenger, testRunId, pipelineName);
-  }
-
-  @Test
-  public void testDatabaseConnectorMixed() throws Exception {
-    // The only connection to the h2 database should be the dbHelper
-    assertEquals(1, dbHelper.checkNumConnections());
-
-    // Create the test config
-    HashMap<String, Object> configValues = new HashMap<>();
-    configValues.put("name", connectorName);
-    configValues.put("pipeline", pipelineName);
-    configValues.put("driver", "org.h2.Driver");
-    configValues.put("connectionString", "jdbc:h2:mem:test");
-    configValues.put("jdbcUser", "");
-    configValues.put("jdbcPassword", "");
-    configValues.put("sql", "select id,int_field,bool_field from mixed order by id");
-    configValues.put("idField", "id");
-
-    // create a config object off that map
-    Config config = ConfigFactory.parseMap(configValues);
-
-    // create the connector with the config
-    DatabaseConnector connector = new DatabaseConnector(config);
-
-    // start the connector
-    connector.execute(publisher);
-
-    // Confirm there were 3 results.
-    List<Document> docsSentForProcessing = messenger.getDocsSentForProcessing();
-    assertEquals(2, docsSentForProcessing.size());
-
-    assertEquals("1", docsSentForProcessing.get(0).getId());
-    assertEquals((Integer)3, docsSentForProcessing.get(0).getInt("int_field"));
-    assertEquals(true, docsSentForProcessing.get(0).getBoolean("bool_field"));
-
-    assertEquals("2", docsSentForProcessing.get(1).getId());
-    assertEquals((Integer)4, docsSentForProcessing.get(1).getInt("int_field"));
-    assertEquals(false, docsSentForProcessing.get(1).getBoolean("bool_field"));
-
-    connector.close();
-    assertEquals(1, dbHelper.checkNumConnections());
-  }
-  @Test public void testDatabaseConnector() throws Exception {
-
-    // The only connection to the h2 database should be the dbHelper
-    assertEquals(1, dbHelper.checkNumConnections());
-
-    // Create the test config
-    HashMap<String, Object> configValues = new HashMap<>();
-    configValues.put("name", connectorName);
-    configValues.put("pipeline", pipelineName);
-    configValues.put("driver", "org.h2.Driver");
-    configValues.put("connectionString", "jdbc:h2:mem:test");
-    configValues.put("jdbcUser", "");
-    configValues.put("jdbcPassword", "");
-    configValues.put("sql", "select id,name,type from animal order by id");
-    configValues.put("idField", "id");
-
-    // create a config object off that map
-    Config config = ConfigFactory.parseMap(configValues);
-
-    // create the connector with the config
-    DatabaseConnector connector = new DatabaseConnector(config);
-
-    // start the connector
-    connector.execute(publisher);
-
-    // Confirm there were 3 results.
-    List<Document> docsSentForProcessing = messenger.getDocsSentForProcessing();
-    assertEquals(3, docsSentForProcessing.size());
-
-    // System.out.println(docsSentForProcessing.get(0));
-    // confirm first doc is 1
-    assertEquals("1", docsSentForProcessing.get(0).getId());
-    assertEquals("Matt", docsSentForProcessing.get(0).getStringList("name").get(0));
-    assertEquals("Human", docsSentForProcessing.get(0).getStringList("type").get(0));
-
-    assertEquals("2", docsSentForProcessing.get(1).getId());
-    assertEquals("Sonny", docsSentForProcessing.get(1).getStringList("name").get(0));
-    assertEquals("Cat", docsSentForProcessing.get(1).getStringList("type").get(0));
-
-    assertEquals("3", docsSentForProcessing.get(2).getId());
-    assertEquals("Blaze", docsSentForProcessing.get(2).getStringList("name").get(0));
-    assertEquals("Cat", docsSentForProcessing.get(2).getStringList("type").get(0));
-
-    connector.close();
-    assertEquals(1, dbHelper.checkNumConnections());
-  }
-
-  @Test
-  public void testDatabaseConnectionRetry() throws Exception {
-    // The only connection to the h2 database should be the dbHelper
-    assertEquals(1, dbHelper.checkNumConnections());
-
-    // Create the test config
-    HashMap<String, Object> configValues = new HashMap<>();
-    configValues.put("name", connectorName);
-    configValues.put("pipeline", pipelineName);
-    configValues.put("driver", "org.h2.Driver");
-    configValues.put("connectionString", "lousy connection String"); // lousy connection string to test retry
-    configValues.put("jdbcUser", "");
-    configValues.put("jdbcPassword", "");
-    configValues.put("sql", "select id,int_field,bool_field from mixed order by id");
-    configValues.put("idField", "id");
-    configValues.put("connectionRetries", 1);
-    // put sleep to 1 seconds to avoid too much time for testing
-    configValues.put("connectionRetryPause", 1);
-
-    // create a config object off that map
-    Config config = ConfigFactory.parseMap(configValues);
-
-    // create the connector with the config
-    DatabaseConnector connector = new DatabaseConnector(config);
-
-    // start the connector, it will log number of tries and throw Exception, will total 2 attempts
-    assertThrows(ConnectorException.class , () -> connector.execute(publisher));
-  }
-
-  @Test
-  public void testCompaniesQuery() throws ConnectorException, SQLException {
-
-    assertEquals(1, dbHelper.checkNumConnections());
-
-    HashMap<String, Object> configValues = new HashMap<>();
-    configValues.put("name", connectorName);
-    configValues.put("pipeline", pipelineName);
-    configValues.put("driver", "org.h2.Driver");
-    configValues.put("connectionString", "jdbc:h2:mem:test");
-    configValues.put("jdbcUser", "");
-    configValues.put("jdbcPassword", "");
-    configValues.put("sql", "select company_id, name from companies order by company_id");
-    configValues.put("idField", "company_id");
-    configValues.put("docIdPrefix", "company-");
-
-    Config config = ConfigFactory.parseMap(configValues);
-
-    DatabaseConnector connector = new DatabaseConnector(config);
-
-    connector.execute(publisher);
-
-    List<Document> docsSentForProcessing = messenger.getDocsSentForProcessing();
-    assertEquals(2, docsSentForProcessing.size());
-
-    // The doc ID should have the 'company-' prefix
-    assertEquals("company-1-1", docsSentForProcessing.get(0).getId());
-    // There should also be a company_id field containing the company ID
-    assertEquals("1-1", docsSentForProcessing.get(0).getStringList("company_id").get(0));
-    assertEquals("Acme", docsSentForProcessing.get(0).getStringList("name").get(0));
-
-    assertEquals("company-1-2", docsSentForProcessing.get(1).getId());
-    assertEquals("1-2", docsSentForProcessing.get(1).getStringList("company_id").get(0));
-    // The name field shouldn't be set because the value was null in the database
-    assertFalse(docsSentForProcessing.get(1).has("name"));
-
-    connector.close();
-    assertEquals(1, dbHelper.checkNumConnections());
-  }
-
-  @Test
-  public void testRetrievingJDBCTypes() throws Exception {
-    assertEquals(1, dbHelper.checkNumConnections());
-
-    HashMap<String, Object> configValues = new HashMap<>();
-    configValues.put("name", connectorName);
-    configValues.put("pipeline", pipelineName);
-    configValues.put("driver", "org.h2.Driver");
-    configValues.put("connectionString", "jdbc:h2:mem:test");
-    configValues.put("jdbcUser", "");
-    configValues.put("jdbcPassword", "");
-    configValues.put("sql", "select * from test_data_types");
-    configValues.put("idField", "id");
-
-    Config config = ConfigFactory.parseMap(configValues);
-
-    DatabaseConnector connector = new DatabaseConnector(config);
-    connector.execute(publisher);
-    List<Document> docsSentForProcessing = messenger.getDocsSentForProcessing();
-    assertEquals(2, docsSentForProcessing.size());
-
-    Document d1 = docsSentForProcessing.get(0);
-    Document d2 = docsSentForProcessing.get(1);
-
-    // String
-    assertEquals("Test VARCHAR", d1.getString("varchar_col"));
-    assertEquals("CHAR Test ", d1.getString("char_col")); //char_col is storing fixed number of characters
-    assertEquals("Long VARCHAR test data", d1.getString("longvarchar_col"));
-    assertEquals("\uD83D\uDE00        ", d1.getString("nchar_col")); // nchar_col is storing fixed number of characters
-    assertEquals("こんにちは、世界！", d1.getString("nvarchar_col"));
-    assertEquals("こんにちは、世界！長いテキストのテストです。", d1.getString("longnvarchar_col"));
-    assertEquals("test clob", d1.getString("clob_col"));
-    assertEquals("test nclob", d1.getString("nclob_col"));
-    // Integer
-    assertEquals(Integer.valueOf(127), d1.getInt("tinyint_col"));
-    assertEquals(Integer.valueOf(32767), d1.getInt("smallint_col"));
-    assertEquals(Integer.valueOf(2147483647), d1.getInt("integer_col"));
-    // Long
-    assertEquals(Long.valueOf("9223372036854775807"), d1.getLong("bigint_col"));
-    // Double
-    assertEquals(Double.valueOf(3.14159265359), d1.getDouble("double_col"));
-    assertEquals(Double.valueOf(9877.0), d1.getDouble("decimal_col"));
-    assertEquals(Double.valueOf(1.0), d1.getDouble("numeric_col"));
-    // Float
-    assertEquals(Float.valueOf("2.71828"), d1.getFloat("float_col"));
-    assertEquals(Float.valueOf("1.414214"), d1.getFloat("real_col"));
-    // Boolean
-    assertEquals(true, d1.getBoolean("boolean_col"));
-    assertEquals(true, d1.getBoolean("bit_col"));
-    // String
-    assertEquals("2024-07-30", d1.getString("date_col"));
-    assertEquals("1970-01-01 00:00:01.0", d1.getString("timestamp_col"));
-
-    // Null (would not be added)
-    assertFalse(d1.has("nullable_int"));
-    assertNull(d1.getString("nullable_varchar"));
-    assertFalse(d1.has("nullable_date")); // date would not get added to docs if null
-
-    // byte[]
-    assertEquals("This is a test blob.", new String(d1.getBytes("blob_col"), StandardCharsets.UTF_8));
-    byte[] binaryColBytes = d1.getBytes("binary_col");
-    byte[] expectedBytes = new byte[] {(byte)0xBE, (byte)0xEF, (byte)0xBE, (byte)0xEF};
-    assertArrayEquals(expectedBytes, Arrays.copyOf(binaryColBytes, 4)); // converting binaryColBytes from array of 100 to 4 and comparing
-
-    byte[] varbinaryColBytes = d1.getBytes("varbinary_col");
-    byte[] expectedVarbinaryBytes = new byte[] {
-        0x01, 0x23, 0x45, 0x67, (byte)0x89, (byte)0xAB, (byte)0xCD, (byte)0xEF
-    };
-    assertArrayEquals(expectedVarbinaryBytes, varbinaryColBytes);
-
-    byte[] longVarbinaryColBytes = d1.getBytes("longvarbinary_col");
-    byte[] expectedLongVarbinaryBytes = new byte[] {
-        0x00, 0x11, 0x22, 0x33, 0x44, 0x55, 0x66, 0x77, (byte)0x88, (byte)0x99, 0x00
-    };
-    assertArrayEquals(expectedLongVarbinaryBytes, longVarbinaryColBytes);
-
-    // String
-    assertEquals("Another", d2.getString("varchar_col"));
-    assertEquals("Test      ", d2.getString("char_col")); //char_col is storing fixed number of characters
-    assertEquals("More long text here", d2.getString("longvarchar_col"));
-    assertEquals("\uD83D\uDE00        ", d2.getString("nchar_col")); // nchar_col is storing fixed number of characters
-    assertEquals("안녕하세요, 세계!", d2.getString("nvarchar_col"));
-    assertEquals("안녕하세요, 세계! 긴 텍스트 테스트입니다.", d2.getString("longnvarchar_col"));
-    assertEquals("test clob", d2.getString("clob_col"));
-    assertEquals("test nclob", d2.getString("nclob_col"));
-    // Integer
-    assertEquals(Integer.valueOf(-128), d2.getInt("tinyint_col"));
-    assertEquals(Integer.valueOf(-32768), d2.getInt("smallint_col"));
-    assertEquals(Integer.valueOf(-2147483648), d2.getInt("integer_col"));
-    // Long
-    assertEquals(Long.valueOf("-9223372036854775808"), d2.getLong("bigint_col"));
-    // Double
-    assertEquals(Double.valueOf(1.41421356237), d2.getDouble("double_col"));
-    assertEquals(Double.valueOf(500.0), d2.getDouble("decimal_col"));
-    assertEquals(Double.valueOf(100000.0), d2.getDouble("numeric_col"));
-    // Float
-    assertEquals(Float.valueOf("1.61803"), d2.getFloat("float_col"));
-    assertEquals(Float.valueOf("3.141592"), d2.getFloat("real_col"));
-    // Boolean
-    assertEquals(false, d2.getBoolean("boolean_col"));
-    assertEquals(false, d2.getBoolean("bit_col"));
-    // String
-    assertEquals("2023-01-01", d2.getString("date_col"));
-    assertEquals("2038-01-19 03:14:07.0", d2.getString("timestamp_col"));
-    // Null (Would not be added to document)
-    assertFalse(d2.has("nullable_int"));
-    assertNull(d2.getString("nullable_varchar"));
-    assertFalse(d2.has("nullable_date")); // date would not get added to docs if null
-    // byte[]
-    assertEquals("This is a test blob2.", new String(d2.getBytes("blob_col"), StandardCharsets.UTF_8));
-
-    binaryColBytes = d2.getBytes("binary_col");
-    expectedBytes = new byte[] {(byte)0xBE, (byte)0xEF, (byte)0xBE, (byte)0xEF};
-    assertArrayEquals(expectedBytes, Arrays.copyOf(binaryColBytes, 4)); // converting binaryColBytes from array of 100 to 4 and comparing
-
-    varbinaryColBytes = d2.getBytes("varbinary_col");
-    expectedVarbinaryBytes = new byte[] {
-        (byte)0xFE, (byte)0xDC, (byte)0xBA, (byte)0x98,
-        0x76, 0x54, 0x32, 0x10
-    };
-    assertArrayEquals(expectedVarbinaryBytes, varbinaryColBytes);
-
-    longVarbinaryColBytes = d2.getBytes("longvarbinary_col");
-    expectedLongVarbinaryBytes = new byte[] {
-        (byte)0xAA, (byte)0xBB, (byte)0xCC, (byte)0xDD, (byte)0xEE, (byte)0xFF,
-        0x00, 0x11, 0x22, 0x33
-    };
-    assertArrayEquals(expectedLongVarbinaryBytes, longVarbinaryColBytes);
-
-    connector.close();
-    assertEquals(1, dbHelper.checkNumConnections());
-  }
-
-  @Test
-  public void testJoiningDatabaseConnector() throws Exception {
-
-    assertEquals(1, dbHelper.checkNumConnections());
-
-    HashMap<String, Object> configValues = new HashMap<>();
-    configValues.put("name", connectorName);
-    configValues.put("pipeline", pipelineName);
-
-    configValues.put("driver", "org.h2.Driver");
-    configValues.put("connectionString", "jdbc:h2:mem:test");
-    configValues.put("jdbcUser", "");
-    configValues.put("jdbcPassword", "");
-    configValues.put("sql", "select id,name from animal");
-    configValues.put("idField", "id");
-    // a list of other sql statements
-    ArrayList<String> otherSql = new ArrayList<>();
-    otherSql.add("select id as meal_id, animal_id,name from meal order by animal_id");
-    // The join fields. id goes to animal_id
-    ArrayList<String> otherJoinFields = new ArrayList<>();
-    otherJoinFields.add("animal_id");
-    configValues.put("otherSQLs", otherSql);
-    configValues.put("otherJoinFields", otherJoinFields);
-    // create a config object off that map
-    Config config = ConfigFactory.parseMap(configValues);
-    // create the connector with the config
-    DatabaseConnector connector = new DatabaseConnector(config);
-    // run the connector
-    connector.execute(publisher);
-
-    List<Document> docs = messenger.getDocsSentForProcessing();
-    assertEquals(3, docs.size());
-
-    // TODO: better verification / edge cases.. also formalize the "children" docs.
-    String expected = "{\"id\":\"1\",\"name\":\"Matt\",\".children\":[{\"id\":\"0\",\"meal_id\":1,\"animal_id\":1,\"name\":\"breakfast\"},{\"id\":\"1\",\"meal_id\":2,\"animal_id\":1,\"name\":\"lunch\"},{\"id\":\"2\",\"meal_id\":3,\"animal_id\":1,\"name\":\"dinner\"}],\"run_id\":\"testRunId\"}";
-    assertEquals(expected, docs.get(0).toString());
-
-    connector.close();
-    assertEquals(1, dbHelper.checkNumConnections());
-  }
-
-  // TODO: not implemented yet.
-  // @Test
-  public void testCollapsingDatabaseConnector() throws Exception {
-    // TODO: implement me
-    assertEquals(1, dbHelper.checkNumConnections());
-
-    HashMap<String, Object> configValues = new HashMap<>();
-    configValues.put("name", connectorName);
-    configValues.put("pipeline", pipelineName);
-    configValues.put("driver", "org.h2.Driver");
-    configValues.put("connectionString", "jdbc:h2:mem:test");
-    configValues.put("jdbcUser", "");
-    configValues.put("jdbcPassword", "");
-    configValues.put("sql", "select animal_id,id,name from meal order by animal_id asc");
-    configValues.put("idField", "animal_id");
-    configValues.put("collapse", true);
-    // create a config object off that map
-    Config config = ConfigFactory.parseMap(configValues);
-    // create the connector with the config
-    DatabaseConnector connector = new DatabaseConnector(config);
-    // create a publisher to record all the docs sent to it.
-    // run the connector
-
-    connector.execute(publisher);
-
-    List<Document> docs = messenger.getDocsSentForProcessing();
-    assertEquals(3, docs.size());
-
-    for (Document d : docs) {
-      System.err.println(d);
-    }
-
-    // TODO:
-    //    for (Document doc : publisher.getPublishedDocs()) {
-    //      System.out.println(doc);
-    //    }
-    //    // TODO?
-    //    assertEquals(3, publisher.getPublishedDocs().size());
-    // TODO: more validations.
-
-    connector.close();
-    assertEquals(1, dbHelper.checkNumConnections());
-  }
-
-  @Test
-  public void testClose() throws ConnectorException, SQLException {
-
-    assertEquals(1, dbHelper.checkNumConnections());
-    // Create a test config
-    HashMap<String, Object> configValues = new HashMap<>();
-    configValues.put("name", connectorName);
-    configValues.put("pipeline", pipelineName);
-    configValues.put("driver", "org.h2.Driver");
-    configValues.put("connectionString", "jdbc:h2:mem:test");
-    configValues.put("jdbcUser", "");
-    configValues.put("jdbcPassword", "");
-    configValues.put("sql", "select id,name,type from animal order by id");
-    configValues.put("idField", "id");
-
-    // create a config object off that map
-    Config config = ConfigFactory.parseMap(configValues);
-
-    // create the connector with the config
-    DatabaseConnector connector = new DatabaseConnector(config);
-    // call the execute method, then close the connection
-    connector.execute(publisher);
-    assertEquals(2, dbHelper.checkNumConnections());
-
-    assertFalse(connector.isClosed());
-    connector.close();
-    // verify that the connection is actually closed
-    assertTrue(connector.isClosed());
-    assertEquals(1, dbHelper.checkNumConnections());
-  }
-
-  @Test
-  public void testIdColumnException() {
-    // Create a test config
-    HashMap<String, Object> configValues = new HashMap<>();
-    configValues.put("name", connectorName);
-    configValues.put("pipeline", pipelineName);
-    configValues.put("driver", "org.h2.Driver");
-    configValues.put("connectionString", "jdbc:h2:mem:test");
-    configValues.put("jdbcUser", "");
-    configValues.put("jdbcPassword", "");
-    configValues.put("sql", "select * from companies");
-    configValues.put("idField", "NONEXISTENT_ID_COLUMN");
-
-    // create a config object off that map
-    Config config = ConfigFactory.parseMap(configValues);
-
-    // create the connector with the config
-    DatabaseConnector connector = new DatabaseConnector(config);
-    // call the execute method, then close the connection
-    Throwable exception = assertThrows(ConnectorException.class, () -> connector.execute(publisher));
-    assertEquals("Unable to find id column: NONEXISTENT_ID_COLUMN", exception.getCause().getMessage());
-  }
-
-  @Test
-  public void testReservedFieldError() throws ConnectorException, SQLException {
-    HashMap<String, Object> configValues = new HashMap<>();
-    configValues.put("name", connectorName);
-    configValues.put("pipeline", pipelineName);
-    configValues.put("driver", "org.h2.Driver");
-    configValues.put("connectionString", "jdbc:h2:mem:test");
-    configValues.put("jdbcUser", "");
-    configValues.put("jdbcPassword", "");
-    configValues.put("sql", "select * from table_with_id_column");
-    configValues.put("idField", "other_id");
-
-    Config config = ConfigFactory.parseMap(configValues);
-    DatabaseConnector connector = new DatabaseConnector(config);
-
-    Throwable exception = assertThrows(ConnectorException.class, () -> connector.execute(publisher));
-    assertEquals("Field name \"id\" is reserved, please rename it or add it to the ignore list",
-        exception.getCause().getMessage());
-
-    connector.close();
-    assertEquals(1, dbHelper.checkNumConnections());
-  }
-
-  @Test
-  public void testTableWithIdColumn() throws ConnectorException, SQLException {
-
-    HashMap<String, Object> configValues = new HashMap<>();
-    configValues.put("name", connectorName);
-    configValues.put("pipeline", pipelineName);
-    configValues.put("driver", "org.h2.Driver");
-    configValues.put("connectionString", "jdbc:h2:mem:test");
-    configValues.put("jdbcUser", "");
-    configValues.put("jdbcPassword", "");
-    configValues.put("ignoreColumns", List.of("id"));
-    configValues.put("sql", "select id as table_id, * from table_with_id_column");
-    configValues.put("idField", "other_id");
-
-    Config config = ConfigFactory.parseMap(configValues);
-    DatabaseConnector connector = new DatabaseConnector(config);
-
-    connector.execute(publisher);
-
-    List<Document> docsSentForProcessing = messenger.getDocsSentForProcessing();
-    assertEquals(2, docsSentForProcessing.size());
-
-    Document doc1 = docsSentForProcessing.get(0);
-    Document doc2 = docsSentForProcessing.get(1);
-
-    // document id is coming from the "other_id" column
-    assertEquals("id1", doc1.getId());
-    assertEquals("id2", doc2.getId());
-
-    // "id" column is renamed to "table_id"
-    assertEquals("1", doc1.getString("table_id"));
-    assertEquals("2", doc2.getString("table_id"));
-
-    // "other_id" is still in the document
-    assertTrue(doc1.has("other_id"));
-    assertEquals("id1", doc1.getString("other_id"));
-    assertTrue(doc2.has("other_id"));
-    assertEquals("id2", doc2.getString("other_id"));
-
-    connector.close();
-    assertEquals(1, dbHelper.checkNumConnections());
-  }
-}
+package com.kmwllc.lucille.connector.jdbc;
+
+import com.kmwllc.lucille.core.ConnectorException;
+import com.kmwllc.lucille.core.Document;
+import com.kmwllc.lucille.core.Publisher;
+import com.kmwllc.lucille.core.PublisherImpl;
+import com.kmwllc.lucille.message.TestMessenger;
+import com.typesafe.config.Config;
+import com.typesafe.config.ConfigFactory;
+import java.sql.Connection;
+import java.sql.DriverManager;
+import java.nio.charset.StandardCharsets;
+import java.util.Arrays;
+import org.junit.Before;
+import org.junit.Rule;
+import org.junit.Test;
+import org.mockito.ArgumentCaptor;
+import org.mockito.MockedStatic;
+import org.slf4j.Logger;
+import org.slf4j.LoggerFactory;
+
+import java.sql.SQLException;
+import java.util.ArrayList;
+import java.util.HashMap;
+import java.util.List;
+
+import static org.junit.Assert.*;
+import static org.mockito.ArgumentMatchers.anyInt;
+import static org.mockito.ArgumentMatchers.anyString;
+import static org.mockito.Mockito.mock;
+import static org.mockito.Mockito.mockStatic;
+import static org.mockito.Mockito.spy;
+import static org.mockito.Mockito.times;
+import static org.mockito.Mockito.verify;
+import static org.mockito.Mockito.when;
+
+public class DatabaseConnectorTest {
+
+  private static final Logger log = LoggerFactory.getLogger(DatabaseConnectorTest.class);
+
+  @Rule
+  public final DBTestHelper dbHelper = new DBTestHelper("org.h2.Driver", "jdbc:h2:mem:test", "",
+      "", "db-test-start.sql", "db-test-end.sql");
+
+  private Publisher publisher;
+  private TestMessenger messenger;
+
+  private String testRunId = "testRunId";
+  private String connectorName = "testConnector";
+  private String pipelineName = "testPipeline";
+
+  @Before
+  public void initTestMode() throws Exception {
+    // set com.kmwllc.lucille into loopback mode for local / standalone testing.
+    messenger = new TestMessenger();
+    publisher = new PublisherImpl(ConfigFactory.empty(), messenger, testRunId, pipelineName);
+  }
+
+  @Test
+  public void testDatabaseConnectorMixed() throws Exception {
+    // The only connection to the h2 database should be the dbHelper
+    assertEquals(1, dbHelper.checkNumConnections());
+
+    // Create the test config
+    HashMap<String, Object> configValues = new HashMap<>();
+    configValues.put("name", connectorName);
+    configValues.put("pipeline", pipelineName);
+    configValues.put("driver", "org.h2.Driver");
+    configValues.put("connectionString", "jdbc:h2:mem:test");
+    configValues.put("jdbcUser", "");
+    configValues.put("jdbcPassword", "");
+    configValues.put("sql", "select id,int_field,bool_field from mixed order by id");
+    configValues.put("idField", "id");
+
+    // create a config object off that map
+    Config config = ConfigFactory.parseMap(configValues);
+
+    // create the connector with the config
+    DatabaseConnector connector = new DatabaseConnector(config);
+
+    // start the connector
+    connector.execute(publisher);
+
+    // Confirm there were 3 results.
+    List<Document> docsSentForProcessing = messenger.getDocsSentForProcessing();
+    assertEquals(2, docsSentForProcessing.size());
+
+    assertEquals("1", docsSentForProcessing.get(0).getId());
+    assertEquals((Integer)3, docsSentForProcessing.get(0).getInt("int_field"));
+    assertEquals(true, docsSentForProcessing.get(0).getBoolean("bool_field"));
+
+    assertEquals("2", docsSentForProcessing.get(1).getId());
+    assertEquals((Integer)4, docsSentForProcessing.get(1).getInt("int_field"));
+    assertEquals(false, docsSentForProcessing.get(1).getBoolean("bool_field"));
+
+    connector.close();
+    assertEquals(1, dbHelper.checkNumConnections());
+  }
+  @Test public void testDatabaseConnector() throws Exception {
+
+    // The only connection to the h2 database should be the dbHelper
+    assertEquals(1, dbHelper.checkNumConnections());
+
+    // Create the test config
+    HashMap<String, Object> configValues = new HashMap<>();
+    configValues.put("name", connectorName);
+    configValues.put("pipeline", pipelineName);
+    configValues.put("driver", "org.h2.Driver");
+    configValues.put("connectionString", "jdbc:h2:mem:test");
+    configValues.put("jdbcUser", "");
+    configValues.put("jdbcPassword", "");
+    configValues.put("sql", "select id,name,type from animal order by id");
+    configValues.put("idField", "id");
+
+    // create a config object off that map
+    Config config = ConfigFactory.parseMap(configValues);
+
+    // create the connector with the config
+    DatabaseConnector connector = new DatabaseConnector(config);
+
+    // start the connector
+    connector.execute(publisher);
+
+    // Confirm there were 3 results.
+    List<Document> docsSentForProcessing = messenger.getDocsSentForProcessing();
+    assertEquals(3, docsSentForProcessing.size());
+
+    // System.out.println(docsSentForProcessing.get(0));
+    // confirm first doc is 1
+    assertEquals("1", docsSentForProcessing.get(0).getId());
+    assertEquals("Matt", docsSentForProcessing.get(0).getStringList("name").get(0));
+    assertEquals("Human", docsSentForProcessing.get(0).getStringList("type").get(0));
+
+    assertEquals("2", docsSentForProcessing.get(1).getId());
+    assertEquals("Sonny", docsSentForProcessing.get(1).getStringList("name").get(0));
+    assertEquals("Cat", docsSentForProcessing.get(1).getStringList("type").get(0));
+
+    assertEquals("3", docsSentForProcessing.get(2).getId());
+    assertEquals("Blaze", docsSentForProcessing.get(2).getStringList("name").get(0));
+    assertEquals("Cat", docsSentForProcessing.get(2).getStringList("type").get(0));
+
+    connector.close();
+    assertEquals(1, dbHelper.checkNumConnections());
+  }
+
+  @Test
+  public void testDatabaseConnectionRetry() throws Exception {
+    // The only connection to the h2 database should be the dbHelper
+    assertEquals(1, dbHelper.checkNumConnections());
+
+    // Create the test config
+    HashMap<String, Object> configValues = new HashMap<>();
+    configValues.put("name", connectorName);
+    configValues.put("pipeline", pipelineName);
+    configValues.put("driver", "org.h2.Driver");
+    configValues.put("connectionString", "lousy connection String"); // lousy connection string to test retry
+    configValues.put("jdbcUser", "");
+    configValues.put("jdbcPassword", "");
+    configValues.put("sql", "select id,int_field,bool_field from mixed order by id");
+    configValues.put("idField", "id");
+    configValues.put("connectionRetries", 1);
+    // put sleep to 1 seconds to avoid too much time for testing
+    configValues.put("connectionRetryPause", 1);
+
+    // create a config object off that map
+    Config config = ConfigFactory.parseMap(configValues);
+
+    // create the connector with the config
+    DatabaseConnector connector = new DatabaseConnector(config);
+
+    // start the connector, it will log number of tries and throw Exception, will total 2 attempts
+    assertThrows(ConnectorException.class , () -> connector.execute(publisher));
+  }
+
+  @Test
+  public void testCompaniesQuery() throws ConnectorException, SQLException {
+
+    assertEquals(1, dbHelper.checkNumConnections());
+
+    HashMap<String, Object> configValues = new HashMap<>();
+    configValues.put("name", connectorName);
+    configValues.put("pipeline", pipelineName);
+    configValues.put("driver", "org.h2.Driver");
+    configValues.put("connectionString", "jdbc:h2:mem:test");
+    configValues.put("jdbcUser", "");
+    configValues.put("jdbcPassword", "");
+    configValues.put("sql", "select company_id, name from companies order by company_id");
+    configValues.put("idField", "company_id");
+    configValues.put("docIdPrefix", "company-");
+
+    Config config = ConfigFactory.parseMap(configValues);
+
+    DatabaseConnector connector = new DatabaseConnector(config);
+
+    connector.execute(publisher);
+
+    List<Document> docsSentForProcessing = messenger.getDocsSentForProcessing();
+    assertEquals(2, docsSentForProcessing.size());
+
+    // The doc ID should have the 'company-' prefix
+    assertEquals("company-1-1", docsSentForProcessing.get(0).getId());
+    // There should also be a company_id field containing the company ID
+    assertEquals("1-1", docsSentForProcessing.get(0).getStringList("company_id").get(0));
+    assertEquals("Acme", docsSentForProcessing.get(0).getStringList("name").get(0));
+
+    assertEquals("company-1-2", docsSentForProcessing.get(1).getId());
+    assertEquals("1-2", docsSentForProcessing.get(1).getStringList("company_id").get(0));
+    // The name field shouldn't be set because the value was null in the database
+    assertFalse(docsSentForProcessing.get(1).has("name"));
+
+    connector.close();
+    assertEquals(1, dbHelper.checkNumConnections());
+  }
+
+  @Test
+  public void testRetrievingJDBCTypes() throws Exception {
+    assertEquals(1, dbHelper.checkNumConnections());
+
+    HashMap<String, Object> configValues = new HashMap<>();
+    configValues.put("name", connectorName);
+    configValues.put("pipeline", pipelineName);
+    configValues.put("driver", "org.h2.Driver");
+    configValues.put("connectionString", "jdbc:h2:mem:test");
+    configValues.put("jdbcUser", "");
+    configValues.put("jdbcPassword", "");
+    configValues.put("sql", "select * from test_data_types");
+    configValues.put("idField", "id");
+
+    Config config = ConfigFactory.parseMap(configValues);
+
+    DatabaseConnector connector = new DatabaseConnector(config);
+    connector.execute(publisher);
+    List<Document> docsSentForProcessing = messenger.getDocsSentForProcessing();
+    assertEquals(2, docsSentForProcessing.size());
+
+    Document d1 = docsSentForProcessing.get(0);
+    Document d2 = docsSentForProcessing.get(1);
+
+    // String
+    assertEquals("Test VARCHAR", d1.getString("varchar_col"));
+    assertEquals("CHAR Test ", d1.getString("char_col")); //char_col is storing fixed number of characters
+    assertEquals("Long VARCHAR test data", d1.getString("longvarchar_col"));
+    assertEquals("\uD83D\uDE00        ", d1.getString("nchar_col")); // nchar_col is storing fixed number of characters
+    assertEquals("こんにちは、世界！", d1.getString("nvarchar_col"));
+    assertEquals("こんにちは、世界！長いテキストのテストです。", d1.getString("longnvarchar_col"));
+    assertEquals("test clob", d1.getString("clob_col"));
+    assertEquals("test nclob", d1.getString("nclob_col"));
+    // Integer
+    assertEquals(Integer.valueOf(127), d1.getInt("tinyint_col"));
+    assertEquals(Integer.valueOf(32767), d1.getInt("smallint_col"));
+    assertEquals(Integer.valueOf(2147483647), d1.getInt("integer_col"));
+    // Long
+    assertEquals(Long.valueOf("9223372036854775807"), d1.getLong("bigint_col"));
+    // Double
+    assertEquals(Double.valueOf(3.14159265359), d1.getDouble("double_col"));
+    assertEquals(Double.valueOf(9877.0), d1.getDouble("decimal_col"));
+    assertEquals(Double.valueOf(1.0), d1.getDouble("numeric_col"));
+    // Float
+    assertEquals(Float.valueOf("2.71828"), d1.getFloat("float_col"));
+    assertEquals(Float.valueOf("1.414214"), d1.getFloat("real_col"));
+    // Boolean
+    assertEquals(true, d1.getBoolean("boolean_col"));
+    assertEquals(true, d1.getBoolean("bit_col"));
+    // String
+    assertEquals("2024-07-30", d1.getString("date_col"));
+    assertEquals("1970-01-01 00:00:01.0", d1.getString("timestamp_col"));
+
+    // Null (would not be added)
+    assertFalse(d1.has("nullable_int"));
+    assertNull(d1.getString("nullable_varchar"));
+    assertFalse(d1.has("nullable_date")); // date would not get added to docs if null
+
+    // byte[]
+    assertEquals("This is a test blob.", new String(d1.getBytes("blob_col"), StandardCharsets.UTF_8));
+    byte[] binaryColBytes = d1.getBytes("binary_col");
+    byte[] expectedBytes = new byte[] {(byte)0xBE, (byte)0xEF, (byte)0xBE, (byte)0xEF};
+    assertArrayEquals(expectedBytes, Arrays.copyOf(binaryColBytes, 4)); // converting binaryColBytes from array of 100 to 4 and comparing
+
+    byte[] varbinaryColBytes = d1.getBytes("varbinary_col");
+    byte[] expectedVarbinaryBytes = new byte[] {
+        0x01, 0x23, 0x45, 0x67, (byte)0x89, (byte)0xAB, (byte)0xCD, (byte)0xEF
+    };
+    assertArrayEquals(expectedVarbinaryBytes, varbinaryColBytes);
+
+    byte[] longVarbinaryColBytes = d1.getBytes("longvarbinary_col");
+    byte[] expectedLongVarbinaryBytes = new byte[] {
+        0x00, 0x11, 0x22, 0x33, 0x44, 0x55, 0x66, 0x77, (byte)0x88, (byte)0x99, 0x00
+    };
+    assertArrayEquals(expectedLongVarbinaryBytes, longVarbinaryColBytes);
+
+    // String
+    assertEquals("Another", d2.getString("varchar_col"));
+    assertEquals("Test      ", d2.getString("char_col")); //char_col is storing fixed number of characters
+    assertEquals("More long text here", d2.getString("longvarchar_col"));
+    assertEquals("\uD83D\uDE00        ", d2.getString("nchar_col")); // nchar_col is storing fixed number of characters
+    assertEquals("안녕하세요, 세계!", d2.getString("nvarchar_col"));
+    assertEquals("안녕하세요, 세계! 긴 텍스트 테스트입니다.", d2.getString("longnvarchar_col"));
+    assertEquals("test clob", d2.getString("clob_col"));
+    assertEquals("test nclob", d2.getString("nclob_col"));
+    // Integer
+    assertEquals(Integer.valueOf(-128), d2.getInt("tinyint_col"));
+    assertEquals(Integer.valueOf(-32768), d2.getInt("smallint_col"));
+    assertEquals(Integer.valueOf(-2147483648), d2.getInt("integer_col"));
+    // Long
+    assertEquals(Long.valueOf("-9223372036854775808"), d2.getLong("bigint_col"));
+    // Double
+    assertEquals(Double.valueOf(1.41421356237), d2.getDouble("double_col"));
+    assertEquals(Double.valueOf(500.0), d2.getDouble("decimal_col"));
+    assertEquals(Double.valueOf(100000.0), d2.getDouble("numeric_col"));
+    // Float
+    assertEquals(Float.valueOf("1.61803"), d2.getFloat("float_col"));
+    assertEquals(Float.valueOf("3.141592"), d2.getFloat("real_col"));
+    // Boolean
+    assertEquals(false, d2.getBoolean("boolean_col"));
+    assertEquals(false, d2.getBoolean("bit_col"));
+    // String
+    assertEquals("2023-01-01", d2.getString("date_col"));
+    assertEquals("2038-01-19 03:14:07.0", d2.getString("timestamp_col"));
+    // Null (Would not be added to document)
+    assertFalse(d2.has("nullable_int"));
+    assertNull(d2.getString("nullable_varchar"));
+    assertFalse(d2.has("nullable_date")); // date would not get added to docs if null
+    // byte[]
+    assertEquals("This is a test blob2.", new String(d2.getBytes("blob_col"), StandardCharsets.UTF_8));
+
+    binaryColBytes = d2.getBytes("binary_col");
+    expectedBytes = new byte[] {(byte)0xBE, (byte)0xEF, (byte)0xBE, (byte)0xEF};
+    assertArrayEquals(expectedBytes, Arrays.copyOf(binaryColBytes, 4)); // converting binaryColBytes from array of 100 to 4 and comparing
+
+    varbinaryColBytes = d2.getBytes("varbinary_col");
+    expectedVarbinaryBytes = new byte[] {
+        (byte)0xFE, (byte)0xDC, (byte)0xBA, (byte)0x98,
+        0x76, 0x54, 0x32, 0x10
+    };
+    assertArrayEquals(expectedVarbinaryBytes, varbinaryColBytes);
+
+    longVarbinaryColBytes = d2.getBytes("longvarbinary_col");
+    expectedLongVarbinaryBytes = new byte[] {
+        (byte)0xAA, (byte)0xBB, (byte)0xCC, (byte)0xDD, (byte)0xEE, (byte)0xFF,
+        0x00, 0x11, 0x22, 0x33
+    };
+    assertArrayEquals(expectedLongVarbinaryBytes, longVarbinaryColBytes);
+
+    connector.close();
+    assertEquals(1, dbHelper.checkNumConnections());
+  }
+
+  @Test
+  public void testJoiningDatabaseConnector() throws Exception {
+
+    assertEquals(1, dbHelper.checkNumConnections());
+
+    HashMap<String, Object> configValues = new HashMap<>();
+    configValues.put("name", connectorName);
+    configValues.put("pipeline", pipelineName);
+
+    configValues.put("driver", "org.h2.Driver");
+    configValues.put("connectionString", "jdbc:h2:mem:test");
+    configValues.put("jdbcUser", "");
+    configValues.put("jdbcPassword", "");
+    configValues.put("sql", "select id,name from animal");
+    configValues.put("idField", "id");
+    // a list of other sql statements
+    ArrayList<String> otherSql = new ArrayList<>();
+    otherSql.add("select id as meal_id, animal_id,name from meal order by animal_id");
+    // The join fields. id goes to animal_id
+    ArrayList<String> otherJoinFields = new ArrayList<>();
+    otherJoinFields.add("animal_id");
+    configValues.put("otherSQLs", otherSql);
+    configValues.put("otherJoinFields", otherJoinFields);
+    // create a config object off that map
+    Config config = ConfigFactory.parseMap(configValues);
+    // create the connector with the config
+    DatabaseConnector connector = new DatabaseConnector(config);
+    // run the connector
+    connector.execute(publisher);
+
+    List<Document> docs = messenger.getDocsSentForProcessing();
+    assertEquals(3, docs.size());
+
+    // TODO: better verification / edge cases.. also formalize the "children" docs.
+    String expected = "{\"id\":\"1\",\"name\":\"Matt\",\".children\":[{\"id\":\"0\",\"meal_id\":1,\"animal_id\":1,\"name\":\"breakfast\"},{\"id\":\"1\",\"meal_id\":2,\"animal_id\":1,\"name\":\"lunch\"},{\"id\":\"2\",\"meal_id\":3,\"animal_id\":1,\"name\":\"dinner\"}],\"run_id\":\"testRunId\"}";
+    assertEquals(expected, docs.get(0).toString());
+
+    connector.close();
+    assertEquals(1, dbHelper.checkNumConnections());
+  }
+
+  // TODO: not implemented yet.
+  // @Test
+  public void testCollapsingDatabaseConnector() throws Exception {
+    // TODO: implement me
+    assertEquals(1, dbHelper.checkNumConnections());
+
+    HashMap<String, Object> configValues = new HashMap<>();
+    configValues.put("name", connectorName);
+    configValues.put("pipeline", pipelineName);
+    configValues.put("driver", "org.h2.Driver");
+    configValues.put("connectionString", "jdbc:h2:mem:test");
+    configValues.put("jdbcUser", "");
+    configValues.put("jdbcPassword", "");
+    configValues.put("sql", "select animal_id,id,name from meal order by animal_id asc");
+    configValues.put("idField", "animal_id");
+    configValues.put("collapse", true);
+    // create a config object off that map
+    Config config = ConfigFactory.parseMap(configValues);
+    // create the connector with the config
+    DatabaseConnector connector = new DatabaseConnector(config);
+    // create a publisher to record all the docs sent to it.
+    // run the connector
+
+    connector.execute(publisher);
+
+    List<Document> docs = messenger.getDocsSentForProcessing();
+    assertEquals(3, docs.size());
+
+    for (Document d : docs) {
+      System.err.println(d);
+    }
+
+    // TODO:
+    //    for (Document doc : publisher.getPublishedDocs()) {
+    //      System.out.println(doc);
+    //    }
+    //    // TODO?
+    //    assertEquals(3, publisher.getPublishedDocs().size());
+    // TODO: more validations.
+
+    connector.close();
+    assertEquals(1, dbHelper.checkNumConnections());
+  }
+
+  @Test
+  public void testClose() throws ConnectorException, SQLException {
+
+    assertEquals(1, dbHelper.checkNumConnections());
+    // Create a test config
+    HashMap<String, Object> configValues = new HashMap<>();
+    configValues.put("name", connectorName);
+    configValues.put("pipeline", pipelineName);
+    configValues.put("driver", "org.h2.Driver");
+    configValues.put("connectionString", "jdbc:h2:mem:test");
+    configValues.put("jdbcUser", "");
+    configValues.put("jdbcPassword", "");
+    configValues.put("sql", "select id,name,type from animal order by id");
+    configValues.put("idField", "id");
+
+    // create a config object off that map
+    Config config = ConfigFactory.parseMap(configValues);
+
+    // create the connector with the config
+    DatabaseConnector connector = new DatabaseConnector(config);
+    // call the execute method, then close the connection
+    connector.execute(publisher);
+    assertEquals(2, dbHelper.checkNumConnections());
+
+    assertFalse(connector.isClosed());
+    connector.close();
+    // verify that the connection is actually closed
+    assertTrue(connector.isClosed());
+    assertEquals(1, dbHelper.checkNumConnections());
+  }
+
+  @Test
+  public void testIdColumnException() {
+    // Create a test config
+    HashMap<String, Object> configValues = new HashMap<>();
+    configValues.put("name", connectorName);
+    configValues.put("pipeline", pipelineName);
+    configValues.put("driver", "org.h2.Driver");
+    configValues.put("connectionString", "jdbc:h2:mem:test");
+    configValues.put("jdbcUser", "");
+    configValues.put("jdbcPassword", "");
+    configValues.put("sql", "select * from companies");
+    configValues.put("idField", "NONEXISTENT_ID_COLUMN");
+
+    // create a config object off that map
+    Config config = ConfigFactory.parseMap(configValues);
+
+    // create the connector with the config
+    DatabaseConnector connector = new DatabaseConnector(config);
+    // call the execute method, then close the connection
+    Throwable exception = assertThrows(ConnectorException.class, () -> connector.execute(publisher));
+    assertEquals("Unable to find id column: NONEXISTENT_ID_COLUMN", exception.getCause().getMessage());
+  }
+
+  @Test
+  public void testReservedFieldError() throws ConnectorException, SQLException {
+    HashMap<String, Object> configValues = new HashMap<>();
+    configValues.put("name", connectorName);
+    configValues.put("pipeline", pipelineName);
+    configValues.put("driver", "org.h2.Driver");
+    configValues.put("connectionString", "jdbc:h2:mem:test");
+    configValues.put("jdbcUser", "");
+    configValues.put("jdbcPassword", "");
+    configValues.put("sql", "select * from table_with_id_column");
+    configValues.put("idField", "other_id");
+
+    Config config = ConfigFactory.parseMap(configValues);
+    DatabaseConnector connector = new DatabaseConnector(config);
+
+    Throwable exception = assertThrows(ConnectorException.class, () -> connector.execute(publisher));
+    assertEquals("Field name \"id\" is reserved, please rename it or add it to the ignore list",
+        exception.getCause().getMessage());
+
+    connector.close();
+    assertEquals(1, dbHelper.checkNumConnections());
+  }
+
+  @Test
+  public void testTableWithIdColumn() throws ConnectorException, SQLException {
+
+    HashMap<String, Object> configValues = new HashMap<>();
+    configValues.put("name", connectorName);
+    configValues.put("pipeline", pipelineName);
+    configValues.put("driver", "org.h2.Driver");
+    configValues.put("connectionString", "jdbc:h2:mem:test");
+    configValues.put("jdbcUser", "");
+    configValues.put("jdbcPassword", "");
+    configValues.put("ignoreColumns", List.of("id"));
+    configValues.put("sql", "select id as table_id, * from table_with_id_column");
+    configValues.put("idField", "other_id");
+
+    Config config = ConfigFactory.parseMap(configValues);
+    DatabaseConnector connector = new DatabaseConnector(config);
+
+    connector.execute(publisher);
+
+    List<Document> docsSentForProcessing = messenger.getDocsSentForProcessing();
+    assertEquals(2, docsSentForProcessing.size());
+
+    Document doc1 = docsSentForProcessing.get(0);
+    Document doc2 = docsSentForProcessing.get(1);
+
+    // document id is coming from the "other_id" column
+    assertEquals("id1", doc1.getId());
+    assertEquals("id2", doc2.getId());
+
+    // "id" column is renamed to "table_id"
+    assertEquals("1", doc1.getString("table_id"));
+    assertEquals("2", doc2.getString("table_id"));
+
+    // "other_id" is still in the document
+    assertTrue(doc1.has("other_id"));
+    assertEquals("id1", doc1.getString("other_id"));
+    assertTrue(doc2.has("other_id"));
+    assertEquals("id2", doc2.getString("other_id"));
+
+    connector.close();
+    assertEquals(1, dbHelper.checkNumConnections());
+  }
+}