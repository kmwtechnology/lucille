package com.kmwllc.lucille.connector;

import com.kmwllc.lucille.core.Connector;
import com.kmwllc.lucille.core.Document;
import com.kmwllc.lucille.core.Publisher;
import com.kmwllc.lucille.core.PublisherImpl;
import com.kmwllc.lucille.filetraverser.FileTraverser;
import com.kmwllc.lucille.filetraverser.data.producer.DefaultDocumentProducer;
import com.kmwllc.lucille.message.PersistingLocalMessageManager;
import com.typesafe.config.Config;
import com.typesafe.config.ConfigFactory;
import org.junit.Assert;
import org.junit.Test;

import java.util.Arrays;
import java.util.Base64;

public class VFSConnectorTest {

  // Connector should be able to use any VFS compatible protocol including relative local files
  @Test
  public void testExecuteWithLocalFiles() throws Exception {
    Config config = ConfigFactory.load("VFSConnectorTest/localfs.conf");
    PersistingLocalMessageManager manager = new PersistingLocalMessageManager();
    Publisher publisher = new PublisherImpl(config, manager, "run", "pipeline1");
    Connector connector = new VFSConnector(config);
    connector.execute(publisher);
    String[] fileNames = {"a.json", "b.json", "c.json", "d.json",
        "subdir1/e.json", "subdir1/e.json.gz", "subdir1/e.yaml", "subdir1/f.jsonl"};
    int docCount = 0;
    for (Document doc : manager.getSavedDocumentsSentForProcessing()) {
      String docId = doc.getId();
      String filePath = doc.getString(FileTraverser.FILE_PATH);
      // skip if it's an automatically generated Finder file because the directory was opened
<<<<<<< HEAD
      if (filePath.endsWith(".DS_Store")) {
        continue;
      }
      String content = new String(Base64.getDecoder().decode(doc.getString(DefaultDocumentProducer.CONTENT)));
=======
      if (filePath.endsWith(".DS_Store")) continue;
      String content = new String(doc.getBytes(DefaultDocumentProducer.CONTENT));
>>>>>>> 53591a34
      Assert.assertTrue(docId.startsWith("file_"));
      Assert.assertTrue(Arrays.stream(fileNames).anyMatch(filePath::endsWith));
      if (filePath.endsWith("c.json")) {
        Assert.assertTrue(content.contains("\"artist\":\"Lou Levit\""));
      }
      if (filePath.endsWith("subdir1/e.yaml")) {
        Assert.assertTrue(content.contains("slug: Awesome-Wood-Mug"));
      }
      docCount++;
    }
    Assert.assertEquals(8, docCount);
  }

  // Connector should be able to use any VFS compatible protocol including relative local files
  @Test
  public void testExecuteWithLocalFilesFiltered() throws Exception {
    Config config = ConfigFactory.load("VFSConnectorTest/localfs_filtered.conf");
    PersistingLocalMessageManager manager = new PersistingLocalMessageManager();
    Publisher publisher = new PublisherImpl(config, manager, "run", "pipeline1");
    Connector connector = new VFSConnector(config);
    connector.execute(publisher);
    Assert.assertEquals(3, manager.getSavedDocumentsSentForProcessing().size());
    String[] fileNames = {"a.json", "b.json", "c.json"};
    for (Document doc : manager.getSavedDocumentsSentForProcessing()) {
      String docId = doc.getId();
      String filePath = doc.getString(FileTraverser.FILE_PATH);
      String content = new String(doc.getBytes(DefaultDocumentProducer.CONTENT));
      Assert.assertTrue(Arrays.stream(fileNames).anyMatch(filePath::endsWith));
      if (filePath.endsWith("a.json")) {
        Assert.assertTrue(content.contains("\"filename\":\"400_106547e2f83b.jpg\""));
      }
      if (filePath.endsWith("b.json")) {
        Assert.assertTrue(content.contains("\"imageHash\":\"1aaeac2de7c48e4e7773b1f92138291f\""));
      }
      if (filePath.endsWith("c.json")) {
        Assert.assertTrue(content.contains("\"productImg\":\"mug-400_6812876c6c27.jpg\""));
      }
    }
  }

}<|MERGE_RESOLUTION|>--- conflicted
+++ resolved
@@ -32,15 +32,8 @@
       String docId = doc.getId();
       String filePath = doc.getString(FileTraverser.FILE_PATH);
       // skip if it's an automatically generated Finder file because the directory was opened
-<<<<<<< HEAD
-      if (filePath.endsWith(".DS_Store")) {
-        continue;
-      }
-      String content = new String(Base64.getDecoder().decode(doc.getString(DefaultDocumentProducer.CONTENT)));
-=======
       if (filePath.endsWith(".DS_Store")) continue;
       String content = new String(doc.getBytes(DefaultDocumentProducer.CONTENT));
->>>>>>> 53591a34
       Assert.assertTrue(docId.startsWith("file_"));
       Assert.assertTrue(Arrays.stream(fileNames).anyMatch(filePath::endsWith));
       if (filePath.endsWith("c.json")) {
