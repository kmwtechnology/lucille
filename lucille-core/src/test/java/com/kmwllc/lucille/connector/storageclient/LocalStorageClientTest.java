package com.kmwllc.lucille.connector.storageclient;

import static com.kmwllc.lucille.connector.FileConnector.ARCHIVE_FILE_SEPARATOR;
import static com.kmwllc.lucille.connector.FileConnector.FILE_PATH;
import static com.kmwllc.lucille.connector.FileConnector.GET_FILE_CONTENT;
import static org.junit.Assert.assertTrue;
import static org.junit.jupiter.api.Assertions.assertEquals;
import static org.junit.jupiter.api.Assertions.assertFalse;
import static org.junit.jupiter.api.Assertions.assertInstanceOf;

import com.kmwllc.lucille.connector.FileConnector;
import com.kmwllc.lucille.connector.VFSConnector;
import com.kmwllc.lucille.core.Document;
import com.kmwllc.lucille.core.Publisher;
import com.kmwllc.lucille.core.PublisherImpl;
import com.kmwllc.lucille.core.fileHandler.CSVFileHandler;
import com.kmwllc.lucille.core.fileHandler.JsonFileHandler;
import com.kmwllc.lucille.message.TestMessenger;
import com.typesafe.config.ConfigFactory;
import java.io.File;
import java.net.URI;
import java.util.Arrays;
import java.util.List;
import java.util.Map;
import java.util.regex.Pattern;
import org.junit.Assert;
import org.junit.Test;

public class LocalStorageClientTest {

  @Test
  public void testInitFileHandlers() throws Exception{
    LocalStorageClient localStorageClient = new LocalStorageClient(new URI("src/test/resources/StorageClientTest"), "",
        List.of(), List.of(), Map.of(), ConfigFactory.parseMap(
            Map.of("json", Map.of(), "csv", Map.of())
    ));

    localStorageClient.init();
    // check that the file handlers are initialized, 3 in this case as json and jsonl keys are populated with same fileHandler
    assertEquals(3, localStorageClient.fileHandlers.size());
    assertInstanceOf(JsonFileHandler.class, localStorageClient.fileHandlers.get("json"));
    assertInstanceOf(JsonFileHandler.class, localStorageClient.fileHandlers.get("jsonl"));
    assertEquals(localStorageClient.fileHandlers.get("json"), localStorageClient.fileHandlers.get("jsonl"));
    assertInstanceOf(CSVFileHandler.class, localStorageClient.fileHandlers.get("csv"));
    localStorageClient.shutdown();
  }

  @Test
  public void testShutdown() throws Exception{
    LocalStorageClient localStorageClient = new LocalStorageClient(new URI("src/test/resources/StorageClientTest"), "",
        List.of(), List.of(), Map.of(), ConfigFactory.parseMap(
        Map.of("json", Map.of(), "csv", Map.of())
    ));

    localStorageClient.init();
    // check that the file handlers are initialized, 3 in this case as json and jsonl keys are populated with same fileHandler
    assertEquals(3, localStorageClient.fileHandlers.size());
    localStorageClient.shutdown();

    // check that the file handlers are cleared
    assertEquals(0, localStorageClient.fileHandlers.size());
  }

  @Test
  public void testPublishValidFiles() throws Exception {
    TestMessenger messenger = new TestMessenger();
    Publisher publisher = new PublisherImpl(ConfigFactory.empty(), messenger, "run1", "pipeline1");

    LocalStorageClient localStorageClient = new LocalStorageClient(new URI("src/test/resources/StorageClientTest/testPublishFilesDefault"), "file_",
        List.of(), List.of(), Map.of(), ConfigFactory.empty());
    localStorageClient.init();
    localStorageClient.traverse(publisher);

    String[] fileNames = {"a.json", "b.json", "c.json", "d.json",
        "subdir1"+File.separatorChar+"e.json", "subdir1"+File.separatorChar+"e.json.gz", "subdir1"+File.separatorChar+"e.yaml", "subdir1"+File.separatorChar+"f.jsonl"};
    int docCount = 0;
    for (Document doc : messenger.getDocsSentForProcessing()) {
      String docId = doc.getId();
      String filePath = doc.getString(FileConnector.FILE_PATH);
      // skip if it's an automatically generated Finder file because the directory was opened
      if (filePath.endsWith(".DS_Store")) continue;
      String content = new String(doc.getBytes(FileConnector.CONTENT));
      Assert.assertTrue(docId.startsWith("file_"));
      Assert.assertTrue(Arrays.stream(fileNames).anyMatch(filePath::endsWith));
      if (filePath.endsWith("c.json")) {
        Assert.assertTrue(content.contains("\"artist\":\"Lou Levit\""));
      }
      if (filePath.endsWith("subdir1/e.yaml")) {
        Assert.assertTrue(content.contains("slug: Awesome-Wood-Mug"));
      }
      docCount++;
    }
    Assert.assertEquals(8, docCount);

    localStorageClient.shutdown();
  }

  @Test
  public void testPublishFilesWithExclude() throws Exception {
    TestMessenger messenger = new TestMessenger();
    Publisher publisher = new PublisherImpl(ConfigFactory.empty(), messenger, "run1", "pipeline1");

    LocalStorageClient localStorageClient = new LocalStorageClient(new URI("src/test/resources/StorageClientTest/testPublishFilesDefault"), "file_",
        List.of(Pattern.compile(".*subdir1.*$")), List.of(Pattern.compile(".*[a-c]\\.json$")), Map.of(), ConfigFactory.empty());
    localStorageClient.init();

    localStorageClient.traverse(publisher);
    Assert.assertEquals(3, messenger.getDocsSentForProcessing().size());
    String[] fileNames = {"a.json", "b.json", "c.json"};
    for (Document doc : messenger.getDocsSentForProcessing()) {
      String docId = doc.getId();
      String filePath = doc.getString(VFSConnector.FILE_PATH);
      String content = new String(doc.getBytes(VFSConnector.CONTENT));
      Assert.assertTrue(Arrays.stream(fileNames).anyMatch(filePath::endsWith));
      if (filePath.endsWith("a.json")) {
        Assert.assertTrue(content.contains("\"filename\":\"400_106547e2f83b.jpg\""));
      }
      if (filePath.endsWith("b.json")) {
        Assert.assertTrue(content.contains("\"imageHash\":\"1aaeac2de7c48e4e7773b1f92138291f\""));
      }
      if (filePath.endsWith("c.json")) {
        Assert.assertTrue(content.contains("\"productImg\":\"mug-400_6812876c6c27.jpg\""));
      }
    }

    localStorageClient.shutdown();
  }

  @Test
  public void testSkipFileContent() throws Exception {
    TestMessenger messenger = new TestMessenger();
    Publisher publisher = new PublisherImpl(ConfigFactory.empty(), messenger, "run1", "pipeline1");

    LocalStorageClient localStorageClient = new LocalStorageClient(
        new URI("src/test/resources/StorageClientTest/testPublishFilesDefault/a.json"), "file_",
        List.of(), List.of(),
        Map.of(), ConfigFactory.parseMap(
            Map.of(GET_FILE_CONTENT, false)
    ));

    localStorageClient.init();

    localStorageClient.traverse(publisher);

    Assert.assertEquals(1, messenger.getDocsSentForProcessing().size());
    Document doc = messenger.getDocsSentForProcessing().get(0);
    assertFalse(doc.has(FileConnector.CONTENT));
  }

  @Test
  public void testPublishUsingFileHandler() throws Exception {
    TestMessenger messenger = new TestMessenger();
    Publisher publisher = new PublisherImpl(ConfigFactory.empty(), messenger, "run1", "pipeline1");

    LocalStorageClient localStorageClient = new LocalStorageClient(
        new URI("src/test/resources/StorageClientTest/testPublishFilesDefault/"), "file_",
        List.of(Pattern.compile(".*\\.DS_Store$")), List.of(),
        Map.of(), ConfigFactory.parseMap(
        Map.of(
            "json", Map.of()
        )
    ));

    localStorageClient.init();
    localStorageClient.traverse(publisher);
    List<Document> docs = messenger.getDocsSentForProcessing();

    assertEquals(12, docs.size());

    Document doc1 = docs.stream().filter(d -> d.getId().equals("a")).findAny().orElseThrow();
    assertEquals("Rustic Cows Mug", doc1.getString("name"));

    Document doc2 = docs.stream().filter(d -> d.getId().equals("b")).findAny().orElseThrow();
    assertEquals("Gorgeous Woman Mug", doc2.getString("name"));

    Document doc3 = docs.stream().filter(d -> d.getId().equals("c")).findAny().orElseThrow();
    assertEquals("Awesome City Mug", doc3.getString("name"));

    Document doc4 = docs.stream().filter(d -> d.getId().equals("d")).findAny().orElseThrow();
    assertEquals("Incredible People Mug", doc4.getString("name"));

    Document doc5 = docs.stream().filter(d -> d.getId().equals("e")).findAny().orElseThrow();
    assertEquals("Awesome Wood Mug", doc5.getString("name"));

    Document doc6 = docs.stream().filter(d -> d.has(FILE_PATH) &&
        d.getString(FILE_PATH).endsWith("subdir1"+File.separatorChar+"e.json.gz")).findAny().orElseThrow();

    Document doc7 = docs.stream().filter(d ->
        d.has(FILE_PATH) && d.getString(FILE_PATH).endsWith("subdir1"+File.separatorChar+"e.yaml")).findAny().orElseThrow();

    Document doc8 = docs.stream().filter(d -> d.getId().equals("f1")).findAny().orElseThrow();
    assertEquals("Awesome Night Mug", doc8.getString("name"));

    Document doc9 = docs.stream().filter(d -> d.getId().equals("f2")).findAny().orElseThrow();
    assertEquals("Ergonomic Mountains Mug", doc9.getString("name"));

    Document doc10 = docs.stream().filter(d -> d.getId().equals("f3")).findAny().orElseThrow();
    assertEquals("Refined Fog Mug", doc10.getString("name"));

    Document doc11 = docs.stream().filter(d -> d.getId().equals("f4")).findAny().orElseThrow();
    assertEquals("Sleek Castle Mug", doc11.getString("name"));

    Document doc12 = docs.stream().filter(d -> d.getId().equals("f5")).findAny().orElseThrow();
    assertEquals("Small City Mug", doc12.getString("name"));

    localStorageClient.shutdown();
  }


  @Test
  public void testPublishOnCompressedAndArchived() throws Exception {

    TestMessenger messenger = new TestMessenger();
    Publisher publisher = new PublisherImpl(ConfigFactory.empty(), messenger, "run1", "pipeline1");

    LocalStorageClient localStorageClient = new LocalStorageClient(
        new URI("src/test/resources/StorageClientTest/testCompressedAndArchived"), "",
        List.of(Pattern.compile(".*\\.DS_Store$")), List.of(),
        Map.of(), ConfigFactory.parseMap(
        Map.of(
            "json", Map.of(),
            "csv", Map.of(),
            "handleArchivedFiles", true,
            "handleCompressedFiles", true
        )));

    localStorageClient.init();
    localStorageClient.traverse(publisher);

    List<Document> docs = messenger.getDocsSentForProcessing();

<<<<<<< HEAD
    assertEquals(19, docs.size());
=======
    Assert.assertEquals(19, docs.size());

    Document doc1 = docs.get(0);
    Assert.assertTrue(doc1.getString(FILE_PATH).endsWith("hello.zip" + ARCHIVE_FILE_SEPARATOR + "hello"));

    Document doc2 = docs.get(1);
    Assert.assertEquals("default.csv-1", doc2.getId());
    Assert.assertEquals("a", doc2.getString("field1"));
    Assert.assertEquals("b", doc2.getString("field2"));
    Assert.assertEquals("c", doc2.getString("field3"));
>>>>>>> b78e27bd

    docs.stream().filter(d -> d.has(FILE_PATH) && d.getString(FILE_PATH).endsWith("hello.zip:hello")).findAny().orElseThrow();

    Document doc = docs.stream().filter(d -> d.getId().equals("default.csv-1") && d.has("source") &&
        d.getString("source").endsWith("jsonlCsvAndFolderWithFooTxt.tar:default.csv")).findAny().orElseThrow();
    assertEquals("a", doc.getString("field1"));
    assertEquals("b", doc.getString("field2"));
    assertEquals("c", doc.getString("field3"));

    doc = docs.stream().filter(d -> d.getId().equals("default.csv-2") && d.has("source") &&
        d.getString("source").endsWith("jsonlCsvAndFolderWithFooTxt.tar:default.csv")).findAny().orElseThrow();
    assertEquals("d", doc.getString("field1"));
    assertEquals("e,f", doc.getString("field2"));
    assertEquals("g", doc.getString("field3"));

    doc = docs.stream().filter(d -> d.getId().equals("default.csv-3") && d.has("source") &&
        d.getString("source").endsWith("jsonlCsvAndFolderWithFooTxt.tar:default.csv")).findAny().orElseThrow();
    assertEquals("x", doc.getString("field1"));
    assertEquals("y", doc.getString("field2"));
    assertEquals("z", doc.getString("field3"));

<<<<<<< HEAD
    List<Document> docsWithId2 = docs.stream().filter(d -> d.getId().equals("2")).toList();
    assertEquals(2, docsWithId2.size());
    assertEquals("Gorgeous Woman Mug", docsWithId2.get(0).getString("name"));
    assertEquals(docsWithId2.get(0), docsWithId2.get(1));
=======
    Document doc7 = docs.get(6);
    Assert.assertTrue(doc7.getString(FILE_PATH).endsWith("jsonlCsvAndFolderWithFooTxt.tar" + ARCHIVE_FILE_SEPARATOR + "FolderWithFooTxt/foo.txt"));
>>>>>>> b78e27bd

    List<Document> docsWithId3 = docs.stream().filter(d -> d.getId().equals("3")).toList();
    assertEquals(2, docsWithId3.size());
    assertEquals("Awesome City Mug", docsWithId3.get(0).getString("name"));
    assertEquals(docsWithId3.get(0), docsWithId3.get(1));

    docs.stream().filter(d ->
        d.has(FILE_PATH) && d.getString(FILE_PATH).endsWith("jsonlCsvAndFolderWithFooTxt.tar:FolderWithFooTxt/foo.txt")).findAny().orElseThrow();

    doc = docs.stream().filter(d -> d.getId().equals("default.csv-1") && d.has("source") &&
        d.getString("source").endsWith("jsonlCsvAndFolderWithFooTxt.tar.gz:default.csv")).findAny().orElseThrow();
    assertEquals("a", doc.getString("field1"));
    assertEquals("b", doc.getString("field2"));
    assertEquals("c", doc.getString("field3"));

    doc = docs.stream().filter(d -> d.getId().equals("default.csv-2") && d.has("source") &&
        d.getString("source").endsWith("jsonlCsvAndFolderWithFooTxt.tar.gz:default.csv")).findAny().orElseThrow();
    assertEquals("d", doc.getString("field1"));
    assertEquals("e,f", doc.getString("field2"));
    assertEquals("g", doc.getString("field3"));

    doc = docs.stream().filter(d -> d.getId().equals("default.csv-3") && d.has("source") &&
        d.getString("source").endsWith("jsonlCsvAndFolderWithFooTxt.tar.gz:default.csv")).findAny().orElseThrow();
    assertEquals("x", doc.getString("field1"));
    assertEquals("y", doc.getString("field2"));
    assertEquals("z", doc.getString("field3"));

<<<<<<< HEAD
    docs.stream().filter(d ->
        d.has(FILE_PATH) && d.getString(FILE_PATH).endsWith("jsonlCsvAndFolderWithFooTxt.tar.gz:FolderWithFooTxt/foo.txt")).findAny().orElseThrow();

    docs.stream().filter(d ->
        d.has(FILE_PATH) && d.getString(FILE_PATH).endsWith("textFiles.tar:helloWorld.txt")).findAny().orElseThrow();

    docs.stream().filter(d ->
        d.has(FILE_PATH) && d.getString(FILE_PATH).endsWith("textFiles.tar:goodbye.txt")).findAny().orElseThrow();
=======
    Document doc13 = docs.get(12);
    Assert.assertTrue(doc13.getString(FILE_PATH).endsWith("jsonlCsvAndFolderWithFooTxt.tar.gz" + ARCHIVE_FILE_SEPARATOR + "FolderWithFooTxt/foo.txt"));

    Document doc14 = docs.get(13);
    Assert.assertTrue(doc14.getString(FILE_PATH).endsWith("textFiles.tar" + ARCHIVE_FILE_SEPARATOR + "helloWorld.txt"));

    Document doc15 = docs.get(14);
    Assert.assertTrue(doc15.getString(FILE_PATH).endsWith("textFiles.tar" + ARCHIVE_FILE_SEPARATOR + "goodbye.txt"));
>>>>>>> b78e27bd

    docs.stream().filter(d -> d.getId().equals("zipped.csv-1")).findAny().orElseThrow();

    docs.stream().filter(d -> d.getId().equals("zipped.csv-2")).findAny().orElseThrow();

    docs.stream().filter(d -> d.getId().equals("zipped.csv-3")).findAny().orElseThrow();

<<<<<<< HEAD
    docs.stream().filter(d ->
        d.has(FILE_PATH) && d.getString(FILE_PATH).endsWith("zippedFolder.zip:zippedFolder/foo.txt")).findAny().orElseThrow();
=======
    Document doc19 = docs.get(18);
    Assert.assertTrue(doc19.getString(FILE_PATH).endsWith("zippedFolder.zip" + ARCHIVE_FILE_SEPARATOR + "zippedFolder/foo.txt"));
>>>>>>> b78e27bd

    localStorageClient.shutdown();
  }

  @Test
  public void testMoveProcessedFiles() throws Exception{
    File tempDir = new File("temp");

    // copy successful csv into temp directory
    File copy = new File("src/test/resources/FileConnectorTest/defaults.csv");
    org.apache.commons.io.FileUtils.copyFileToDirectory(copy, tempDir);

    TestMessenger messenger = new TestMessenger();
    Publisher publisher = new PublisherImpl(ConfigFactory.empty(), messenger, "run1", "pipeline1");
    LocalStorageClient localStorageClient = new LocalStorageClient(
        new URI("temp/defaults.csv"), "",
        List.of(), List.of(),
        Map.of(), ConfigFactory.parseMap(
        Map.of(
            "moveToAfterProcessing", "success"
        )));

    localStorageClient.init();

    localStorageClient.traverse(publisher);

    // verify error directory is made
    File successDir = new File("success");
    File f = new File("success/defaults.csv");

    try {
      // verify error directory is made
      assertTrue(successDir.exists());
      // verify file is moved inside error directory
      assertTrue(f.exists());
    } finally {
      // delete all created folders and files and reset the FileHandlerManager
      f.delete();
      successDir.delete();
      tempDir.delete();
      localStorageClient.shutdown();
    }
  }

  @Test
  public void testMoveErrorFiles() throws Exception{
    File tempDir = new File("temp");

    // copy faulty csv into temp directory
    File copy = new File("src/test/resources/FileConnectorTest/faulty.csv");
    org.apache.commons.io.FileUtils.copyFileToDirectory(copy, tempDir);

    TestMessenger messenger = new TestMessenger();
    Publisher publisher = new PublisherImpl(ConfigFactory.empty(), messenger, "run1", "pipeline1");
    // localStorageClient that handles csv files
    LocalStorageClient localStorageClient = new LocalStorageClient(
        new URI("temp/faulty.csv"), "",
        List.of(), List.of(),
        Map.of(), ConfigFactory.parseMap(
        Map.of(
            "csv", Map.of(),
            "moveToErrorFolder", "error"
        )));

    localStorageClient.init();
    localStorageClient.traverse(publisher);

    // verify error directory is made
    File errorDir = new File("error");
    File f = new File("error/faulty.csv");

    try {
      // verify error directory is made
      assertTrue(errorDir.exists());
      // verify file is moved inside error directory
      assertTrue(f.exists());
    } finally {
      // delete all created folders and files and reset the FileHandlerManager
      f.delete();
      errorDir.delete();
      tempDir.delete();
      localStorageClient.shutdown();
    }
  }
}<|MERGE_RESOLUTION|>--- conflicted
+++ resolved
@@ -1,6 +1,5 @@
 package com.kmwllc.lucille.connector.storageclient;
 
-import static com.kmwllc.lucille.connector.FileConnector.ARCHIVE_FILE_SEPARATOR;
 import static com.kmwllc.lucille.connector.FileConnector.FILE_PATH;
 import static com.kmwllc.lucille.connector.FileConnector.GET_FILE_CONTENT;
 import static org.junit.Assert.assertTrue;
@@ -229,50 +228,32 @@
 
     List<Document> docs = messenger.getDocsSentForProcessing();
 
-<<<<<<< HEAD
     assertEquals(19, docs.size());
-=======
-    Assert.assertEquals(19, docs.size());
-
-    Document doc1 = docs.get(0);
-    Assert.assertTrue(doc1.getString(FILE_PATH).endsWith("hello.zip" + ARCHIVE_FILE_SEPARATOR + "hello"));
-
-    Document doc2 = docs.get(1);
-    Assert.assertEquals("default.csv-1", doc2.getId());
-    Assert.assertEquals("a", doc2.getString("field1"));
-    Assert.assertEquals("b", doc2.getString("field2"));
-    Assert.assertEquals("c", doc2.getString("field3"));
->>>>>>> b78e27bd
-
-    docs.stream().filter(d -> d.has(FILE_PATH) && d.getString(FILE_PATH).endsWith("hello.zip:hello")).findAny().orElseThrow();
+
+    docs.stream().filter(d -> d.has(FILE_PATH) && d.getString(FILE_PATH).endsWith("hello.zip!hello")).findAny().orElseThrow();
 
     Document doc = docs.stream().filter(d -> d.getId().equals("default.csv-1") && d.has("source") &&
-        d.getString("source").endsWith("jsonlCsvAndFolderWithFooTxt.tar:default.csv")).findAny().orElseThrow();
+        d.getString("source").endsWith("jsonlCsvAndFolderWithFooTxt.tar!default.csv")).findAny().orElseThrow();
     assertEquals("a", doc.getString("field1"));
     assertEquals("b", doc.getString("field2"));
     assertEquals("c", doc.getString("field3"));
 
     doc = docs.stream().filter(d -> d.getId().equals("default.csv-2") && d.has("source") &&
-        d.getString("source").endsWith("jsonlCsvAndFolderWithFooTxt.tar:default.csv")).findAny().orElseThrow();
+        d.getString("source").endsWith("jsonlCsvAndFolderWithFooTxt.tar!default.csv")).findAny().orElseThrow();
     assertEquals("d", doc.getString("field1"));
     assertEquals("e,f", doc.getString("field2"));
     assertEquals("g", doc.getString("field3"));
 
     doc = docs.stream().filter(d -> d.getId().equals("default.csv-3") && d.has("source") &&
-        d.getString("source").endsWith("jsonlCsvAndFolderWithFooTxt.tar:default.csv")).findAny().orElseThrow();
+        d.getString("source").endsWith("jsonlCsvAndFolderWithFooTxt.tar!default.csv")).findAny().orElseThrow();
     assertEquals("x", doc.getString("field1"));
     assertEquals("y", doc.getString("field2"));
     assertEquals("z", doc.getString("field3"));
 
-<<<<<<< HEAD
     List<Document> docsWithId2 = docs.stream().filter(d -> d.getId().equals("2")).toList();
     assertEquals(2, docsWithId2.size());
     assertEquals("Gorgeous Woman Mug", docsWithId2.get(0).getString("name"));
     assertEquals(docsWithId2.get(0), docsWithId2.get(1));
-=======
-    Document doc7 = docs.get(6);
-    Assert.assertTrue(doc7.getString(FILE_PATH).endsWith("jsonlCsvAndFolderWithFooTxt.tar" + ARCHIVE_FILE_SEPARATOR + "FolderWithFooTxt/foo.txt"));
->>>>>>> b78e27bd
 
     List<Document> docsWithId3 = docs.stream().filter(d -> d.getId().equals("3")).toList();
     assertEquals(2, docsWithId3.size());
@@ -280,45 +261,34 @@
     assertEquals(docsWithId3.get(0), docsWithId3.get(1));
 
     docs.stream().filter(d ->
-        d.has(FILE_PATH) && d.getString(FILE_PATH).endsWith("jsonlCsvAndFolderWithFooTxt.tar:FolderWithFooTxt/foo.txt")).findAny().orElseThrow();
+        d.has(FILE_PATH) && d.getString(FILE_PATH).endsWith("jsonlCsvAndFolderWithFooTxt.tar!FolderWithFooTxt/foo.txt")).findAny().orElseThrow();
 
     doc = docs.stream().filter(d -> d.getId().equals("default.csv-1") && d.has("source") &&
-        d.getString("source").endsWith("jsonlCsvAndFolderWithFooTxt.tar.gz:default.csv")).findAny().orElseThrow();
+        d.getString("source").endsWith("jsonlCsvAndFolderWithFooTxt.tar.gz!default.csv")).findAny().orElseThrow();
     assertEquals("a", doc.getString("field1"));
     assertEquals("b", doc.getString("field2"));
     assertEquals("c", doc.getString("field3"));
 
     doc = docs.stream().filter(d -> d.getId().equals("default.csv-2") && d.has("source") &&
-        d.getString("source").endsWith("jsonlCsvAndFolderWithFooTxt.tar.gz:default.csv")).findAny().orElseThrow();
+        d.getString("source").endsWith("jsonlCsvAndFolderWithFooTxt.tar.gz!default.csv")).findAny().orElseThrow();
     assertEquals("d", doc.getString("field1"));
     assertEquals("e,f", doc.getString("field2"));
     assertEquals("g", doc.getString("field3"));
 
     doc = docs.stream().filter(d -> d.getId().equals("default.csv-3") && d.has("source") &&
-        d.getString("source").endsWith("jsonlCsvAndFolderWithFooTxt.tar.gz:default.csv")).findAny().orElseThrow();
+        d.getString("source").endsWith("jsonlCsvAndFolderWithFooTxt.tar.gz!default.csv")).findAny().orElseThrow();
     assertEquals("x", doc.getString("field1"));
     assertEquals("y", doc.getString("field2"));
     assertEquals("z", doc.getString("field3"));
 
-<<<<<<< HEAD
-    docs.stream().filter(d ->
-        d.has(FILE_PATH) && d.getString(FILE_PATH).endsWith("jsonlCsvAndFolderWithFooTxt.tar.gz:FolderWithFooTxt/foo.txt")).findAny().orElseThrow();
-
-    docs.stream().filter(d ->
-        d.has(FILE_PATH) && d.getString(FILE_PATH).endsWith("textFiles.tar:helloWorld.txt")).findAny().orElseThrow();
-
-    docs.stream().filter(d ->
-        d.has(FILE_PATH) && d.getString(FILE_PATH).endsWith("textFiles.tar:goodbye.txt")).findAny().orElseThrow();
-=======
-    Document doc13 = docs.get(12);
-    Assert.assertTrue(doc13.getString(FILE_PATH).endsWith("jsonlCsvAndFolderWithFooTxt.tar.gz" + ARCHIVE_FILE_SEPARATOR + "FolderWithFooTxt/foo.txt"));
-
-    Document doc14 = docs.get(13);
-    Assert.assertTrue(doc14.getString(FILE_PATH).endsWith("textFiles.tar" + ARCHIVE_FILE_SEPARATOR + "helloWorld.txt"));
-
-    Document doc15 = docs.get(14);
-    Assert.assertTrue(doc15.getString(FILE_PATH).endsWith("textFiles.tar" + ARCHIVE_FILE_SEPARATOR + "goodbye.txt"));
->>>>>>> b78e27bd
+    docs.stream().filter(d ->
+        d.has(FILE_PATH) && d.getString(FILE_PATH).endsWith("jsonlCsvAndFolderWithFooTxt.tar.gz!FolderWithFooTxt/foo.txt")).findAny().orElseThrow();
+
+    docs.stream().filter(d ->
+        d.has(FILE_PATH) && d.getString(FILE_PATH).endsWith("textFiles.tar!helloWorld.txt")).findAny().orElseThrow();
+
+    docs.stream().filter(d ->
+        d.has(FILE_PATH) && d.getString(FILE_PATH).endsWith("textFiles.tar!goodbye.txt")).findAny().orElseThrow();
 
     docs.stream().filter(d -> d.getId().equals("zipped.csv-1")).findAny().orElseThrow();
 
@@ -326,13 +296,8 @@
 
     docs.stream().filter(d -> d.getId().equals("zipped.csv-3")).findAny().orElseThrow();
 
-<<<<<<< HEAD
-    docs.stream().filter(d ->
-        d.has(FILE_PATH) && d.getString(FILE_PATH).endsWith("zippedFolder.zip:zippedFolder/foo.txt")).findAny().orElseThrow();
-=======
-    Document doc19 = docs.get(18);
-    Assert.assertTrue(doc19.getString(FILE_PATH).endsWith("zippedFolder.zip" + ARCHIVE_FILE_SEPARATOR + "zippedFolder/foo.txt"));
->>>>>>> b78e27bd
+    docs.stream().filter(d ->
+        d.has(FILE_PATH) && d.getString(FILE_PATH).endsWith("zippedFolder.zip!zippedFolder/foo.txt")).findAny().orElseThrow();
 
     localStorageClient.shutdown();
   }
