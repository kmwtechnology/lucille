--- conflicted
+++ resolved
@@ -190,7 +190,6 @@
   }
 
   @Test
-<<<<<<< HEAD
   public void testOrPolicyTwoConditions() throws StageException {
     Stage stage = factory.get("StageTest/orPolicyTwoConditions.conf");
 
@@ -246,7 +245,8 @@
    assertThrows(StageException.class ,() -> factory.get("StageTest/unsupportedPolicy.conf"));
   }
 
-=======
+
+  @Test
   public void testConditionFieldNullValue() throws StageException {
     Stage stage = factory.get("StageTest/nullCondField.conf");
 
@@ -262,5 +262,4 @@
     Document doc3 = Document.create("doc3");
     assertProcessed(stage, doc3, false);
   }
->>>>>>> 0b0fb07e
 }