--- conflicted
+++ resolved
@@ -71,15 +71,9 @@
     List<Exception> pipeline1Exceptions = exceptions.get("pipeline1");
     assertEquals(2, pipeline1Exceptions.size());
 
-<<<<<<< HEAD
-    testException(exceptions1.get(0), IllegalArgumentException.class,
-        "Error(s) with com.kmwllc.lucille.stage.NopStage Config: [Config contains unknown property invalid_property]");
-    testException(exceptions1.get(1), IllegalArgumentException.class, "Config is missing required property fields");
-=======
     testException(pipeline1Exceptions.get(0), IllegalArgumentException.class,
         "Error with com.kmwllc.lucille.stage.NopStage Config: Config contains unknown property invalid_property");
-    testException(pipeline1Exceptions.get(1), IllegalArgumentException.class, "Config must contain property fields");
->>>>>>> 8aff700c
+    testException(pipeline1Exceptions.get(1), IllegalArgumentException.class, "Config is missing required property fields");
   }
 
   // asserts that if no connectors use a pipeline it is still validated
@@ -94,11 +88,7 @@
     testException(pipeline1Exceptions.get(0), IllegalArgumentException.class,
         "Error with com.kmwllc.lucille.stage.NopStage Config: Config contains unknown property invalid_property");
 
-<<<<<<< HEAD
-    testException(exceptions1.get(1), IllegalArgumentException.class, "Config is missing required property fields");
-=======
-    testException(pipeline1Exceptions.get(1), IllegalArgumentException.class, "Config must contain property fields");
->>>>>>> 8aff700c
+    testException(pipeline1Exceptions.get(1), IllegalArgumentException.class, "Config is missing required property fields");
   }
 
   @Test
@@ -118,19 +108,11 @@
     // TODO note that for the following two exceptions, the fields are retrieved before
     //  the config validation is called
 
-<<<<<<< HEAD
-    testException(exceptions1.get(1), IllegalArgumentException.class,
+    testException(pipeline1Exceptions.get(1), IllegalArgumentException.class,
         "Config is missing required property fields");
 
-    testException(exceptions2.get(0), IllegalArgumentException.class,
+    testException(pipeline2Exceptions.get(0), IllegalArgumentException.class,
         "Config is missing required property dest");
-=======
-    testException(pipeline1Exceptions.get(1), IllegalArgumentException.class,
-        "Config must contain property fields");
-
-    testException(pipeline2Exceptions.get(0), IllegalArgumentException.class,
-        "Config must contain property dest");
->>>>>>> 8aff700c
 
     testException(pipeline2Exceptions.get(1), IllegalArgumentException.class,
         "Error with com.kmwllc.lucille.stage.Concatenate Config: Config contains unknown parent default_inputs3");
@@ -168,13 +150,8 @@
     assertEquals(1, exceptions.get("connector1").size());
     assertEquals(1, exceptions.get("connector2").size());
 
-<<<<<<< HEAD
     assertTrue(exceptions.get("connector1").get(0).getMessage().contains("Config is missing required property path"));
-    assertTrue(exceptions.get("connector2").get(0).getMessage().contains("No configuration setting found for key 'class'"));
-=======
-    assertTrue(exceptions.get("connector1").get(0).getMessage().contains("Config must contain property path"));
     assertTrue(exceptions.get("connector2").get(0).getMessage().contains("No Connector class specified"));
->>>>>>> 8aff700c
   }
 
   @Test
@@ -184,15 +161,9 @@
     // before the second one will. (in other words, you have to fix "indexer" issues before seeing issues with your other
     // specific implementation config).
     Map<String, List<Exception>> exceptions = Runner.runInValidationMode(addPath("badIndexer.conf"));
-<<<<<<< HEAD
     // five "things" to validate here - Indexer is always one entry on the map.
     assertEquals(5, exceptions.size());
     assertTrue(exceptions.get("Indexer").get(0).getMessage().contains("missing required property index"));
-=======
-    assertEquals(1, exceptions.size());
-    // errors: missing "index", has "sendEnabled" in "elasticsearch"
-    assertTrue(exceptions.get("indexer").get(0).getMessage().contains("Errors with elasticsearch Config"));
->>>>>>> 8aff700c
 
     exceptions = Runner.runInValidationMode(addPath("extraIndexerProps.conf"));
     assertEquals(1, exceptions.size());
