--- conflicted
+++ resolved
@@ -6,21 +6,16 @@
 import static org.junit.Assert.assertTrue;
 
 import com.fasterxml.jackson.databind.JsonNode;
-import com.fasterxml.jackson.databind.node.ArrayNode;
 import com.kmwllc.lucille.core.Document;
 import com.kmwllc.lucille.core.Stage;
 import com.kmwllc.lucille.core.StageException;
-import com.typesafe.config.ConfigFactory;
 import java.io.IOException;
 import java.nio.file.Files;
 
 import java.nio.file.Path;
 import java.util.Arrays;
-<<<<<<< HEAD
 import java.util.HashSet;
-=======
 import java.util.Iterator;
->>>>>>> 7ce407e3
 import java.util.List;
 import java.util.Set;
 import org.junit.Test;
@@ -163,40 +158,6 @@
   }
 
   @Test
-<<<<<<< HEAD
-  public void testDefaultNumOfTerms() throws Exception {
-    Stage stage = factory.get("AddRandomStringTest/noMinOrMaxNum.conf");
-
-    // defaults to min/max of 1
-    Document doc = Document.create("doc");
-
-    stage.processDocument(doc);
-
-    assertTrue(doc.has("data"));
-    int data = doc.getInt("data");
-    // lower is inclusive, upper is exclusive
-    assertTrue(data >= 0 && data < 100);
-  }
-
-  // When range size is equal to the length of the file data. Want to make sure we see all of the file data.
-  @Test
-  public void testFileDataEqualRangeSize() throws Exception {
-    Stage stage = factory.get("AddRandomStringTest/equalFileDataRangeSize.conf");
-
-    Document doc = Document.create("doc");
-    stage.processDocument(doc);
-
-    // has 300 terms. there's a 0.00000000000072745% chance this test will fail due to natural variability.
-    List<String> randomStrings = doc.getStringList("data");
-
-    Set<String> encounteredFoods = new HashSet<>(randomStrings);
-
-    assertEquals("Not all foods were in the random String list. There is a 0.00000000000072% chance of this occurring naturally.", 20, encounteredFoods.size());
-  }
-
-  @Test
-  public void testInvalidConfig() throws Exception {
-=======
   public void testNested() throws StageException {
     Stage stage = factory.get("AddRandomStringTest/nestedNoFile.conf");
     Document doc1 = Document.create("doc1");
@@ -247,8 +208,38 @@
   }
 
   @Test
-  public void testInvalidConfig() {
->>>>>>> 7ce407e3
+  public void testDefaultNumOfTerms() throws Exception {
+    Stage stage = factory.get("AddRandomStringTest/noMinOrMaxNum.conf");
+
+    // defaults to min/max of 1
+    Document doc = Document.create("doc");
+
+    stage.processDocument(doc);
+
+    assertTrue(doc.has("data"));
+    int data = doc.getInt("data");
+    // lower is inclusive, upper is exclusive
+    assertTrue(data >= 0 && data < 100);
+  }
+
+  // When range size is equal to the length of the file data. Want to make sure we see all of the file data.
+  @Test
+  public void testFileDataEqualRangeSize() throws Exception {
+    Stage stage = factory.get("AddRandomStringTest/equalFileDataRangeSize.conf");
+
+    Document doc = Document.create("doc");
+    stage.processDocument(doc);
+
+    // has 300 terms. there's a 0.00000000000072745% chance this test will fail due to natural variability.
+    List<String> randomStrings = doc.getStringList("data");
+
+    Set<String> encounteredFoods = new HashSet<>(randomStrings);
+
+    assertEquals("Not all foods were in the random String list. There is a 0.00000000000072% chance of this occurring naturally.", 20, encounteredFoods.size());
+  }
+
+  @Test
+  public void testInvalidConfig() throws Exception {
     assertThrows(StageException.class,
         () -> factory.get("AddRandomStringTest/moreMinThanMax.conf"));
 
