package com.kmwllc.lucille.util;

import static org.junit.Assert.assertEquals;
import static org.junit.Assert.assertFalse;
import static org.junit.Assert.assertNotNull;
import static org.junit.Assert.assertThrows;
import static org.junit.Assert.assertTrue;

<<<<<<< HEAD
import com.typesafe.config.ConfigValue;
=======
>>>>>>> 0aed06a2
import com.typesafe.config.ConfigValueFactory;
import java.io.IOException;
import java.util.HashMap;
import java.util.List;
<<<<<<< HEAD
import java.util.Map;
=======
>>>>>>> 0aed06a2
import org.apache.solr.client.solrj.SolrClient;
import org.apache.solr.client.solrj.impl.CloudSolrClient;
import org.apache.solr.client.solrj.impl.Http2SolrClient;
import org.apache.solr.client.solrj.io.Tuple;
import org.junit.Test;
import com.kmwllc.lucille.core.Document;
import com.kmwllc.lucille.core.DocumentException;
import com.typesafe.config.Config;
import com.typesafe.config.ConfigFactory;
import org.slf4j.Logger;
import org.slf4j.LoggerFactory;

public class SolrUtilsTest {

  private static final Logger log = LoggerFactory.getLogger(SolrUtilsTest.class);

  @Test
  public void requireAuthTest() throws Exception {
    Config config = ConfigFactory.parseReader(FileContentFetcher.getOneTimeReader("classpath:SolrUtilsTest/auth.conf"));
    assertTrue(SolrUtils.requiresAuth(config));
  }

  @Test
  public void getHttpClientAndSetCheckPeerNameTest() throws Exception {
    Config config = ConfigFactory.parseReader(FileContentFetcher.getOneTimeReader("classpath:SolrUtilsTest/auth.conf"));
    Http2SolrClient client = SolrUtils.getHttpClientAndSetCheckPeerName(config);
    // would like to inspect the solr client to confirm credentials are configured, but can’t do that so just checking it’s non-null
    assertNotNull(client);

    client.close();
  }

  @Test
  public void testToDocument() throws DocumentException {
    Tuple noId = new Tuple();

    assertThrows(DocumentException.class, () -> {
      SolrUtils.toDocument(noId);
    });

    Tuple justId = new Tuple(Document.ID_FIELD, "foo");
    Tuple longTuple = new Tuple(Document.ID_FIELD, "foo1", "long", 1L);
    Tuple doubleTuple = new Tuple(Document.ID_FIELD, "foo2", "double", 2.0);
    Tuple booleanTuple = new Tuple(Document.ID_FIELD, "foo3", "boolean", true);
    Tuple stringTuple = new Tuple(Document.ID_FIELD, "foo4", "string", "bar");
    Tuple longListTuple = new Tuple(Document.ID_FIELD, "foo5", "longList", List.of(1L, 2L));
    Tuple doubleListTuple = new Tuple(Document.ID_FIELD, "foo6", "doubleList", List.of(3.0, 4.0));
    Tuple booleanListTuple = new Tuple(Document.ID_FIELD, "foo7", "booleanList", List.of(false, true));
    Tuple stringListTuple = new Tuple(Document.ID_FIELD, "foo8", "stringList", List.of("foo", "bar"));
    Tuple mapTuple = new Tuple(Document.ID_FIELD, "foo9", "map", new HashMap<>());
    Tuple mixedTuple = new Tuple(Document.ID_FIELD, "foo9", "mixed", List.of(1, "string"));
    Tuple unsupportedList = new Tuple(Document.ID_FIELD, "foo9", "bad", List.of(new HashMap<>()));
    Tuple emptyList = new Tuple(Document.ID_FIELD, "foo9", "empty", List.of());
    Tuple stringArray = new Tuple(Document.ID_FIELD, "foo10", "stringArray", new String[] {"one", "two"});

    Document justIdDoc = SolrUtils.toDocument(justId);
    Document longTupleDoc = SolrUtils.toDocument(longTuple);
    Document doubleTupleDoc = SolrUtils.toDocument(doubleTuple);
    Document booleanTupleDoc = SolrUtils.toDocument(booleanTuple);
    Document stringTupleDoc = SolrUtils.toDocument(stringTuple);
    Document longListTupleDoc = SolrUtils.toDocument(longListTuple);
    Document doubleListTupleDoc = SolrUtils.toDocument(doubleListTuple);
    Document booleanListTupleDoc = SolrUtils.toDocument(booleanListTuple);
    Document stringListTupleDoc = SolrUtils.toDocument(stringListTuple);
    Document emptyListDoc = SolrUtils.toDocument(emptyList);
    Document stringArrayDoc = SolrUtils.toDocument(stringArray);
    Document mixedListDoc = SolrUtils.toDocument(mixedTuple);

    assertThrows(DocumentException.class, () -> {
      SolrUtils.toDocument(mapTuple);
    });
    assertThrows(DocumentException.class, () -> {
      SolrUtils.toDocument(unsupportedList);
    });

    assertEquals(1, justIdDoc.getFieldNames().size());
    assertEquals("foo", justIdDoc.getString(Document.ID_FIELD));

    assertEquals(2, longTupleDoc.getFieldNames().size());
    assertEquals("foo1", longTupleDoc.getString(Document.ID_FIELD));
    assertEquals((Long) 1L, longTupleDoc.getLong("long"));

    assertEquals(2, doubleTupleDoc.getFieldNames().size());
    assertEquals("foo2", doubleTupleDoc.getString(Document.ID_FIELD));
    assertEquals((Double) 2.0, doubleTupleDoc.getDouble("double"));

    assertEquals(2, booleanTupleDoc.getFieldNames().size());
    assertEquals("foo3", booleanTupleDoc.getString(Document.ID_FIELD));
    assertEquals(true, booleanTupleDoc.getBoolean("boolean"));

    assertEquals(2, stringTupleDoc.getFieldNames().size());
    assertEquals("foo4", stringTupleDoc.getString(Document.ID_FIELD));
    assertEquals("bar", stringTupleDoc.getString("string"));

    assertEquals(2, longListTupleDoc.getFieldNames().size());
    assertEquals("foo5", longListTupleDoc.getString(Document.ID_FIELD));
    assertEquals(List.of(1L, 2L), longListTupleDoc.getLongList("longList"));

    assertEquals(2, doubleListTupleDoc.getFieldNames().size());
    assertEquals("foo6", doubleListTupleDoc.getString(Document.ID_FIELD));
    assertEquals(List.of(3.0, 4.0), doubleListTupleDoc.getDoubleList("doubleList"));

    assertEquals(2, booleanListTupleDoc.getFieldNames().size());
    assertEquals("foo7", booleanListTupleDoc.getString(Document.ID_FIELD));
    assertEquals(List.of(false, true), booleanListTupleDoc.getBooleanList("booleanList"));

    assertEquals(2, stringListTupleDoc.getFieldNames().size());
    assertEquals("foo8", stringListTupleDoc.getString(Document.ID_FIELD));
    assertEquals(List.of("foo", "bar"), stringListTupleDoc.getStringList("stringList"));

    assertEquals(1, emptyListDoc.getFieldNames().size());
    assertEquals("foo9", emptyListDoc.getString(Document.ID_FIELD));

    assertEquals(2, stringArrayDoc.getFieldNames().size());
    assertEquals("foo10", stringArrayDoc.getString(Document.ID_FIELD));
    assertEquals(List.of("one", "two"), stringArrayDoc.getStringList("stringArray"));

    assertEquals(2, mixedListDoc.getFieldNames().size());
    assertEquals("foo9", mixedListDoc.getString(Document.ID_FIELD));
    assertEquals(List.of("1", "string"), mixedListDoc.getStringList("mixed"));
  }

  @Test
  public void testClientInstance() throws IOException {
<<<<<<< HEAD
    Config httpConfig = ConfigFactory.empty()
        .withValue("solr.url", ConfigValueFactory.fromAnyRef("localhost:8983/solr"));

    Config httpConfigWithFalseCloud = ConfigFactory.empty()
        .withValue("solr.useCloudClient", ConfigValueFactory.fromAnyRef(false))
=======

    Config httpConfig = ConfigFactory.empty()
>>>>>>> 0aed06a2
        .withValue("solr.url", ConfigValueFactory.fromAnyRef("localhost:8983/solr"));

    Config cloudConfig = ConfigFactory.empty()
        .withValue("solr.useCloudClient", ConfigValueFactory.fromAnyRef(true))
        .withValue("solr.zkHosts", ConfigValueFactory.fromAnyRef(List.of("localhost:2181")));

<<<<<<< HEAD
    Config cloudConfigWithZkChroot = ConfigFactory.empty()
        .withValue("solr.useCloudClient", ConfigValueFactory.fromAnyRef(true))
        .withValue("solr.zkHosts", ConfigValueFactory.fromAnyRef(List.of("localhost:2181")))
        .withValue("solr.zkChroot", ConfigValueFactory.fromAnyRef("/solr_chroot"));

    try (
        SolrClient httpClient = SolrUtils.getSolrClient(httpConfig).client;
        SolrClient httpClientWithFalseCloud = SolrUtils.getSolrClient(httpConfigWithFalseCloud).client;
        SolrClient cloudClient = SolrUtils.getSolrClient(cloudConfig).client;
        SolrClient cloudClientWithChroot = SolrUtils.getSolrClient(cloudConfigWithZkChroot).client
    ) {
      assertTrue(httpClient instanceof Http2SolrClient);
      assertTrue(httpClientWithFalseCloud instanceof Http2SolrClient);
      assertTrue(cloudClient instanceof CloudSolrClient);
      assertTrue(cloudClientWithChroot instanceof CloudSolrClient);
    }
  }

  @Test
  public void testRequiresAuth() {
    Config hasBoth = ConfigFactory.parseMap(Map.of(
        "solr", Map.of(
            "userName", "jake",
            "password", "jake12345"
        )
    ));

    Config hasUser = ConfigFactory.parseMap(Map.of(
        "solr", Map.of("userName", "jake")
    ));

    Config hasPass = ConfigFactory.parseMap(Map.of(
        "solr", Map.of("password", "jake12345")
    ));

    Config hasNone = ConfigFactory.parseMap(Map.of("solr", Map.of()));

    assertTrue(SolrUtils.requiresAuth(hasBoth));
    assertFalse(SolrUtils.requiresAuth(hasUser));
    assertFalse(SolrUtils.requiresAuth(hasPass));
    assertFalse(SolrUtils.requiresAuth(hasNone));
  }
=======
    try (SolrClient httpClient = SolrUtils.getSolrClient(httpConfig); SolrClient cloudClient = SolrUtils.getSolrClient(cloudConfig)) {
      assertTrue(httpClient instanceof Http2SolrClient);
      assertTrue(cloudClient instanceof CloudSolrClient);
    }
  }
>>>>>>> 0aed06a2
}<|MERGE_RESOLUTION|>--- conflicted
+++ resolved
@@ -6,18 +6,11 @@
 import static org.junit.Assert.assertThrows;
 import static org.junit.Assert.assertTrue;
 
-<<<<<<< HEAD
-import com.typesafe.config.ConfigValue;
-=======
->>>>>>> 0aed06a2
 import com.typesafe.config.ConfigValueFactory;
 import java.io.IOException;
 import java.util.HashMap;
 import java.util.List;
-<<<<<<< HEAD
 import java.util.Map;
-=======
->>>>>>> 0aed06a2
 import org.apache.solr.client.solrj.SolrClient;
 import org.apache.solr.client.solrj.impl.CloudSolrClient;
 import org.apache.solr.client.solrj.impl.Http2SolrClient;
@@ -46,7 +39,6 @@
     Http2SolrClient client = SolrUtils.getHttpClientAndSetCheckPeerName(config);
     // would like to inspect the solr client to confirm credentials are configured, but can’t do that so just checking it’s non-null
     assertNotNull(client);
-
     client.close();
   }
 
@@ -142,23 +134,17 @@
 
   @Test
   public void testClientInstance() throws IOException {
-<<<<<<< HEAD
     Config httpConfig = ConfigFactory.empty()
         .withValue("solr.url", ConfigValueFactory.fromAnyRef("localhost:8983/solr"));
 
     Config httpConfigWithFalseCloud = ConfigFactory.empty()
         .withValue("solr.useCloudClient", ConfigValueFactory.fromAnyRef(false))
-=======
-
-    Config httpConfig = ConfigFactory.empty()
->>>>>>> 0aed06a2
         .withValue("solr.url", ConfigValueFactory.fromAnyRef("localhost:8983/solr"));
 
     Config cloudConfig = ConfigFactory.empty()
         .withValue("solr.useCloudClient", ConfigValueFactory.fromAnyRef(true))
         .withValue("solr.zkHosts", ConfigValueFactory.fromAnyRef(List.of("localhost:2181")));
 
-<<<<<<< HEAD
     Config cloudConfigWithZkChroot = ConfigFactory.empty()
         .withValue("solr.useCloudClient", ConfigValueFactory.fromAnyRef(true))
         .withValue("solr.zkHosts", ConfigValueFactory.fromAnyRef(List.of("localhost:2181")))
@@ -201,11 +187,4 @@
     assertFalse(SolrUtils.requiresAuth(hasPass));
     assertFalse(SolrUtils.requiresAuth(hasNone));
   }
-=======
-    try (SolrClient httpClient = SolrUtils.getSolrClient(httpConfig); SolrClient cloudClient = SolrUtils.getSolrClient(cloudConfig)) {
-      assertTrue(httpClient instanceof Http2SolrClient);
-      assertTrue(cloudClient instanceof CloudSolrClient);
-    }
-  }
->>>>>>> 0aed06a2
 }