package com.kmwllc.lucille.indexer;

import com.kmwllc.lucille.core.Indexer;
import com.kmwllc.lucille.core.IndexerException;
import com.kmwllc.lucille.message.TestMessenger;
import com.typesafe.config.Config;
import com.typesafe.config.ConfigFactory;
import java.io.File;
import org.apache.commons.io.FileUtils;
import org.junit.Assert;
import org.junit.Test;

import static org.junit.Assert.assertThrows;

public class IndexerFactoryTest {

  @Test
  public void testFromDefaultTypeConfig() throws Exception {
    TestMessenger messenger = new TestMessenger();
    Config config = ConfigFactory.load("IndexerFactoryTest/config_default_type.conf");
    Indexer indexer = IndexerFactory.fromConfig(config, messenger, true, "testing");
    Assert.assertTrue(indexer instanceof SolrIndexer);
  }

  @Test
  public void testFromValidTypeConfig() throws Exception {
    TestMessenger messenger = new TestMessenger();
    Config config = ConfigFactory.load("IndexerFactoryTest/config_valid_type.conf");
    Indexer indexer = IndexerFactory.fromConfig(config, messenger, true, "testing");
    Assert.assertTrue(indexer instanceof SolrIndexer);
  }

  @Test
  public void testFromInvalidTypeConfig() throws Exception {
    TestMessenger messenger = new TestMessenger();
    Config config = ConfigFactory.load("IndexerFactoryTest/config_invalid_type.conf");
    Exception exception = assertThrows(IndexerException.class, () -> {
      Indexer indexer = IndexerFactory.fromConfig(config, messenger, true, "testing");
    });
    Assert.assertTrue(exception.getMessage().contains("Unknown indexer.type configuration of:"));
  }

  @Test
  public void testFromValidTypeConfigOpen() throws Exception {
    TestMessenger messenger = new TestMessenger();
    Config config = ConfigFactory.load("IndexerFactoryTest/config_valid_type_open.conf");
    Indexer indexer = IndexerFactory.fromConfig(config, messenger, true, "testing");
    Assert.assertTrue(indexer instanceof OpenSearchIndexer);
  }

  @Test
  public void testFromValidTypeConfigElastic() throws Exception {
    TestMessenger messenger = new TestMessenger();
    Config config = ConfigFactory.load("IndexerFactoryTest/config_valid_type_elastic.conf");
    Indexer indexer = IndexerFactory.fromConfig(config, messenger, true, "testing");
    Assert.assertTrue(indexer instanceof ElasticsearchIndexer);
  }

  @Test
  public void testFromValidTypeConfigCSV() throws Exception {
    TestMessenger messenger = new TestMessenger();
    Config config = ConfigFactory.load("IndexerFactoryTest/config_valid_type_csv.conf");
    Indexer indexer = IndexerFactory.fromConfig(config, messenger, true, "testing");
    Assert.assertTrue(indexer instanceof CSVIndexer);
<<<<<<< HEAD
=======

    // removing the foo file created from test
    boolean fooIsDeleted = FileUtils.deleteQuietly(new File(config.getString("csv.path")));
    Assert.assertTrue(fooIsDeleted);
>>>>>>> f253c81d
  }
}<|MERGE_RESOLUTION|>--- conflicted
+++ resolved
@@ -62,12 +62,9 @@
     Config config = ConfigFactory.load("IndexerFactoryTest/config_valid_type_csv.conf");
     Indexer indexer = IndexerFactory.fromConfig(config, messenger, true, "testing");
     Assert.assertTrue(indexer instanceof CSVIndexer);
-<<<<<<< HEAD
-=======
 
     // removing the foo file created from test
     boolean fooIsDeleted = FileUtils.deleteQuietly(new File(config.getString("csv.path")));
     Assert.assertTrue(fooIsDeleted);
->>>>>>> f253c81d
   }
 }