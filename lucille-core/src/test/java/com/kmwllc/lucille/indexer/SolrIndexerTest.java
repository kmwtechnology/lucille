--- conflicted
+++ resolved
@@ -849,14 +849,8 @@
         .withValue("solr.useCloudClient", ConfigValueFactory.fromAnyRef(true))
         .withValue("solr.zkHosts", ConfigValueFactory.fromAnyRef(List.of("localhost:2181")));
 
-<<<<<<< HEAD
     try (SolrClient httpClient = SolrUtils.getSolrClient(httpConfig); SolrClient cloudClient = SolrUtils.getSolrClient(cloudConfig);){
       assertTrue(httpClient instanceof Http2SolrClient);
-=======
-    try (SolrClient httpClient = SolrUtils.getSolrClient(httpConfig); SolrClient cloudClient = SolrUtils.getSolrClient(
-        cloudConfig)) {
-      assertTrue(httpClient instanceof HttpSolrClient);
->>>>>>> 4af3780d
       assertTrue(cloudClient instanceof CloudSolrClient);
     }
   }
