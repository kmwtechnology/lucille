--- conflicted
+++ resolved
@@ -420,20 +420,19 @@
        <type>pom</type>
     </dependency>
 
-<<<<<<< HEAD
-    <!-- PythonStage -->
+    <!-- GraalVM Python -->
+    <!-- Version 25.0.0 is required for Python dependencies, but requires JDK 21 -->
+    <dependency>
+        <groupId>org.graalvm.python</groupId>
+        <artifactId>python-language</artifactId>
+        <version>24.2.2</version>
+    </dependency>
+
+    <!-- Py4J Python -->
     <dependency>
       <groupId>net.sf.py4j</groupId>
       <artifactId>py4j</artifactId>
       <version>0.10.9.9</version>
-=======
-    <!-- GraalVM Python -->
-    <!-- Version 25.0.0 is required for Python dependencies, but requires JDK 21 -->
-    <dependency>
-        <groupId>org.graalvm.python</groupId>
-        <artifactId>python-language</artifactId>
-        <version>24.2.2</version>
->>>>>>> 98867832
     </dependency>
   </dependencies>
 
