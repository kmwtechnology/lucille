--- conflicted
+++ resolved
@@ -367,18 +367,16 @@
     </dependency>
 
     <dependency>
-<<<<<<< HEAD
       <groupId>io.github.classgraph</groupId>
       <artifactId>classgraph</artifactId>
       <version>4.8.158</version>
     </dependency>
 
-=======
+    <dependency>
       <groupId>com.chavaillaz</groupId>
       <artifactId>opensearch-log4j-appender</artifactId>
       <version>1.0.1</version>
     </dependency>
->>>>>>> 85ee9968
   </dependencies>
 
 
