<?xml version="1.0" encoding="UTF-8"?>

<project xmlns="http://maven.apache.org/POM/4.0.0"
         xmlns:xsi="http://www.w3.org/2001/XMLSchema-instance"
         xsi:schemaLocation="http://maven.apache.org/POM/4.0.0 http://maven.apache.org/xsd/maven-4.0.0.xsd">
  <modelVersion>4.0.0</modelVersion>

  <parent>
    <groupId>com.kmwllc</groupId>
    <artifactId>lucille-parent</artifactId>
    <version>0.3.1-SNAPSHOT</version>
    <relativePath>../lucille-parent/pom.xml</relativePath>
  </parent>

  <artifactId>lucille-core</artifactId>
  <packaging>jar</packaging>
  <name>Lucille Core</name>

  <dependencies>
    <dependency>
      <groupId>org.opensearch.client</groupId>
      <artifactId>opensearch-java</artifactId>
      <version>${opensearch-java.version}</version>
    </dependency>
    <dependency>
      <groupId>org.apache.httpcomponents.core5</groupId>
      <artifactId>httpcore5</artifactId>
      <version>${httpcore5.version}</version>
    </dependency>
    <dependency>
      <groupId>org.apache.httpcomponents.client5</groupId>
      <artifactId>httpclient5</artifactId>
      <version>${httpclient5.version}</version>
    </dependency>
    <dependency>
      <groupId>co.elastic.clients</groupId>
      <artifactId>elasticsearch-java</artifactId>
      <version>8.6.0</version>
    </dependency>
    <dependency>
      <groupId>org.elasticsearch.client</groupId>
      <artifactId>elasticsearch-rest-high-level-client</artifactId>
      <version>${elasticsearch-rest-high-level-client.version}</version>
      <exclusions>
        <exclusion>
          <groupId>org.elasticsearch</groupId>
          <artifactId>elasticsearch</artifactId>
        </exclusion>
        <exclusion>
          <groupId>org.elasticsearch.client</groupId>
          <artifactId>elasticsearch-rest-client</artifactId>
        </exclusion>
      </exclusions>
    </dependency>



    <dependency>
      <groupId>org.apache.kafka</groupId>
      <artifactId>kafka-clients</artifactId>
      <version>3.6.1</version>
    </dependency>
    <dependency>
      <groupId>org.apache.curator</groupId>
      <artifactId>curator-recipes</artifactId>
      <version>5.1.0</version>
    </dependency>
    <dependency>
      <groupId>com.google.guava</groupId>
      <artifactId>guava</artifactId>
      <version>33.1.0-jre</version>
    </dependency>
    <!-- language detection -->
    <dependency>
      <groupId>com.cybozu.labs</groupId>
      <artifactId>langdetect</artifactId>
      <version>1.1-20120112</version>
    </dependency>
    <!-- configuration management library -->
    <dependency>
      <groupId>com.typesafe</groupId>
      <artifactId>config</artifactId>
      <version>1.4.1</version>
    </dependency>
    <dependency>
        <groupId>org.apache.lucene</groupId>
        <artifactId>lucene-queryparser</artifactId>
        <version>${lucene.version}</version>
    </dependency>
    <dependency>
        <groupId>org.apache.lucene</groupId>
        <artifactId>lucene-codecs</artifactId>
        <version>${lucene.version}</version>
    </dependency>
    <dependency>
        <groupId>org.apache.lucene</groupId>
        <artifactId>lucene-backward-codecs</artifactId>
        <version>${lucene.version}</version>
    </dependency>
   <dependency>
      <!--Lucene analyzers newest version as of 10/10 is 8.11.2-->
      <groupId>org.apache.lucene</groupId>
      <artifactId>lucene-analysis-common</artifactId>
      <version>${lucene.version}</version>
    </dependency>
    <dependency>
      <groupId>org.apache.lucene</groupId>
      <artifactId>lucene-monitor</artifactId>
      <version>${lucene.version}</version>
    </dependency>
    <dependency>
        <groupId>org.apache.lucene</groupId>
        <artifactId>lucene-core</artifactId>
        <version>${lucene.version}</version>
    </dependency>
    <dependency>
        <groupId>org.apache.commons</groupId>
        <artifactId>commons-lang3</artifactId>
        <version>${apache-commons-lang3.version}</version>
    </dependency>
    <dependency>
        <groupId>org.apache.commons</groupId>
        <artifactId>commons-text</artifactId>
        <version>${apache-commons-text.version}</version>
    </dependency>
    <!-- Add slf4j API frontend -->
    <dependency>
      <groupId>org.slf4j</groupId>
      <artifactId>slf4j-api</artifactId>
      <version>${slf4j.version}</version>
    </dependency>
    <!-- add log4j2 binding to classpath -->
    <!-- routes slf4j calls to log4j2 -->
    <dependency>
      <groupId>org.apache.logging.log4j</groupId>
      <artifactId>log4j-slf4j2-impl</artifactId>
      <version>${log4j.version}</version>
    </dependency>
    <dependency>
      <groupId>org.apache.logging.log4j</groupId>
      <artifactId>log4j-api</artifactId>
      <version>${log4j.version}</version>
    </dependency>
    <dependency>
      <groupId>org.apache.logging.log4j</groupId>
      <artifactId>log4j-core</artifactId>
      <version>${log4j.version}</version>
    </dependency>

    <!-- argument parsing -->
    <dependency>
      <groupId>commons-cli</groupId>
      <artifactId>commons-cli</artifactId>
      <version>1.4</version>
    </dependency>

    <!-- JSON serialization/deserialization -->
    <dependency>
      <groupId>com.fasterxml.jackson.core</groupId>
      <artifactId>jackson-annotations</artifactId>
      <version>${jackson.version}</version>
    </dependency>
    <dependency>
      <groupId>com.fasterxml.jackson.core</groupId>
      <artifactId>jackson-databind</artifactId>
      <version>${jackson.version}</version>
    </dependency>
    <dependency>
      <groupId>com.fasterxml.jackson.core</groupId>
      <artifactId>jackson-core</artifactId>
      <version>${jackson.version}</version>
    </dependency>
    <dependency>
      <groupId>com.fasterxml.jackson.datatype</groupId>
      <artifactId>jackson-datatype-jsr310</artifactId>
      <version>${jackson.version}</version>
    </dependency>
    <dependency>
      <groupId>com.jayway.jsonpath</groupId>
      <artifactId>json-path</artifactId>
      <version>2.9.0</version>
    </dependency>

    <!-- TODO remove if not using fastcsv -->
    <dependency>
      <groupId>de.siegmar</groupId>
      <artifactId>fastcsv</artifactId>
      <version>2.0.0</version>
    </dependency>

    <dependency>
      <groupId>com.opencsv</groupId>
      <artifactId>opencsv</artifactId>
      <version>5.4</version>
    </dependency>

     <!-- test dependency for solr integration tests -->
    <dependency>
      <groupId>org.apache.solr</groupId>
      <artifactId>solr-test-framework</artifactId>
      <version>${solr.version}</version>
      <scope>test</scope>
    </dependency>

    <dependency>
      <groupId>org.apache.solr</groupId>
      <artifactId>solr-solrj</artifactId>
      <version>${solr.version}</version>
    </dependency>

    <dependency>
        <groupId>org.apache.solr</groupId>
        <artifactId>solr-solrj-zookeeper</artifactId>
        <version>${solr.version}</version>
    </dependency>

    <dependency>
        <groupId>org.apache.solr</groupId>
        <artifactId>solr-solrj-streaming</artifactId>
        <version>${solr.version}</version>
    </dependency>
    <dependency>
        <groupId>org.apache.solr</groupId>
        <artifactId>solr-core</artifactId>
        <version>${solr.version}</version>
        <scope>test</scope>
    </dependency>

    <!-- SSL Context Kickstart -->
    <dependency>
      <groupId>io.github.hakky54</groupId>
      <artifactId>sslcontext-kickstart</artifactId>
      <version>${sslcontext-kickstart.version}</version>
    </dependency>

    <!-- Needed by VFS S3 Plugin to support AWS Security Token Service for EKS -->
    <dependency>
      <groupId>com.amazonaws</groupId>
      <artifactId>aws-java-sdk-sts</artifactId>
    </dependency>

    <!-- S3 Virtual File System Support -->
    <dependency>
      <groupId>com.github.abashev</groupId>
      <artifactId>vfs-s3</artifactId>
      <version>${vfs-s3.version}</version>
      <exclusions>
        <exclusion>
          <groupId>org.apache.hadoop</groupId>
          <artifactId>hadoop-hdfs</artifactId>
        </exclusion>
      </exclusions>
    </dependency>

    <dependency>
      <groupId>org.ahocorasick</groupId>
      <artifactId>ahocorasick</artifactId>
      <version>0.6.3</version>
    </dependency>

    <dependency>
      <groupId>io.dropwizard.metrics</groupId>
      <artifactId>metrics-core</artifactId>
      <version>4.2.18</version>
    </dependency>

    <dependency>
      <groupId>net.mguenther.kafka</groupId>
      <artifactId>kafka-junit</artifactId>
      <version>3.6.0</version>
      <scope>test</scope>
      <!-- Bug in junit 5.6.2 that doesn't support junit 4.13.2 (only 4.12 and 4.13) -->
      <exclusions>
        <exclusion>
          <groupId>org.junit.jupiter</groupId>
          <artifactId>junit-jupiter-api</artifactId>
        </exclusion>
      </exclusions>
    </dependency>

    <!--  test dependency for db connector tests -->
    <dependency>
      <groupId>com.h2database</groupId>
      <artifactId>h2</artifactId>
      <version>2.2.224</version>
      <scope>test</scope>
    </dependency>

    <dependency>
        <groupId>org.jsoup</groupId>
        <artifactId>jsoup</artifactId>
        <version>1.17.2</version>
    </dependency>

<<<<<<< HEAD
    <!--  dependency for Chunk Stage -->

    <dependency>
      <groupId>org.apache.opennlp</groupId>
      <artifactId>opennlp-tools</artifactId>
      <version>2.4.0</version>
    </dependency>

=======
    <!-- dependency for OpenAiEmbedding Stage -->
    <dependency>
        <groupId>dev.langchain4j</groupId>
        <artifactId>langchain4j-open-ai</artifactId>
        <version>0.33.0</version>
    </dependency>

    <dependency>
        <groupId>com.knuddels</groupId>
        <artifactId>jtokkit</artifactId>
        <version>1.1.0</version>
    </dependency>
>>>>>>> 58e4e01e
  </dependencies>



  <build>
    <plugins>
      <plugin>
        <groupId>org.apache.maven.plugins</groupId>
        <artifactId>maven-jar-plugin</artifactId>
        <configuration>
          <finalName>lucille</finalName>
          <archive>
            <manifest>
              <mainClass>com.kmwllc.lucille.core.Runner</mainClass>
              <addDefaultImplementationEntries>true</addDefaultImplementationEntries>
              <addDefaultSpecificationEntries>true</addDefaultSpecificationEntries>
            </manifest>
          </archive>
        </configuration>
      </plugin>
      <plugin>
        <groupId>org.apache.maven.plugins</groupId>
        <artifactId>maven-failsafe-plugin</artifactId>
        <version>3.2.5</version>
        <executions>
          <execution>
            <goals>
              <goal>integration-test</goal>
              <goal>verify</goal>
            </goals>
          </execution>
        </executions>
        <configuration>
          <classesDirectory>target/fake</classesDirectory>
          <additionalClasspathElements>
            <additionalClasspathElement>${basedir}/target/lucille.jar</additionalClasspathElement>
          </additionalClasspathElements>
        </configuration>
      </plugin>
      <plugin>
        <groupId>org.apache.maven.plugins</groupId>
        <artifactId>maven-dependency-plugin</artifactId>
        <executions>
          <execution>
            <id>copy-dependencies</id>
            <phase>package</phase>
            <goals>
              <goal>copy-dependencies</goal>
            </goals>
            <configuration>
              <outputDirectory>${project.build.directory}/lib</outputDirectory>
              <includeScope>runtime</includeScope>
            </configuration>
          </execution>
        </executions>
      </plugin>
      <plugin>
        <groupId>org.apache.maven.plugins</groupId>
        <artifactId>maven-assembly-plugin</artifactId>
        <executions>
          <execution>
            <id>package-assembly</id>
            <phase>package</phase>
            <goals>
              <goal>single</goal>
            </goals>
            <configuration>
              <finalName>lucille-${project.version}</finalName>
              <descriptors>
                <descriptor>src/assembly/assembly.xml</descriptor>
              </descriptors>
            </configuration>
          </execution>
        </executions>
      </plugin>
    </plugins>
  </build>

</project><|MERGE_RESOLUTION|>--- conflicted
+++ resolved
@@ -292,7 +292,18 @@
         <version>1.17.2</version>
     </dependency>
 
-<<<<<<< HEAD
+    <!-- dependency for OpenAiEmbedding Stage -->
+    <dependency>
+        <groupId>dev.langchain4j</groupId>
+        <artifactId>langchain4j-open-ai</artifactId>
+        <version>0.33.0</version>
+    </dependency>
+
+    <dependency>
+        <groupId>com.knuddels</groupId>
+        <artifactId>jtokkit</artifactId>
+        <version>1.1.0</version>
+    </dependency>
     <!--  dependency for Chunk Stage -->
 
     <dependency>
@@ -301,20 +312,6 @@
       <version>2.4.0</version>
     </dependency>
 
-=======
-    <!-- dependency for OpenAiEmbedding Stage -->
-    <dependency>
-        <groupId>dev.langchain4j</groupId>
-        <artifactId>langchain4j-open-ai</artifactId>
-        <version>0.33.0</version>
-    </dependency>
-
-    <dependency>
-        <groupId>com.knuddels</groupId>
-        <artifactId>jtokkit</artifactId>
-        <version>1.1.0</version>
-    </dependency>
->>>>>>> 58e4e01e
   </dependencies>
 
 
