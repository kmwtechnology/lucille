--- conflicted
+++ resolved
@@ -20,10 +20,7 @@
     <module>lucille-vector-ingest-example</module>
     <module>lucille-joining-db-connector-example</module>
     <module>lucille-file-to-file-example</module>
-<<<<<<< HEAD
     <module>lucille-distributed-example</module>
-=======
->>>>>>> 066f6dc3
     <module>lucille-simple-csv-solr-example</module>
   </modules>
 </project>