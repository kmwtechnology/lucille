# This is a configuration file managed by https://github.com/lightbend/config
# It is in HOCON format, a superset of JSON
connectors: [
  {
    class: "com.kmwllc.lucille.parquet.connector.ParquetConnector",
    # defining a default value so our unit tests can run.
    path: "bucket/parquet-stuff"
    path: ${?PARQUET_PATH},

    fs_uri: "s3://"
    fs_uri: ${?FS_URI}

    s3_key: "abcdefg"
    s3_key: ${?S3_KEY}

    s3_secret: "hijklmno"
    s3_secret: ${?S3_SECRET}

    id_field: "pid"
    name: "connector1"
    pipeline: "pipeline1"
  },
]
pipelines: [
  {
    name: "pipeline1",
    stages: [
      {
        name = "removeEmptyFields",
        class = "com.kmwllc.lucille.stage.RemoveEmptyFields"
      }
    ]
  }
]
indexer {
  batchTimeout: 6000
  batchSize: 500
  type: "pinecone"
  class: "com.kmwllc.lucille.pinecone.indexer.PineconeIndexer"
}
pinecone {
  index: "vector"
<<<<<<< HEAD
  apiKey: "abcdefg"

=======
>>>>>>> d0f266e2
  index: ${?PINECONE_INDEX}

  apiKey: "abcdefg"
  apiKey: ${?PINECONE_API_KEY}
<<<<<<< HEAD
  namespaces: {
    "kmw_msmarco": namespace
  }
=======

  environment: "environment"
  environment: ${?PINECONE_ENVIRONMENT}

  projectName: "parpinecone"
  projectName: ${?PINECONE_PROJECT}

  timeout: 10
  namespaces: [
    "kmw_msmarco",
  ]
  embeddingFields: [
    "values",
  ]
>>>>>>> d0f266e2
  metadataFields: [
    "docid"
  ]
}
worker {
  # maximum number of times across all workers that an attempt should be made to process any given document;
  # when this property is not provided, retries will not be tracked and no limit will be imposed;
  # this property requires that zookeeper is available at the specified zookeeper.connectString
  #maxRetries: 2
  # number of worker threads to start for each pipeline when running lucille in local / single-JVM mode
  threads: 2
  # maximum time to spend processing a message, after which the worker will assume a problem and shut down
  # NOTE: not supported while com.kmwllc.lucille.core.Worker and PipelineWorker are being reconciled
  #maxProcessingSecs: 600 # 10 minutes
}
publisher {
  # this setting controls
  #     1) maximum size of the queue of published documents waiting to be processed
  #     2) maximum size of the queue of completed documents waiting to be indexed
  # e.g. if it is set to 10 then each each queue can contain up to 10 documents for a total of 20
  #
  # attempts to publish beyond this capacity will cause the publisher to block
  # this setting applies only when running Lucille in local / single-JVM mode using a LocalMessageManager
  # this setting affects Lucille's memory footprint as it determines how many in-flight documents can be held in memory at once
  # increasing queueCapacity may improve performance if memory allows
  # this setting defaults to 10000
  queueCapacity: 100
}
zookeeper {
  connectString: "localhost:2181"
}
log {
  seconds: 30 # how often components (Publisher, Worker, Indexer) should log a status update
}
runner {
  #umncomment to output detailed metrics to the main lucille log at the end of each run
  #metricsLoggingLevel: "INFO"
}
# solr {
#  url: "http://localhost:8983/solr/resumes"
# }
<|MERGE_RESOLUTION|>--- conflicted
+++ resolved
@@ -40,20 +40,10 @@
 }
 pinecone {
   index: "vector"
-<<<<<<< HEAD
-  apiKey: "abcdefg"
-
-=======
->>>>>>> d0f266e2
   index: ${?PINECONE_INDEX}
 
   apiKey: "abcdefg"
   apiKey: ${?PINECONE_API_KEY}
-<<<<<<< HEAD
-  namespaces: {
-    "kmw_msmarco": namespace
-  }
-=======
 
   environment: "environment"
   environment: ${?PINECONE_ENVIRONMENT}
@@ -61,14 +51,9 @@
   projectName: "parpinecone"
   projectName: ${?PINECONE_PROJECT}
 
-  timeout: 10
-  namespaces: [
-    "kmw_msmarco",
-  ]
-  embeddingFields: [
-    "values",
-  ]
->>>>>>> d0f266e2
+  namespaces: {
+    "kmw_msmarco": namespace
+  }
   metadataFields: [
     "docid"
   ]
