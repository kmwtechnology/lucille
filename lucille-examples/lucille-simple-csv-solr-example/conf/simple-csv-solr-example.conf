# this example illustrates how Lucille can handle a simple use case like indexing the contents of a CSV file into Solr

connectors: [
  {
    class: "com.kmwllc.lucille.connector.FileConnector",
    pathToStorage: "conf/songs.csv",
<<<<<<< HEAD
    fileOptions: {
      csv: {}
    }
=======
>>>>>>> 72df3aa9
    name: "connector1",
    pipeline: "pipeline1"
    fileOptions: {
      csv: { }
    }
  }
]

pipelines: [
  {
    name: "pipeline1",
    stages: [
      {
        name: "Timestamp"
        class: "com.kmwllc.lucille.stage.Timestamp"
        dest_field: "timestamp"
      }
    ]
  }
]

indexer {
  type: "Solr"
}

solr {
  useCloudClient: true
  defaultCollection: "quickstart"
  url: ["http://localhost:8983/solr"]
}
<|MERGE_RESOLUTION|>--- conflicted
+++ resolved
@@ -1,42 +1,36 @@
-# this example illustrates how Lucille can handle a simple use case like indexing the contents of a CSV file into Solr
-
-connectors: [
-  {
-    class: "com.kmwllc.lucille.connector.FileConnector",
-    pathToStorage: "conf/songs.csv",
-<<<<<<< HEAD
-    fileOptions: {
-      csv: {}
-    }
-=======
->>>>>>> 72df3aa9
-    name: "connector1",
-    pipeline: "pipeline1"
-    fileOptions: {
-      csv: { }
-    }
-  }
-]
-
-pipelines: [
-  {
-    name: "pipeline1",
-    stages: [
-      {
-        name: "Timestamp"
-        class: "com.kmwllc.lucille.stage.Timestamp"
-        dest_field: "timestamp"
-      }
-    ]
-  }
-]
-
-indexer {
-  type: "Solr"
-}
-
-solr {
-  useCloudClient: true
-  defaultCollection: "quickstart"
-  url: ["http://localhost:8983/solr"]
-}
+# this example illustrates how Lucille can handle a simple use case like indexing the contents of a CSV file into Solr
+
+connectors: [
+  {
+    class: "com.kmwllc.lucille.connector.FileConnector",
+    pathToStorage: "conf/songs.csv",
+    name: "connector1",
+    pipeline: "pipeline1"
+    fileOptions: {
+      csv: { }
+    }
+  }
+]
+
+pipelines: [
+  {
+    name: "pipeline1",
+    stages: [
+      {
+        name: "Timestamp"
+        class: "com.kmwllc.lucille.stage.Timestamp"
+        dest_field: "timestamp"
+      }
+    ]
+  }
+]
+
+indexer {
+  type: "Solr"
+}
+
+solr {
+  useCloudClient: true
+  defaultCollection: "quickstart"
+  url: ["http://localhost:8983/solr"]
+}