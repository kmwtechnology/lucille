<?xml version="1.0" encoding="UTF-8"?>

<project xmlns="http://maven.apache.org/POM/4.0.0"
         xmlns:xsi="http://www.w3.org/2001/XMLSchema-instance"
         xsi:schemaLocation="http://maven.apache.org/POM/4.0.0 http://maven.apache.org/xsd/maven-4.0.0.xsd">
  <modelVersion>4.0.0</modelVersion>

  <groupId>com.kmwllc</groupId>
  <artifactId>lucille</artifactId>
  <version>0.0.1-SNAPSHOT</version>

  <packaging>jar</packaging>

  <properties>
    <maven-compiler-plugin.version>3.7.0</maven-compiler-plugin.version>
    <maven-exec-plugin.version>1.6.0</maven-exec-plugin.version>
    <maven-jar-plugin.version>3.0.2</maven-jar-plugin.version>
    <maven-shade-plugin.version>3.1.0</maven-shade-plugin.version>
    <maven-surefire-plugin.version>2.22.0</maven-surefire-plugin.version>
    <jackson.version>2.12.2</jackson.version>
    <lucene-solr.version>8.9.0</lucene-solr.version>
    <log4j.version>2.13.3</log4j.version>
  </properties>

  <repositories>
    <repository>
      <id>apache.snapshots</id>
      <name>Apache Development Snapshot Repository</name>
      <url>https://repository.apache.org/content/repositories/snapshots/</url>
      <releases>
        <enabled>false</enabled>
      </releases>
      <snapshots>
        <enabled>true</enabled>
      </snapshots>
    </repository>
  </repositories>

  <build>
    <plugins>
      <plugin>
        <groupId>org.apache.maven.plugins</groupId>
        <artifactId>maven-compiler-plugin</artifactId>
        <version>${maven-compiler-plugin.version}</version>
        <configuration>
          <release>11</release>
        </configuration>
      </plugin>

      <plugin>
        <groupId>org.apache.maven.plugins</groupId>
        <artifactId>maven-surefire-plugin</artifactId>
        <version>${maven-surefire-plugin.version}</version>
        <configuration>
          <redirectTestOutputToFile>true</redirectTestOutputToFile>
          <!--ensure consistent timezone for unit tests-->
          <argLine>${argLine} -Duser.timezone=UTC</argLine>
        </configuration>
        <dependencies>
          <dependency>
            <groupId>org.apache.maven.surefire</groupId>
            <artifactId>surefire-junit47</artifactId>
            <version>${maven-surefire-plugin.version}</version>
          </dependency>
        </dependencies>
      </plugin>

      <!-- Ensure that the Maven jar plugin runs before the Maven
        shade plugin by listing the plugin higher within the file. -->
      <plugin>
        <groupId>org.apache.maven.plugins</groupId>
        <artifactId>maven-jar-plugin</artifactId>
        <version>${maven-jar-plugin.version}</version>
      </plugin>

      <!--
        Configures `mvn package` to produce a bundled jar ("fat jar") for runners
        that require this for job submission to a cluster.
      -->
      <plugin>
        <groupId>org.apache.maven.plugins</groupId>
        <artifactId>maven-shade-plugin</artifactId>
        <version>${maven-shade-plugin.version}</version>
        <executions>
          <execution>
            <phase>package</phase>
            <goals>
              <goal>shade</goal>
            </goals>
            <configuration>
              <finalName>${project.artifactId}-bundled-${project.version}</finalName>
              <filters>
                <filter>
                  <artifact>*:*</artifact>
                  <excludes>
                    <exclude>META-INF/LICENSE</exclude>
                    <exclude>META-INF/*.SF</exclude>
                    <exclude>META-INF/*.DSA</exclude>
                    <exclude>META-INF/*.RSA</exclude>
                  </excludes>
                </filter>
              </filters>
              <transformers>
                <transformer implementation="org.apache.maven.plugins.shade.resource.ServicesResourceTransformer"/>
              </transformers>
            </configuration>
          </execution>
        </executions>
      </plugin>
      
      <plugin>
        <groupId>org.jacoco</groupId>
        <artifactId>jacoco-maven-plugin</artifactId>
        <version>0.8.7</version>
        <executions>
          <execution>
            <id>prepare-agent</id>
            <goals>
              <goal>prepare-agent</goal>
            </goals>
          </execution>
          <execution>
            <id>report</id>
            <phase>prepare-package</phase>
            <goals>
              <goal>report</goal>
            </goals>
          </execution>
          <execution>
            <id>post-unit-test</id>
            <phase>test</phase>
            <goals>
              <goal>report</goal>
            </goals>
            <configuration>
              <!-- Sets the path to the file which contains the execution data. -->
              <dataFile>target/jacoco.exec</dataFile>
              <!-- Sets the output directory for the code coverage report. -->
              <outputDirectory>target/jacoco-ut</outputDirectory>
            </configuration>
          </execution>
        </executions>
<<<<<<< HEAD
=======
        <configuration>
        </configuration>
>>>>>>> 5656cf08
      </plugin> 
    </plugins>

    <pluginManagement>
      <plugins>
        <plugin>
          <groupId>org.codehaus.mojo</groupId>
          <artifactId>exec-maven-plugin</artifactId>
          <version>${maven-exec-plugin.version}</version>
          <configuration>
            <cleanupDaemonThreads>false</cleanupDaemonThreads>
          </configuration>
        </plugin>
      </plugins>
    </pluginManagement>
  </build>
<!--  TODO: test reports and javadoc  <reporting>    
    <plugins>
      <plugin>
        <groupId>org.apache.maven.plugins</groupId>
        <artifactId>maven-surefire-report-plugin</artifactId>
        <version>2.21.0</version>
      </plugin>
      <plugin>
        <groupId>org.apache.maven.plugins</groupId>
        <artifactId>maven-javadoc-plugin</artifactId>
        <version>3.0.1</version>
      </plugin>
    </plugins>
    </reporting>  -->



  <dependencies>
    <dependency>
      <groupId>org.apache.kafka</groupId>
      <artifactId>kafka-clients</artifactId>
      <version>2.8.0</version>
    </dependency>

    <dependency>
      <groupId>org.apache.curator</groupId>
      <artifactId>curator-recipes</artifactId>
      <version>5.1.0</version>
    </dependency>

    <dependency>
      <groupId>org.apache.tika</groupId>
      <artifactId>tika-parsers</artifactId>
      <version>2.1.0</version>
      <type>pom</type>
    </dependency>

    <!-- language detection -->
    <dependency>
      <groupId>com.cybozu.labs</groupId>
      <artifactId>langdetect</artifactId>
      <version>1.1-20120112</version>
    </dependency>

    <!-- allows poi to produce thumbnails for pptx slides that contain svgs. -->
    <dependency>
      <groupId>org.apache.xmlgraphics</groupId>
      <artifactId>batik-all</artifactId>
      <version>1.13</version>
    </dependency>

    <!-- configuration management library -->
    <dependency>
      <groupId>com.typesafe</groupId>
      <artifactId>config</artifactId>
      <version>1.4.0</version>
    </dependency>

    <dependency>
      <groupId>org.apache.lucene</groupId>
      <artifactId>lucene-analyzers-common</artifactId>
      <version>${lucene-solr.version}</version>
    </dependency>

    <dependency>
      <groupId>org.apache.lucene</groupId>
      <artifactId>lucene-monitor</artifactId>
      <version>${lucene-solr.version}</version>
    </dependency>

    <!-- Add slf4j API frontend -->
    <dependency>
      <groupId>org.slf4j</groupId>
      <artifactId>slf4j-api</artifactId>
      <version>1.7.25</version>
    </dependency>

    <!-- add log4j2 binding to classpath -->
    <!-- routes slf4j calls to log4j2 -->
    <dependency>
      <groupId>org.apache.logging.log4j</groupId>
      <artifactId>log4j-slf4j-impl</artifactId>
      <version>${log4j.version}</version>
    </dependency>
    <dependency>
      <groupId>org.apache.logging.log4j</groupId>
      <artifactId>log4j-api</artifactId>
      <version>${log4j.version}</version>
    </dependency>
    <dependency>
      <groupId>org.apache.logging.log4j</groupId>
      <artifactId>log4j-core</artifactId>
      <version>${log4j.version}</version>
    </dependency>

    <!-- testing -->
    <dependency>
      <groupId>org.mockito</groupId>
      <artifactId>mockito-inline</artifactId>
      <version>3.7.7</version>
      <scope>test</scope>
    </dependency>

    <dependency>
      <groupId>junit</groupId>
      <artifactId>junit</artifactId>
      <version>4.13.1</version>
      <scope>test</scope>
    </dependency>

    <!-- argument parsing -->
    <dependency>
      <groupId>commons-cli</groupId>
      <artifactId>commons-cli</artifactId>
      <version>1.4</version>
    </dependency>

    <!-- JSON serialization/deserialization -->
    <dependency>
      <groupId>com.fasterxml.jackson.core</groupId>
      <artifactId>jackson-annotations</artifactId>
      <version>${jackson.version}</version>
    </dependency>
    <dependency>
      <groupId>com.fasterxml.jackson.core</groupId>
      <artifactId>jackson-databind</artifactId>
      <version>${jackson.version}</version>
    </dependency>
    <dependency>
      <groupId>com.fasterxml.jackson.core</groupId>
      <artifactId>jackson-core</artifactId>
      <version>${jackson.version}</version>
    </dependency>

    <!-- TODO remove if not using fastcsv -->
    <dependency>
      <groupId>de.siegmar</groupId>
      <artifactId>fastcsv</artifactId>
      <version>2.0.0</version>
    </dependency>

    <dependency>
      <groupId>com.opencsv</groupId>
      <artifactId>opencsv</artifactId>
      <version>5.4</version>
    </dependency>
    
    <dependency>
      <groupId>org.apache.solr</groupId>
      <artifactId>solr-solrj</artifactId>
      <version>${lucene-solr.version}</version>
    </dependency>

    <dependency>
      <groupId>org.ahocorasick</groupId>
      <artifactId>ahocorasick</artifactId>
      <version>0.6.3</version>
    </dependency>

    <!-- https://mvnrepository.com/artifact/com.cybozu.labs/langdetect -->
    <dependency>
      <groupId>com.cybozu.labs</groupId>
      <artifactId>langdetect</artifactId>
      <version>1.1-20120112</version>
    </dependency>

    <!--  test dependency for db connector tests -->
    <dependency>
      <groupId>com.h2database</groupId>
      <artifactId>h2</artifactId>
      <version>1.4.200</version>
      <scope>test</scope>
    </dependency>

  </dependencies>
  
  
</project><|MERGE_RESOLUTION|>--- conflicted
+++ resolved
@@ -140,11 +140,8 @@
             </configuration>
           </execution>
         </executions>
-<<<<<<< HEAD
-=======
         <configuration>
         </configuration>
->>>>>>> 5656cf08
       </plugin> 
     </plugins>
 
@@ -179,6 +176,7 @@
 
 
   <dependencies>
+
     <dependency>
       <groupId>org.apache.kafka</groupId>
       <artifactId>kafka-clients</artifactId>
