<?xml version="1.0" encoding="UTF-8"?>

<project xmlns="http://maven.apache.org/POM/4.0.0"
         xmlns:xsi="http://www.w3.org/2001/XMLSchema-instance"
         xsi:schemaLocation="http://maven.apache.org/POM/4.0.0 http://maven.apache.org/xsd/maven-4.0.0.xsd">
  <modelVersion>4.0.0</modelVersion>

  <groupId>com.kmwllc</groupId>
  <artifactId>lucille</artifactId>
  <version>0.1</version>

  <packaging>jar</packaging>

  <properties>
    <maven-compiler-plugin.version>3.7.0</maven-compiler-plugin.version>
    <maven-exec-plugin.version>1.6.0</maven-exec-plugin.version>
    <maven-jar-plugin.version>3.0.2</maven-jar-plugin.version>
    <maven-shade-plugin.version>3.1.0</maven-shade-plugin.version>
    <maven-surefire-plugin.version>2.22.0</maven-surefire-plugin.version>
    <jackson.version>2.12.2</jackson.version>
    <lucene-solr.version>8.9.0</lucene-solr.version>
    <log4j.version>2.13.3</log4j.version>
  </properties>

  <repositories>
    <repository>
      <id>apache.snapshots</id>
      <name>Apache Development Snapshot Repository</name>
      <url>https://repository.apache.org/content/repositories/snapshots/</url>
      <releases>
        <enabled>false</enabled>
      </releases>
      <snapshots>
        <enabled>true</enabled>
      </snapshots>
    </repository>
  </repositories>

  <build>
    <plugins>
      <plugin>
        <groupId>org.apache.maven.plugins</groupId>
        <artifactId>maven-compiler-plugin</artifactId>
        <version>${maven-compiler-plugin.version}</version>
        <configuration>
          <release>11</release>
        </configuration>
      </plugin>

      <plugin>
        <groupId>org.apache.maven.plugins</groupId>
        <artifactId>maven-surefire-plugin</artifactId>
        <version>${maven-surefire-plugin.version}</version>
        <configuration>
          <redirectTestOutputToFile>true</redirectTestOutputToFile>
          <!--ensure consistent timezone for unit tests-->
          <argLine>${argLine} -Duser.timezone=UTC</argLine>
        </configuration>
        <dependencies>
          <dependency>
            <groupId>org.apache.maven.surefire</groupId>
            <artifactId>surefire-junit47</artifactId>
            <version>${maven-surefire-plugin.version}</version>
          </dependency>
        </dependencies>
      </plugin>

      <!-- Ensure that the Maven jar plugin runs before the Maven
        shade plugin by listing the plugin higher within the file. -->
      <plugin>
        <groupId>org.apache.maven.plugins</groupId>
        <artifactId>maven-jar-plugin</artifactId>
        <version>${maven-jar-plugin.version}</version>
      </plugin>

      <!--
        Configures `mvn package` to produce a bundled jar ("fat jar") for runners
        that require this for job submission to a cluster.
      -->
      <plugin>
        <groupId>org.apache.maven.plugins</groupId>
        <artifactId>maven-shade-plugin</artifactId>
        <version>${maven-shade-plugin.version}</version>
        <executions>
          <execution>
            <phase>package</phase>
            <goals>
              <goal>shade</goal>
            </goals>
            <configuration>
              <finalName>${project.artifactId}-bundled-${project.version}</finalName>
              <filters>
                <filter>
                  <artifact>*:*</artifact>
                  <excludes>
                    <exclude>META-INF/LICENSE</exclude>
                    <exclude>META-INF/*.SF</exclude>
                    <exclude>META-INF/*.DSA</exclude>
                    <exclude>META-INF/*.RSA</exclude>
                  </excludes>
                </filter>
              </filters>
              <transformers>
                <transformer implementation="org.apache.maven.plugins.shade.resource.ServicesResourceTransformer"/>
              </transformers>
            </configuration>
          </execution>
        </executions>
      </plugin>
      
      <plugin>
        <groupId>org.jacoco</groupId>
        <artifactId>jacoco-maven-plugin</artifactId>
        <version>0.8.7</version>
        <executions>
          <execution>
            <id>prepare-agent</id>
            <goals>
              <goal>prepare-agent</goal>
            </goals>
          </execution>
          <execution>
            <id>report</id>
            <phase>prepare-package</phase>
            <goals>
              <goal>report</goal>
            </goals>
          </execution>
          <execution>
            <id>post-unit-test</id>
            <phase>test</phase>
            <goals>
              <goal>report</goal>
            </goals>
            <configuration>
              <!-- Sets the path to the file which contains the execution data. -->
              <dataFile>target/jacoco.exec</dataFile>
              <!-- Sets the output directory for the code coverage report. -->
              <outputDirectory>target/jacoco-ut</outputDirectory>
            </configuration>
          </execution>
        </executions>
        <configuration>
          <systemPropertyVariables>
            <jacoco-agent.destfile>target/jacoco.exec</jacoco-agent.destfile>
          </systemPropertyVariables>
        </configuration>
      </plugin> 
    </plugins>

    <pluginManagement>
      <plugins>
        <plugin>
          <groupId>org.codehaus.mojo</groupId>
          <artifactId>exec-maven-plugin</artifactId>
          <version>${maven-exec-plugin.version}</version>
          <configuration>
            <cleanupDaemonThreads>false</cleanupDaemonThreads>
          </configuration>
        </plugin>
      </plugins>
    </pluginManagement>
  </build>
<!--  TODO: test reports and javadoc  <reporting>    
    <plugins>
      <plugin>
        <groupId>org.apache.maven.plugins</groupId>
        <artifactId>maven-surefire-report-plugin</artifactId>
        <version>2.21.0</version>
      </plugin>
      <plugin>
        <groupId>org.apache.maven.plugins</groupId>
        <artifactId>maven-javadoc-plugin</artifactId>
        <version>3.0.1</version>
      </plugin>
    </plugins>
    </reporting>  -->



  <dependencies>

    <dependency>
      <groupId>org.apache.kafka</groupId>
      <artifactId>kafka-clients</artifactId>
      <version>2.8.0</version>
    </dependency>

    <dependency>
      <groupId>org.apache.curator</groupId>
      <artifactId>curator-recipes</artifactId>
      <version>5.1.0</version>
    </dependency>

    <dependency>
      <groupId>org.apache.tika</groupId>
      <artifactId>tika-parsers</artifactId>
      <version>2.1.0</version>
      <type>pom</type>
    </dependency>

    <!-- language detection -->
    <dependency>
      <groupId>com.cybozu.labs</groupId>
      <artifactId>langdetect</artifactId>
      <version>1.1-20120112</version>
    </dependency>

    <!-- allows poi to produce thumbnails for pptx slides that contain svgs. -->
    <dependency>
      <groupId>org.apache.xmlgraphics</groupId>
      <artifactId>batik-all</artifactId>
      <version>1.13</version>
    </dependency>



    <!-- configuration management library -->
    <dependency>
      <groupId>com.typesafe</groupId>
      <artifactId>config</artifactId>
      <version>1.4.0</version>
    </dependency>

    <dependency>
      <groupId>org.apache.lucene</groupId>
      <artifactId>lucene-analyzers-common</artifactId>
      <version>${lucene-solr.version}</version>
    </dependency>

    <dependency>
      <groupId>org.apache.lucene</groupId>
      <artifactId>lucene-monitor</artifactId>
      <version>${lucene-solr.version}</version>
    </dependency>

    <!-- Add slf4j API frontend -->
    <dependency>
      <groupId>org.slf4j</groupId>
      <artifactId>slf4j-api</artifactId>
      <version>1.7.25</version>
    </dependency>

    <!-- add log4j2 binding to classpath -->
    <!-- routes slf4j calls to log4j2 -->
    <dependency>
      <groupId>org.apache.logging.log4j</groupId>
      <artifactId>log4j-slf4j-impl</artifactId>
      <version>${log4j.version}</version>
    </dependency>
    <dependency>
      <groupId>org.apache.logging.log4j</groupId>
      <artifactId>log4j-api</artifactId>
      <version>${log4j.version}</version>
    </dependency>
    <dependency>
      <groupId>org.apache.logging.log4j</groupId>
      <artifactId>log4j-core</artifactId>
      <version>${log4j.version}</version>
    </dependency>

    <!-- testing -->
    <dependency>
      <groupId>org.mockito</groupId>
      <artifactId>mockito-inline</artifactId>
      <version>3.7.7</version>
      <scope>test</scope>
    </dependency>

    <dependency>
      <groupId>junit</groupId>
      <artifactId>junit</artifactId>
      <version>4.13.1</version>
      <scope>test</scope>
    </dependency>

    <!-- argument parsing -->
    <dependency>
      <groupId>commons-cli</groupId>
      <artifactId>commons-cli</artifactId>
      <version>1.4</version>
    </dependency>

    <!-- JSON serialization/deserialization -->
    <dependency>
      <groupId>com.fasterxml.jackson.core</groupId>
      <artifactId>jackson-annotations</artifactId>
      <version>${jackson.version}</version>
    </dependency>
    <dependency>
      <groupId>com.fasterxml.jackson.core</groupId>
      <artifactId>jackson-databind</artifactId>
      <version>${jackson.version}</version>
    </dependency>
    <dependency>
      <groupId>com.fasterxml.jackson.core</groupId>
      <artifactId>jackson-core</artifactId>
      <version>${jackson.version}</version>
    </dependency>

    <!-- TODO remove if not using fastcsv -->
    <dependency>
      <groupId>de.siegmar</groupId>
      <artifactId>fastcsv</artifactId>
      <version>2.0.0</version>
    </dependency>

    <dependency>
      <groupId>com.opencsv</groupId>
      <artifactId>opencsv</artifactId>
      <version>5.4</version>
    </dependency>
    
    <dependency>
      <groupId>org.apache.solr</groupId>
      <artifactId>solr-solrj</artifactId>
      <version>${lucene-solr.version}</version>
    </dependency>

<<<<<<< HEAD
    <!--  test dependency for db connector tests -->
    <dependency>
      <groupId>com.h2database</groupId>
      <artifactId>h2</artifactId>
      <version>1.4.200</version>
      <scope>test</scope>
    </dependency>

=======
    <dependency>
      <groupId>org.ahocorasick</groupId>
      <artifactId>ahocorasick</artifactId>
      <version>0.6.3</version>
    </dependency>
>>>>>>> abca35d0

    <!-- https://mvnrepository.com/artifact/com.cybozu.labs/langdetect -->
    <dependency>
      <groupId>com.cybozu.labs</groupId>
      <artifactId>langdetect</artifactId>
      <version>1.1-20120112</version>
    </dependency>
  </dependencies>
  
  
</project><|MERGE_RESOLUTION|>--- conflicted
+++ resolved
@@ -317,7 +317,19 @@
       <version>${lucene-solr.version}</version>
     </dependency>
 
-<<<<<<< HEAD
+    <dependency>
+      <groupId>org.ahocorasick</groupId>
+      <artifactId>ahocorasick</artifactId>
+      <version>0.6.3</version>
+    </dependency>
+
+    <!-- https://mvnrepository.com/artifact/com.cybozu.labs/langdetect -->
+    <dependency>
+      <groupId>com.cybozu.labs</groupId>
+      <artifactId>langdetect</artifactId>
+      <version>1.1-20120112</version>
+    </dependency>
+
     <!--  test dependency for db connector tests -->
     <dependency>
       <groupId>com.h2database</groupId>
@@ -326,20 +338,6 @@
       <scope>test</scope>
     </dependency>
 
-=======
-    <dependency>
-      <groupId>org.ahocorasick</groupId>
-      <artifactId>ahocorasick</artifactId>
-      <version>0.6.3</version>
-    </dependency>
->>>>>>> abca35d0
-
-    <!-- https://mvnrepository.com/artifact/com.cybozu.labs/langdetect -->
-    <dependency>
-      <groupId>com.cybozu.labs</groupId>
-      <artifactId>langdetect</artifactId>
-      <version>1.1-20120112</version>
-    </dependency>
   </dependencies>
   
   
