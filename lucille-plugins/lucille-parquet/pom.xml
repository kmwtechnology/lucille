--- conflicted
+++ resolved
@@ -33,11 +33,7 @@
     <dependency>
       <groupId>org.apache.parquet</groupId>
       <artifactId>parquet-avro</artifactId>
-<<<<<<< HEAD
-      <version>1.12.3</version>
-=======
       <version>1.15.1</version>
->>>>>>> 29a03bce
     </dependency>
     <dependency>
       <groupId>org.apache.hadoop</groupId>
