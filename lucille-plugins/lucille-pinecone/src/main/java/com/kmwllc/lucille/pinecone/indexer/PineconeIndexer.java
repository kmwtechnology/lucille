package com.kmwllc.lucille.pinecone.indexer;

import com.kmwllc.lucille.core.IndexerException;
import com.kmwllc.lucille.core.Spec;
import com.kmwllc.lucille.pinecone.util.PineconeUtils;
import io.pinecone.clients.Pinecone;
import io.pinecone.proto.UpsertResponse;
import io.pinecone.unsigned_indices_model.VectorWithUnsignedIndices;
import java.util.ArrayList;
import java.util.HashSet;
import java.util.LinkedHashMap;
import java.util.List;
import java.util.Map;
import java.util.Set;
import java.util.stream.Collectors;
import org.slf4j.Logger;
import org.slf4j.LoggerFactory;
import com.google.protobuf.Struct;
import com.google.protobuf.Value;
import com.kmwllc.lucille.core.ConfigUtils;
import com.kmwllc.lucille.core.Document;
import com.kmwllc.lucille.core.Indexer;
import com.kmwllc.lucille.message.IndexerMessenger;
import com.typesafe.config.Config;
import io.pinecone.clients.Index;
import static io.pinecone.commons.IndexInterface.buildUpsertVectorWithUnsignedIndices;

/**
 * PineconeIndexer requires a field in the document to contain embeddings. For documents that do not have embeddings nor
 * embedding field, set up a drop stage with stage conditions in the pipeline before indexing.
 *
 * Config Parameters:
 * - index (String) : index which PineconeIndexer will request from
 * - namespaces (Map&lt;String, Object&gt;, Optional) : mapping of your namespace to the field of the document to retrieve the vectors from,
 *   using the same namespace(s) in deletion request if a document is marked for deletion.
 * - apiKey (String) : API key used for requests
 * - metadataFields (List&lt;String&gt;, Optional): list of fields you want to be uploaded as metadata along with the embeddings
 * - mode (String, Optional) : the type of request you want PineconeIndexer to send to your index when uploading documents
 *    1. upsert (will replace if vector id exists in namespace, will use default namespace if no namespace is given)
 *    2. update (will only update embeddings)
 *    for deletion requests, take a look at application-example.conf under Indexer configs. Only support
 *    deletionMarkerField, and deletionMarkerFieldValue as Pinecone serverless index currently does not support delete via query/metadata.
 * - defaultEmbeddingField (String, required if namespaces is not set) : the field to retrieve embeddings from
 */
public class PineconeIndexer extends Indexer {

  private static final Logger log = LoggerFactory.getLogger(PineconeIndexer.class);
  private static final Integer MAX_PINECONE_BATCH_SIZE = 1000;
  private final Pinecone client;
  private final Index index;
  private final String indexName;
  private final Map<String, Object> namespaces;
  private final Set<String> metadataFields;
  private final String mode;
  private final String defaultEmbeddingField;

  public PineconeIndexer(Config config, IndexerMessenger messenger, String metricsPrefix, String localRunId) throws IndexerException {
    this(config, messenger, false, metricsPrefix, localRunId);
  }

  public PineconeIndexer(Config config, IndexerMessenger messenger, boolean bypass, String metricsPrefix, String localRunId) throws IndexerException {
    super(config, messenger, metricsPrefix, localRunId, Spec.indexer()
        .withRequiredProperties("apiKey", "index")
<<<<<<< HEAD
        .withOptionalParentNames("namespaces")
=======
        .withOptionalParents("namespaces")
>>>>>>> ecea5a9e
        .withOptionalProperties("metadataFields", "mode", "defaultEmbeddingField"));

    this.client = bypass ? null : new Pinecone.Builder(config.getString("pinecone.apiKey")).build();
    this.indexName = config.getString("pinecone.index");
    this.index = bypass ? null : client.getIndexConnection(indexName);
    this.namespaces = config.hasPath("pinecone.namespaces") ? config.getConfig("pinecone.namespaces").root().unwrapped() : null;
    this.metadataFields = config.hasPath("pinecone.metadataFields")
        ? new HashSet<>(config.getStringList("pinecone.metadataFields")) : new HashSet<>();
    this.mode = config.hasPath("pinecone.mode") ? config.getString("pinecone.mode") : "upsert";
    this.defaultEmbeddingField = ConfigUtils.getOrDefault(config, "pinecone.defaultEmbeddingField", null);
    if (namespaces != null && namespaces.isEmpty()) {
      throw new IndexerException("Namespaces mapping must be non-empty if provided.");
    }
    // max upload batch is 2MB or 1000 records, whichever is reached first, so stopping run if batch size is set to more than 1000
    // larger dimensions will mean smaller batch size limit, letting API throw the error if encountered.
    if (this.getBatchCapacity() > MAX_PINECONE_BATCH_SIZE) {
      throw new IndexerException(
          "Maximum batch size for Pinecone is 1000, and lower if vectors have higher dimensions. Set indexer batchSize config to"
              + "1000 or lower.");
    }
  }

  // Convenience Constructors
  public PineconeIndexer(Config config, IndexerMessenger messenger, String metricsPrefix) throws IndexerException {
    this(config, messenger, metricsPrefix, null);
  }

  public PineconeIndexer(Config config, IndexerMessenger messenger, boolean bypass, String metricsPrefix) throws IndexerException {
    this(config, messenger, metricsPrefix, null);
  }

  @Override
  protected String getIndexerConfigKey() { return "pinecone"; }

  @Override
  public boolean validateConnection() {
    try {
      return PineconeUtils.isClientStable(client, indexName);
    } catch (Exception e) {
      log.error("Error checking Pinecone client state.", e);
      return false;
    }
  }

  @Override
  protected Set<Document> sendToIndex(List<Document> documents) throws IndexerException {
    // retrieve documents to delete & upload, mapping id to document
    Map<String, Document> deleteMap = new LinkedHashMap<>();
    Map<String, Document> uploadMap = new LinkedHashMap<>();
    for (Document doc : documents) {
      String id = doc.getId();
      if (isDeletion(doc)) {
        // always add to deleteMap;
        // in the case where doc is in uploadMap and is now marked for deletion, then remove that document in uploadMap
        uploadMap.remove(id);
        deleteMap.put(id, doc);
      } else {
        // always add non deletion documents to uploadMap;
        // in the case that doc is also in deleteMap, we remove it from the deleteMap to avoid sending unnecessary deletion request
        deleteMap.remove(id);
        uploadMap.put(id, doc);
      }
    }

    // if there exists documents to delete
    if (!deleteMap.isEmpty()) {
      if (namespaces != null) {
        for (Map.Entry<String, Object> entry : namespaces.entrySet()) {
          deleteDocuments(new ArrayList<>(deleteMap.values()), entry.getKey());
        }
      } else {
        deleteDocuments(new ArrayList<>(deleteMap.values()), PineconeUtils.getDefaultNamespace());
      }
    }

    // if there exists documents to upload
    if (!uploadMap.isEmpty()) {
      // check that both namespaces and defaultEmbeddingField is not null only when uploading
      validateUploadRequirements();
      if (namespaces != null) {
        for (Map.Entry<String, Object> entry : namespaces.entrySet()) {
          uploadDocuments(new ArrayList<>(uploadMap.values()), (String) entry.getValue(), entry.getKey());
        }
      } else {
        uploadDocuments(new ArrayList<>(uploadMap.values()), defaultEmbeddingField, PineconeUtils.getDefaultNamespace());
      }
    }

    return Set.of();
  }

  private void validateUploadRequirements() throws IndexerException {
    if (namespaces == null && defaultEmbeddingField == null) {
      throw new IndexerException(
          "Both defaultEmbeddingField and namespaces cannot be null when uploading documents.");
    }
  }

  private void uploadDocuments(List<Document> documents, String embeddingField, String namespace) throws IndexerException {
    if (mode.equalsIgnoreCase("upsert")) {
      List<VectorWithUnsignedIndices> upsertVectors = documents.stream()
          // buildUpsertVector would throw an error if embeddings is null,
          // should add dropDocument stage with stage conditions in pipeline before indexing
          .map(doc -> buildUpsertVectorWithUnsignedIndices(
              doc.getId(),
              doc.getFloatList(embeddingField),
              null,
              null,
              Struct.newBuilder()
                  .putAllFields(doc.asMap().entrySet().stream().filter(entry -> metadataFields.contains(entry.getKey()))
                      .collect(Collectors.toUnmodifiableMap(entry -> entry.getKey(),
                          entry -> Value.newBuilder().setStringValue(entry.getValue().toString()).build())))
                  .build()))
          .collect(Collectors.toList());
      upsertDocuments(upsertVectors, namespace);
    } else if (mode.equalsIgnoreCase("update")) {
      updateDocuments(documents, embeddingField, namespace);
    }
  }

  private void deleteDocuments(List<Document> documents, String namespace) throws IndexerException {
    List<String> idsToDelete = documents.stream()
          .map(Document::getId)
          .collect(Collectors.toList());

    try {
      index.deleteByIds(idsToDelete, namespace);
    } catch (Exception e) {
      throw new IndexerException("Error while deleting vectors.", e);
    }
  }

  private void upsertDocuments(List<VectorWithUnsignedIndices> upsertVectors, String namespace) throws IndexerException {
    try {
      UpsertResponse response = index.upsert(upsertVectors, namespace);

      // check response for upsertedCount to be equal to upsertVectors
      if (response.getUpsertedCount() != upsertVectors.size()) {
        throw new IndexerException("Number of upserted vectors to pinecone does not match the number of upserted vectors requested to upsert.");
      }
    } catch (Exception e) {
      throw new IndexerException("Error while upserting vectors.", e);
    }
  }

  private void updateDocuments(List<Document> documents, String embeddingField, String namespace) throws IndexerException {
    try {
      documents.forEach(doc -> {
        log.debug("Updating docId: {} namespace: {} embedding: {}", doc.getId(), namespace, doc.getFloatList(embeddingField));
        // does not validate the existence of IDs within the index, if no records are affected, a 200 OK status is returned
        // will only throw error if doc.getId() is null
        index.update(doc.getId(), doc.getFloatList(embeddingField), namespace);
      });
    } catch (Exception e) {
      throw new IndexerException("Error while updating vectors.", e);
    }
  }

  private boolean isDeletion(Document doc) {
    return this.deletionMarkerField != null
        && this.deletionMarkerFieldValue != null
        && doc.hasNonNull(this.deletionMarkerField)
        && doc.getString(this.deletionMarkerField).equals(this.deletionMarkerFieldValue);
  }

  @Override
  public void closeConnection() {
    if (index != null) {
      index.close();
    }
  }
}<|MERGE_RESOLUTION|>--- conflicted
+++ resolved
@@ -61,11 +61,7 @@
   public PineconeIndexer(Config config, IndexerMessenger messenger, boolean bypass, String metricsPrefix, String localRunId) throws IndexerException {
     super(config, messenger, metricsPrefix, localRunId, Spec.indexer()
         .withRequiredProperties("apiKey", "index")
-<<<<<<< HEAD
         .withOptionalParentNames("namespaces")
-=======
-        .withOptionalParents("namespaces")
->>>>>>> ecea5a9e
         .withOptionalProperties("metadataFields", "mode", "defaultEmbeddingField"));
 
     this.client = bypass ? null : new Pinecone.Builder(config.getString("pinecone.apiKey")).build();
