package com.kmwllc.lucille.core;

import com.codahale.metrics.Counter;
import com.codahale.metrics.MetricRegistry;
import com.codahale.metrics.SharedMetricRegistries;
import com.typesafe.config.Config;
import org.apache.kafka.clients.consumer.ConsumerRecord;
import org.slf4j.Logger;
import org.slf4j.LoggerFactory;

import java.lang.reflect.Constructor;
import java.lang.reflect.InvocationTargetException;
import java.time.Duration;
import java.time.Instant;
import java.util.ArrayList;
import java.util.HashMap;
import java.util.List;
<<<<<<< HEAD
import java.util.Map;
=======
import java.util.stream.Collectors;
>>>>>>> bcb6ba8b

/**
 * A sequence of processing Stages to be applied to incoming Documents.
 */
public class Pipeline {

  private static final Logger log = LoggerFactory.getLogger(Pipeline.class);

  private ArrayList<Stage> stages = new ArrayList();

  private static final MetricRegistry metrics = SharedMetricRegistries.getOrCreate("default");
  private Map<String, Counter> stageErrorCounters = new HashMap<>();
  private Map<String, Counter> stageProcessedCounters = new HashMap<>();
  private Map<String, Counter> stageProcessedTimers = new HashMap<>();
  private Map<String, Counter> stageSkippedCounters = new HashMap<>();
  private Map<String, Counter> stageChildrenCounters = new HashMap<>();

  public List<Stage> getStages() {
    return stages;
  }

  public void addStage(Stage stage) throws PipelineException, StageException {
    if (stage.getName()==null) {
      stage.initializeName("stage_" + (stages.size()+1));
    }
    if (stages.stream().anyMatch(s -> stage.getName().equals(s.getName()))) {
      throw new PipelineException("Two stages cannot have the same name: " + stage.getName());
    }
    stages.add(stage);
  }

  public void startStages() throws StageException {
    for (Stage stage : stages) {
      stage.start();
      stageErrorCounters.put(stage.getName(), metrics.counter("stage." + stage.getName() + ".errors"));
      stageProcessedCounters.put(stage.getName(), metrics.counter("stage." + stage.getName() + ".processed"));
      stageProcessedTimers.put(stage.getName(), metrics.counter("stage." + stage.getName() + ".timer"));
      stageSkippedCounters.put(stage.getName(), metrics.counter("stage." + stage.getName() + ".skipped"));
      stageChildrenCounters.put(stage.getName(), metrics.counter("stage." + stage.getName() + ".children"));
    }
  }

  public void stopStages() throws StageException {
    for (Stage stage : stages) {
      stage.stop();
    }
  }

  /**
   * Instantiates a Pipeline from the designated list of Stage Configs.
   * The Config for each Stage must specify the stage's class.
   */
  public static Pipeline fromConfig(List<? extends Config> stages) throws ClassNotFoundException, NoSuchMethodException,
    IllegalAccessException, InvocationTargetException, InstantiationException, StageException, PipelineException {
    Pipeline pipeline = new Pipeline();
    for (Config c : stages) {
      Class<?> clazz = Class.forName(c.getString("class"));
      Constructor<?> constructor = clazz.getConstructor(Config.class);
      Stage stage = (Stage) constructor.newInstance(c);
      pipeline.addStage(stage);
    }
    pipeline.startStages();
    return pipeline;
  }

  /**
   *
   * The Config is expected to have a "pipeline.<name>.stages" element
   * containing a List of stages and their settings. The list element for each Stage must specify the stage's class.
   */
  public static Pipeline fromConfig(Config config, String name) throws ClassNotFoundException, NoSuchMethodException,
    IllegalAccessException, InvocationTargetException, InstantiationException, StageException, PipelineException {
    if (!config.hasPath("pipelines")) {
      throw new PipelineException("No pipelines element present in config");
    }
    List<? extends Config> pipelines = config.getConfigList("pipelines");
    if (pipelines.stream().anyMatch(p -> !p.hasPath("name"))) {
      throw new PipelineException("Pipeline without name found in config");
    }
    List<Config> matchingPipelines =
      pipelines.stream().filter(p -> name.equals(p.getString("name"))).collect(Collectors.toList());
    if (matchingPipelines.size()>1) {
      throw new PipelineException("More than one pipeline found with name: " + name);
    }
    if (matchingPipelines.size()==1) {
      return fromConfig(matchingPipelines.get(0).getConfigList("stages"));
    }
    throw new PipelineException("No pipeline found with name: " + name);
  }

  public static Integer getIntProperty(Config config, String pipelineName, String propertyName) throws PipelineException {
    if (!config.hasPath("pipelines")) {
      throw new PipelineException("No pipelines element present in config");
    }
    List<? extends Config> pipelines = config.getConfigList("pipelines");
    for (Config pipeline : pipelines) {
      if (!pipeline.hasPath("name")) {
        continue;
      }
      if (pipelineName.equals(pipeline.getString("name"))) {
        if (pipeline.hasPath(propertyName)) {
          return pipeline.getInt(propertyName);
        }
        return null;
      }
    }
    return null;
  }

  /**
   * Passes a Document through the designated sequence of stages and returns a list containing
   * the input Document as the first element, along with any child documents generated.
   *
   * Child documents are passed through downstream stages only. For example, if we have a sequence of stages
   * S1, S2, S3, and if S2 generates a child document, the child document will be passed through S3 only.
   *
   */
  public List<Document> processDocument(Document document) throws StageException {
    ArrayList<Document> documents = new ArrayList();
    documents.add(document);

    // TODO : Add Stage metric timing
    for (Stage stage : stages) {
      List<Document> childrenFromCurrentStage = new ArrayList();

      Instant stageStart = Instant.now();
      for (Document doc : documents) {
        List<Document> childrenOfCurrentDoc = stage.processConditional(doc);

        if (childrenOfCurrentDoc != null) {
          childrenFromCurrentStage.addAll(childrenOfCurrentDoc);
        }
      }

      documents.addAll(childrenFromCurrentStage);
      stageProcessedTimers.get(stage.getName()).inc(Duration.between(stageStart, Instant.now()).toMillis());
      stageChildrenCounters.get(stage.getName()).inc(childrenFromCurrentStage.size());
    }


    return documents;
  }

  /**
   * Creates a Document from a given Kafka ConsumerRecord and delegates to processDocument.
   */
  public List<Document> processKafkaJsonMessage(ConsumerRecord<String,String> record) throws Exception {
    Document document = null;

    try {
      document = Document.fromJsonString(record.value());
      log.info("Processing document " + document.getId());

      if (!document.getId().equals(record.key())) {
        log.warn("Kafka message key " + record.key() + " does not match document ID " + document.getId());
      }

      return processDocument(document);
    } catch (OutOfMemoryError e) {
      throw e;
    } catch (Throwable t) {
      log.error("Processing error", t);
    }

    return null;
  }

  public String generateLogDump() {
    StringBuilder builder = new StringBuilder();

    for (Stage stage : stages) {
      String name = stage.getName();
      long processed = stageProcessedCounters.get(name).getCount();
      long duration = stageProcessedTimers.get(name).getCount();
      long errors = stageErrorCounters.get(name).getCount();
      long children = stageChildrenCounters.get(name).getCount();
      long skipped = stageSkippedCounters.get(name).getCount();
      builder.append(String.format("Stage %s processed %d documents at a rate of %f docs/sec. This stage produced a total of %d children.\n",
          name, processed, (double) processed / duration, children));
    }
  }

}<|MERGE_RESOLUTION|>--- conflicted
+++ resolved
@@ -15,11 +15,8 @@
 import java.util.ArrayList;
 import java.util.HashMap;
 import java.util.List;
-<<<<<<< HEAD
+import java.util.stream.Collectors;
 import java.util.Map;
-=======
-import java.util.stream.Collectors;
->>>>>>> bcb6ba8b
 
 /**
  * A sequence of processing Stages to be applied to incoming Documents.
@@ -159,7 +156,6 @@
       stageChildrenCounters.get(stage.getName()).inc(childrenFromCurrentStage.size());
     }
 
-
     return documents;
   }
 
