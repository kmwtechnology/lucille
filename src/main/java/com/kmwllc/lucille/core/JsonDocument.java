--- conflicted
+++ resolved
@@ -82,11 +82,7 @@
   }
 
   public static JsonDocument fromJsonString(String json, UnaryOperator<String> idUpdater) throws DocumentException, JsonProcessingException {
-<<<<<<< HEAD
-    JsonDocument doc = fromJsonString(json);
-=======
     JsonDocument doc = new JsonDocument((ObjectNode)MAPPER.readTree(json));;
->>>>>>> 20930307
     doc.data.put(ID_FIELD, idUpdater == null ? doc.getId() : idUpdater.apply(doc.getId()));
     return doc;
   }
