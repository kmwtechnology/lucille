package com.kmwllc.lucille.core;

import com.fasterxml.jackson.annotation.JsonValue;
import com.fasterxml.jackson.core.JsonProcessingException;
import com.fasterxml.jackson.core.type.TypeReference;
import com.fasterxml.jackson.databind.JsonNode;
import com.fasterxml.jackson.databind.ObjectMapper;
import com.fasterxml.jackson.databind.node.ArrayNode;
import com.fasterxml.jackson.databind.node.JsonNodeType;
import com.fasterxml.jackson.databind.node.ObjectNode;

import org.slf4j.Logger;
import org.slf4j.LoggerFactory;

import java.time.*;
import java.time.format.DateTimeFormatter;
import java.util.*;
import java.util.function.Consumer;
import java.util.function.UnaryOperator;

/**
 * A record from a source system to be passed through a Pipeline, enriched,
 * and sent to a destination system.
 *
 */
public class Document implements Cloneable {

  public static final String ID_FIELD = "id";
  public static final String RUNID_FIELD = "run_id";
  public static final String ERROR_FIELD = "errors";
  public static final String CHILDREN_FIELD = ".children";

  public static final List<String> RESERVED_FIELDS = List.of(ID_FIELD, RUNID_FIELD, CHILDREN_FIELD);

  protected static final ObjectMapper MAPPER = new ObjectMapper();
  private static final TypeReference<Map<String, Object>> TYPE = new TypeReference<Map<String, Object>>(){};
  private static final Logger log = LoggerFactory.getLogger(Document.class);

<<<<<<< HEAD
  @JsonValue
  private final ObjectNode data;
=======
  protected final ObjectNode data;
>>>>>>> 92c752b9

  public Document(ObjectNode data) throws DocumentException {

    if (!data.hasNonNull(ID_FIELD)) {
      throw new DocumentException("id is missing");
    }

    JsonNode id = data.get(ID_FIELD);
    if (!id.isTextual() || id.asText().isEmpty()) {
      throw new DocumentException("id is present but null or empty or not a string");
    }

    this.data = data;
  }

  public Document(String id) {
    if (id==null) {
      throw new NullPointerException("ID cannot be null");
    }
    this.data = MAPPER.createObjectNode();
    this.data.put(ID_FIELD, id);
  }

  public Document(String id, String runId) {
    this(id);
    this.data.put(RUNID_FIELD, runId);
  }

  public static Document fromJsonString(String json) throws DocumentException, JsonProcessingException {
    return new Document((ObjectNode)MAPPER.readTree(json));
  }

  public static Document fromJsonString(String json, UnaryOperator<String> idUpdater) throws DocumentException, JsonProcessingException {
    Document doc = fromJsonString(json);
    doc.data.put(ID_FIELD, idUpdater.apply(doc.getId()));
    return doc;
  }

  public void removeField(String name) {
    validateNotReservedField(name);
    data.remove(name);
  }

  public void removeFromArray(String name, int index) {
    validateNotReservedField(name);
    data.withArray(name).remove(index);
  }

  /**
   * Updates the designated field according to the provided UpdateMode.

   * APPEND: the provided values will be appended to the field.
   * OVERWRITE: the provided values will overwrite any current field values
   * SKIP: the provided values will populate the field if the field didn't previously exist; otherwise no change will be made.
   *
   * In all cases the field will be created if it doesn't already exist.
   *
   */
  public void update(String name, UpdateMode mode, String... values) {
    update(name, mode, (v)->{setField(name,(String)v);}, (v)->{setOrAdd(name,(String)v);}, values);
  }

  public void update(String name, UpdateMode mode, Long... values) {
    update(name, mode, (v)->{setField(name,(Long)v);}, (v)->{setOrAdd(name,(Long)v);}, values);
  }

  public void update(String name, UpdateMode mode, Integer... values) {
    update(name, mode, (v)->{setField(name,(Integer)v);}, (v)->{setOrAdd(name,(Integer)v);}, values);
  }

  public void update(String name, UpdateMode mode, Boolean... values) {
    update(name, mode, (v)->{setField(name,(Boolean)v);}, (v)->{setOrAdd(name,(Boolean)v);}, values);
  }

  public void update(String name, UpdateMode mode, Double... values) {
    update(name, mode, (v)->{setField(name,(Double)v);}, (v)->{setOrAdd(name,(Double)v);}, values);
  }

  public void update(String name, UpdateMode mode, Instant... values) {
    update(name, mode, (v)->{setField(name,(Instant)v);}, (v)->{setOrAdd(name,(Instant)v);}, values);
  }

  /**
   * Private helper method used by different public versions of the overloaded update method.
   *
   * Expects two Consumers that invoke setField and addToField respectively on the named field, passing in
   * a provided value.
   *
   * The Consumer / Lambda Expression approach is used here to avoid code duplication between the various
   * update methods. It is not possible to make update() a generic method because ultimately it would need to call
   * one of the specific setField or addToField methods which in turn call data.put(String, String),
   * data.put(String, Long), data.put(String Boolean)
   */
  private void update(String name, UpdateMode mode, Consumer setter, Consumer adder, Object... values) {

    validateNotReservedField(name);

    if (values.length == 0)
      return;

    if (has(name) && mode.equals(UpdateMode.SKIP)) {
      return;
    }

    int i = 0;
    if (mode.equals(UpdateMode.OVERWRITE)) {
      setter.accept(values[0]);
      i = 1;
    }
    for (; i < values.length; i++) {
      adder.accept(values[i]);
    }
  }

  public void initializeRunId(String value) {
    if (data.has(RUNID_FIELD)) {
      throw new IllegalStateException();
    }
    data.put(RUNID_FIELD, value);
  }

  public void clearRunId() {
    if (data.has(RUNID_FIELD)) {
      data.remove(RUNID_FIELD);
    }
  }

  public void setField(String name, String value) {
    validateNotReservedField(name);
    data.put(name, value);
  }

  public void setField(String name, Long value) {
    validateNotReservedField(name);
    data.put(name, value);
  }

  public void setField(String name, Integer value) {
    validateNotReservedField(name);
    data.put(name, value);
  }

  public void setField(String name, Boolean value) {
    validateNotReservedField(name);
    data.put(name, value);
  }

  public void setField(String name, Double value) {
    validateNotReservedField(name);
    data.put(name, value);
  }

  public void setField(String name, JsonNode value) {
    validateNotReservedField(name);
    data.set(name, value);
  }

  public void setField(String name, Instant value) {
    validateNotReservedField(name);
    String instantStr = DateTimeFormatter.ISO_INSTANT.format(value);
    data.put(name, instantStr);
  }

  public void renameField(String oldName, String newName, UpdateMode mode) {
    validateNotReservedField(oldName);
    validateNotReservedField(newName);
    JsonNode oldValues = data.get(oldName);
    data.remove(oldName);

    if (has(newName)) {
      if (mode.equals(UpdateMode.SKIP)) {
        return;
      } else if (mode.equals(UpdateMode.APPEND)) {
        convertToList(newName);

        if (oldValues.getNodeType() == JsonNodeType.ARRAY) {
          data.withArray(newName).addAll((ArrayNode) oldValues);
        } else {
          data.withArray(newName).add(oldValues);
        }
        return;
      }
    }

    data.set(newName,oldValues);
  }

  // This will return null in two cases : 1) If the field is absent 2) IF the field is present but contains a null.
  // To distinguish between these, you can call has().
  // Calling getString for a field which is multivalued will return the first value in the list of Strings.
  public String getString(String name) {
    if (!data.has(name)) {
      return null;
    }

    JsonNode node = getSingleNode(name);

    return node.isNull() ? null : node.asText();
  }

  public List<String> getStringList(String name) {
    if (!data.has(name)) {
      return null;
    }

    if (!isMultiValued(name)) {
      return Collections.singletonList(getString(name));
    }

    ArrayNode array = data.withArray(name);
    List<String> result = new ArrayList<>();
    for (JsonNode node : array) {
      result.add(node.isNull() ? null : node.asText());
    }
    return result;
  }

  public Integer getInt(String name) {
    if (!data.has(name)) {
      return null;
    }

    JsonNode node = getSingleNode(name);

    return node.isNull() ? null : node.asInt();
  }

  public List<Integer> getIntList(String name) {
    if (!data.has(name)) {
      return null;
    }

    if (!isMultiValued(name)) {
      return Collections.singletonList(getInt(name));
    }

    ArrayNode array = data.withArray(name);
    List<Integer> result = new ArrayList<>();
    for (JsonNode node : array) {
      result.add(node.isNull() ? null : node.asInt());
    }
    return result;
  }

  public Double getDouble(String name) {
    if (!data.has(name)) {
      return null;
    }

    JsonNode node = getSingleNode(name);

    return node.isNull() ? null : node.asDouble();
  }

  public List<Double> getDoubleList(String name) {
    if (!data.has(name)) {
      return null;
    }

    if (!isMultiValued(name)) {
      return Collections.singletonList(getDouble(name));
    }

    ArrayNode array = data.withArray(name);
    List<Double> result = new ArrayList<>();
    for (JsonNode node : array) {
      result.add(node.isNull() ? null : node.asDouble());
    }
    return result;
  }

  public Boolean getBoolean(String name) {
    if (!data.has(name)) {
      return null;
    }

    JsonNode node = getSingleNode(name);

    return node.isNull() ? null : node.asBoolean();
  }

  public List<Boolean> getBooleanList(String name) {
    if (!data.has(name)) {
      return null;
    }

    if (!isMultiValued(name)) {
      return Collections.singletonList(getBoolean(name));
    }

    ArrayNode array = data.withArray(name);
    List<Boolean> result = new ArrayList<>();
    for (JsonNode node : array) {
      result.add(node.isNull() ? null : node.asBoolean());
    }
    return result;
  }

  public Long getLong(String name) {
    if (!data.has(name)) {
      return null;
    }

    JsonNode node = getSingleNode(name);

    return node.isNull() ? null : node.asLong();
  }

  public List<Long> getLongList(String name) {
    if (!data.has(name)) {
      return null;
    }

    if (!isMultiValued(name)) {
      return Collections.singletonList(getLong(name));
    }

    ArrayNode array = data.withArray(name);
    List<Long> result = new ArrayList<>();
    for (JsonNode node : array) {
      result.add(node.isNull() ? null : node.asLong());
    }
    return result;
  }

  public Instant getInstant(String name) {
    if (!data.has(name)) {
      return null;
    }

    JsonNode node = getSingleNode(name);

    String dateStr = node.asText();
    Instant dateInstant = Instant.from(DateTimeFormatter.ISO_INSTANT.parse(dateStr));
    return node.isNull() ? null : dateInstant;
  }

  public List<Instant> getInstantList(String name) {
    if (!data.has(name)) {
      return null;
    }

    if (!isMultiValued(name)) {
      return Collections.singletonList(getInstant(name));
    }

    ArrayNode array = data.withArray(name);
    List<Instant> result = new ArrayList<>();
    for (JsonNode node : array) {
      String instantStr = node.asText();
      Instant instant = Instant.from(DateTimeFormatter.ISO_INSTANT.parse(instantStr));
      result.add(node.isNull() ? null : instant);
    }
    return result;
  }

  private JsonNode getSingleNode(String name) {
    return isMultiValued(name) ? data.withArray(name).get(0) : data.get(name);
  }

  public int length(String name) {
    if (!has(name)) {
      return 0;
    } else if (!isMultiValued(name)) {
      return 1;
    } else {
      return data.get(name).size();
    }
  }

  public String getId() {
    return getString(ID_FIELD);
  }

  public String getRunId() {
    return getString(RUNID_FIELD);
  }

  public boolean has(String name) {
    return data.has(name);
  }

  public boolean hasNonNull(String name) {
    return data.hasNonNull(name);
  }

  public boolean isMultiValued(String name) {
    return data.has(name) && JsonNodeType.ARRAY.equals(data.get(name).getNodeType());
  }

  @Override
  public boolean equals(Object other) {
    return data.equals(((Document)other).data);
  }

  @Override
  public int hashCode() {
    return data.hashCode();
  }

  private void convertToList(String name) {
    if (!data.has(name)) {
      data.set(name, MAPPER.createArrayNode());
      return;
    }
    JsonNode field = data.get(name);
    if (field.isArray()) {
      return;
    }
    ArrayNode array = MAPPER.createArrayNode();
    array.add(field);
    data.set(name, array);
  }

  public void addToField(String name, String value) {
    validateNotReservedField(name);
    convertToList(name);
    ArrayNode array = data.withArray(name);
    array.add(value);
  }

  public void addToField(String name, Long value) {
    validateNotReservedField(name);
    convertToList(name);
    ArrayNode array = data.withArray(name);
    array.add(value);
  }

  public void addToField(String name, Integer value) {
    validateNotReservedField(name);
    convertToList(name);
    ArrayNode array = data.withArray(name);
    array.add(value);
  }

  public void addToField(String name, Boolean value) {
    validateNotReservedField(name);
    convertToList(name);
    ArrayNode array = data.withArray(name);
    array.add(value);
  }

  public void addToField(String name, Double value) {
    validateNotReservedField(name);
    convertToList(name);
    ArrayNode array = data.withArray(name);
    array.add(value);
  }

  /**
   * Converts a given date in Instant form to a string according to DateTimeFormatter.ISO_INSTANT,
   * it can then be accessed as a string via getString() or a converted back to an Instant via getInstant().
   * @param name
   * @param value
   */
  public void addToField(String name, Instant value) {
    validateNotReservedField(name);
    convertToList(name);
    ArrayNode array = data.withArray(name);
    String dateStr = DateTimeFormatter.ISO_INSTANT.format(value);
    array.add(dateStr);
  }


  /**
   * Sets the field to the given value if the field is not already present; otherwise adds it to the field.
   *
   * If the field does not already exist and this method is called once, the field will be created as single-valued;
   * if the field already exists and/or this method is called more than once, the field will converted to a list
   * of values.
   *
   */
  public void setOrAdd(String name, String value) {
    if (has(name)) {
      addToField(name, value);
    } else {
      setField(name, value);
    }
  }

  public void setOrAdd(String name, Long value) {
    if (has(name)) {
      addToField(name, value);
    } else {
      setField(name, value);
    }
  }

  public void setOrAdd(String name, Integer value) {
    if (has(name)) {
      addToField(name, value);
    } else {
      setField(name, value);
    }
  }

  public void setOrAdd(String name, Boolean value) {
    if (has(name)) {
      addToField(name, value);
    } else {
      setField(name, value);
    }
  }

  public void setOrAdd(String name, Double value) {
    if (has(name)) {
      addToField(name, value);
    } else {
      setField(name, value);
    }
  }

  /**
   * Adds a given date in Instant form to a document according to DateTimeFormatter.ISO_INSTANT,
   * can then be accessed as a string via getString() or a converted back to an Instant via getInstant().
   * @param name
   * @param value
   */
  public void setOrAdd(String name, Instant value) {
    if (has(name)) {
      addToField(name, value);
    } else {
      setField(name, value);
    }
  }

  /**
   * Adds a given field from the designated "other" document to the current document.
   * If a field is already present on the current document, the field is converted to a list
   * IllegalArgumentException is thrown if this method is called with a reserved field like id.
   *
   */
  public void setOrAdd(String name, Document other) throws IllegalArgumentException {
    validateNotReservedField(name);

    if (!has(name)) {

      if (!other.has(name)) {
        return;
      } else {
        data.set(name, other.data.get(name));
        return;
      }

    } else {

      convertToList(name);
      ArrayNode currentValues = (ArrayNode) data.get(name);
      JsonNode otherValue = other.data.get(name);

      if (otherValue.getNodeType() == JsonNodeType.ARRAY) {
        currentValues.addAll((ArrayNode) otherValue);
      } else {
        currentValues.add(otherValue);
      }

    }
  }

  /**
   * Adds all the fields of the designated "other" document to the current document, excluding reserved fields
   * like id. If a field is already present on the current document, the field is converted to a list
   * and the new value is appended.
   *
   */
  public void setOrAddAll(Document other) {
    for (Iterator<String> it = other.data.fieldNames(); it.hasNext(); ) {
      String name = it.next();
      if (RESERVED_FIELDS.contains(name)) {
        continue;
      }
      setOrAdd(name, other);
    }
  }

  public void logError(String description) {
    addToField(ERROR_FIELD, description);
  }

  public Map<String,Object> asMap() {
    Map<String, Object> result = MAPPER.convertValue(data, TYPE);
    return result;
  }

  public void addChild(Document document) {
    ArrayNode node = data.withArray(CHILDREN_FIELD);
    node.add(document.data);
  }

  public boolean hasChildren() {
    if (!data.has(CHILDREN_FIELD)) {
      return false;
    }
    if (getChildren().isEmpty()) {
      return false;
    }
    return true;
  }

  public List<Document> getChildren() {
    if (!data.has(CHILDREN_FIELD)) {
      return new ArrayList();
    }
    ArrayNode node = data.withArray(CHILDREN_FIELD);
    ArrayList<Document> children = new ArrayList();
    for (Iterator<JsonNode> it = node.elements(); it.hasNext(); ) {
      JsonNode element = it.next();
      try {
        children.add(new Document(element.deepCopy()));
      } catch (DocumentException e) {
        log.error("Unable to instantiate child Document", e);
      }
    }
    return children;
  }

  @Override
  public String toString() {
    return data.toString();
  }

  @Override
  public Document clone() {
    try {
      return new Document(data.deepCopy());
    } catch (DocumentException e) {
      throw new IllegalStateException("Document not cloneable", e);
    }
  }

  public Document cloneWithNewId(String newId) {
    Document doc = clone();
    doc.data.put(Document.ID_FIELD, newId);
    return doc;
  }

  private void validateNotReservedField(String name) throws IllegalArgumentException {
    if (RESERVED_FIELDS.contains(name)) {
      throw new IllegalArgumentException();
    }
  }

  public Set<String> getFieldNames() {
    Set<String> fieldNames = new HashSet<String>();
    Iterator<String> it = data.fieldNames();
    while (it.hasNext()) {
      String fieldName = it.next();
      fieldNames.add(fieldName);
    }
    return fieldNames;
  }

  /**
   * A method to remove duplicate values from multivalued fields in a document and place the values into a target field.
   * If the target field is null or the same as the original field, then modification will happen in place.
   *
   * @param fieldName the field to remove duplicate values from
   * @param targetFieldName the field to copy to
   */
  public void removeDuplicateValues(String fieldName, String targetFieldName) {
    if (!isMultiValued(fieldName)) {
      return;
    }

    ArrayNode arrayNode = data.withArray(fieldName);
    LinkedHashSet<JsonNode> set = new LinkedHashSet<>();
    int length = 0;
    for (JsonNode jsonNode : arrayNode) {
      length++;
      set.add(jsonNode);
    }

    if (targetFieldName == null || fieldName.equals(targetFieldName)) {
      if (set.size() == length) {
        return;
      }
      data.remove(fieldName);
      arrayNode = data.withArray(fieldName);
      for (JsonNode jsonNode : set) {
        arrayNode.add(jsonNode);
      }
    } else {
      arrayNode = data.withArray(targetFieldName);
      for (JsonNode jsonNode : set) {
        arrayNode.add(jsonNode);
      }
    }
  }
}<|MERGE_RESOLUTION|>--- conflicted
+++ resolved
@@ -36,12 +36,8 @@
   private static final TypeReference<Map<String, Object>> TYPE = new TypeReference<Map<String, Object>>(){};
   private static final Logger log = LoggerFactory.getLogger(Document.class);
 
-<<<<<<< HEAD
   @JsonValue
-  private final ObjectNode data;
-=======
   protected final ObjectNode data;
->>>>>>> 92c752b9
 
   public Document(ObjectNode data) throws DocumentException {
 
