--- conflicted
+++ resolved
@@ -63,24 +63,13 @@
   }
 
   public static Document fromJsonString(String json)
-<<<<<<< HEAD
-    throws DocumentException, JsonProcessingException {
-    return new BetterJsonDocument((ObjectNode) MAPPER.readTree(json));
-=======
       throws DocumentException, JsonProcessingException {
     return fromJsonString(json, null);
->>>>>>> 20930307
   }
   public static Document fromJsonString(String json, UnaryOperator<String> idUpdater)
-<<<<<<< HEAD
-    throws DocumentException, JsonProcessingException {
-    Document doc = fromJsonString(json);
-    doc.getData().put(ID_FIELD, idUpdater == null ? doc.getId() : idUpdater.apply(doc.getId()));
-=======
       throws DocumentException, JsonProcessingException {
     Document doc = new BetterJsonDocument((ObjectNode) MAPPER.readTree(json));
     getData(doc).put(ID_FIELD, idUpdater == null ? doc.getId() : idUpdater.apply(doc.getId()));
->>>>>>> 20930307
     return doc;
   }
 
