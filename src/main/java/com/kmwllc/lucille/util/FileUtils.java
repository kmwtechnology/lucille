package com.kmwllc.lucille.util;


import java.io.*;
import java.net.URI;

import java.nio.file.Path;

public class FileUtils {

  /**
   * Returns a Reader for the file at the given path. If the path begins with "classpath:" the prefix will be removed
   * and the file will be read from the classpath. If the path appears to be a URI, it will be accessed using VFS.
   * Otherwise, it will be read from the filesystem.
   */
  public static Reader getReader(String path) throws IOException {
    return getReader(path, "utf-8");
  }

  public static Reader getReader(String path, String encoding) throws IOException {
    InputStream is;
    if (!path.startsWith("classpath:")) {
      if (isValidURI(path)) {
        is = VFSInputStream.open(path);
      } else {
        is = new FileInputStream(path);
      }
    } else {
      is = FileUtils.class.getClassLoader().getResourceAsStream(path.substring(path.indexOf(":") + 1));
    }
    // This method of creating the Reader is used because it handles non-UTF-8 characters by replacing them with UTF
    // chars, rather than throwing an Exception.
    // https://stackoverflow.com/questions/26268132/all-inclusive-charset-to-avoid-java-nio-charset-malformedinputexception-input
    // return Files.newBufferedReader(Paths.get(path), StandardCharsets.UTF_8);
    return new BufferedReader(new InputStreamReader(is, encoding));
  }

  // TODO : Potentially support setting home dir in config
  public static String getLucilleHomeDirectory() {
    String homeDir = System.getProperty("LUCILLE_HOME");

    if (homeDir != null) {
      return Path.of(homeDir).toAbsolutePath().toString();
    }

    return System.getProperty("user.dir");
  }

  public static boolean isValidURI(String uriString) {
    try {
      URI rawURI = URI.create(uriString);
      return rawURI.getScheme() != null && !rawURI.getScheme().trim().isEmpty();
    } catch (Exception e) {
      return false;
    }
  }

<<<<<<< HEAD
  public static InputStream getInputStream(String fileName) throws Exception {
    File f = _getFile(fileName);
    if (f.isAbsolute()) {
      return new FileInputStream(f);
    } else {
      InputStream in = _getInputStream(fileName);
      return in;
    }
  }

  private static InputStream _getInputStream(String fileName) throws Exception {
    InputStream in = FileUtils.class.getClassLoader().getResourceAsStream(fileName);
    if (in == null) {
      //log.warn(String.format("File (%s) not found in classpath", fileName));
      throw new Exception("File not found in classpath");
    }
    return in;
  }

  private static File _getFile(String fileName) throws Exception {
    File f = new File(fileName);
    if (f.isAbsolute() && !f.exists()) {
      //log.warn(String.format("File (%s) not found", fileName));
      throw new Exception("File Not Found");
    }
    return f;
  }

=======
>>>>>>> fc3da93a
}<|MERGE_RESOLUTION|>--- conflicted
+++ resolved
@@ -54,36 +54,5 @@
       return false;
     }
   }
-
-<<<<<<< HEAD
-  public static InputStream getInputStream(String fileName) throws Exception {
-    File f = _getFile(fileName);
-    if (f.isAbsolute()) {
-      return new FileInputStream(f);
-    } else {
-      InputStream in = _getInputStream(fileName);
-      return in;
-    }
-  }
-
-  private static InputStream _getInputStream(String fileName) throws Exception {
-    InputStream in = FileUtils.class.getClassLoader().getResourceAsStream(fileName);
-    if (in == null) {
-      //log.warn(String.format("File (%s) not found in classpath", fileName));
-      throw new Exception("File not found in classpath");
-    }
-    return in;
-  }
-
-  private static File _getFile(String fileName) throws Exception {
-    File f = new File(fileName);
-    if (f.isAbsolute() && !f.exists()) {
-      //log.warn(String.format("File (%s) not found", fileName));
-      throw new Exception("File Not Found");
-    }
-    return f;
-  }
-
-=======
->>>>>>> fc3da93a
+  
 }