package com.kmwllc.lucille.connector;

import com.kmwllc.lucille.core.ConnectorException;
import com.kmwllc.lucille.core.Publisher;
import com.kmwllc.lucille.core.Document;
import com.kmwllc.lucille.util.FileUtils;
import com.opencsv.CSVParser;
import com.opencsv.CSVParserBuilder;
import com.opencsv.CSVReader;
import com.opencsv.CSVReaderBuilder;
import com.typesafe.config.Config;
import org.apache.commons.lang3.StringUtils;
import org.slf4j.Logger;
import org.slf4j.LoggerFactory;

import java.time.Instant;

public class CSVConnector extends AbstractConnector {

  private static final Logger log = LoggerFactory.getLogger(CSVConnector.class);

  private final String path;
  private final String lineNumField;
  private final String idField;
<<<<<<< HEAD
  private final char separatorChar;
  private final char quoteChar;
=======
  private final boolean lowercaseFields;
>>>>>>> 935020c2

  public CSVConnector(Config config) {
    super(config);
    this.path = config.getString("path");
    this.lineNumField = config.hasPath("lineNumberField") ? config.getString("lineNumberField") : "csvLineNumber";
    this.idField = config.hasPath("idField") ? config.getString("idField") : null;
<<<<<<< HEAD
    this.separatorChar = (config.hasPath("useTabs") && config.getBoolean("useTabs")) ? '\t' : ',';
    this.quoteChar = (config.hasPath("interpretQuotes") && !config.getBoolean("interpretQuotes")) ?
      CSVParser.NULL_CHARACTER : CSVParser.DEFAULT_QUOTE_CHARACTER;
=======
    this.lowercaseFields = config.hasPath("lowercaseFields") ? config.getBoolean("lowercaseFields") : false;
>>>>>>> 935020c2
  }

  @Override
  public void execute(Publisher publisher) throws ConnectorException {
    Instant startDocSet = Instant.now();
    try (CSVReader csvReader = new CSVReaderBuilder(FileUtils.getReader(path)).
      withCSVParser(new CSVParserBuilder().withSeparator(separatorChar).withQuoteChar(quoteChar).build()).build()) {

      // Assume first line is header
      String[] header = csvReader.readNext();
      if (header == null || header.length == 0) {
        return;
      }

      if (lowercaseFields) {
        for (int i = 0; i < header.length; i++)
          header[i] = header[i].toLowerCase();
      }

      int idFieldNum = 0;
      if (idField != null) {
        for (int i = 0; i < header.length; i++) {
          if (idField.equals(header[i])) {
            idFieldNum = i;
            break;
          }
        }
      }

      String[] line;
      int lineNum = 0;
      while ((line = csvReader.readNext()) != null) {
        lineNum++;

        // skip blank lines, lines with no value in the first column
        if (line.length == 0 || (line.length == 1 && StringUtils.isBlank(line[0]))) {
          continue;
        }

        if (line.length != header.length) {
          log.warn(String.format("Line %d of the csv has a different number of columns than columns in the header.", lineNum));
          continue;
        }

        Document doc = new Document(createDocId(line[idFieldNum]));
        doc.setField("source", path);

        int maxIndex = Math.min(header.length, line.length);
        for (int i = 0; i < maxIndex; i++) {
          if (line[i] != null && !Document.RESERVED_FIELDS.contains(header[i])) {
            doc.setField(header[i], line[i]);

            doc.setField(lineNumField, lineNum);
          }
        }
        // log.info("submitting " + doc);
        publisher.publish(doc);
      }
    } catch (Exception e) {
      log.error("Error during CSV processing", e);
    }

    log.info("produced " + publisher.numPublished() + " docs; complete");
  }

  public String toString() {
    return "CSVConnector: " + path;
  }
}<|MERGE_RESOLUTION|>--- conflicted
+++ resolved
@@ -22,25 +22,19 @@
   private final String path;
   private final String lineNumField;
   private final String idField;
-<<<<<<< HEAD
   private final char separatorChar;
   private final char quoteChar;
-=======
   private final boolean lowercaseFields;
->>>>>>> 935020c2
 
   public CSVConnector(Config config) {
     super(config);
     this.path = config.getString("path");
     this.lineNumField = config.hasPath("lineNumberField") ? config.getString("lineNumberField") : "csvLineNumber";
     this.idField = config.hasPath("idField") ? config.getString("idField") : null;
-<<<<<<< HEAD
     this.separatorChar = (config.hasPath("useTabs") && config.getBoolean("useTabs")) ? '\t' : ',';
     this.quoteChar = (config.hasPath("interpretQuotes") && !config.getBoolean("interpretQuotes")) ?
       CSVParser.NULL_CHARACTER : CSVParser.DEFAULT_QUOTE_CHARACTER;
-=======
     this.lowercaseFields = config.hasPath("lowercaseFields") ? config.getBoolean("lowercaseFields") : false;
->>>>>>> 935020c2
   }
 
   @Override
