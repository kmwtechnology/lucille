# This workflow will build a Java project with Maven, and cache/restore any dependencies to improve the workflow execution time
# For more information see: https://docs.github.com/en/actions/automating-builds-and-tests/building-and-testing-java-with-maven

# This workflow uses actions that are not certified by GitHub.
# They are provided by a third-party and are governed by
# separate terms of service, privacy policy, and support
# documentation.

name: Java CI with Maven

on:
  push:
    branches: [ "main" ]
  pull_request:
    branches: [ "main" ]

jobs:
  build:

    runs-on: macos-latest

    steps:
    - uses: actions/checkout@v4
<<<<<<< HEAD
    - name: Set up JDK 17
=======
    - name: Set up JDK 17 with JDK 21 as fallback with toolchains
>>>>>>> f841a1fd
      uses: actions/setup-java@v4
      with:
        java-version: |
          21
          17
        distribution: 'temurin'
        cache: maven
    - name: Build with Maven
      run: mvn -B verify --file pom.xml

    # Optional: Uploads the full dependency graph to GitHub to improve the quality of Dependabot alerts this repository can receive
    - name: Update dependency graph
      uses: advanced-security/maven-dependency-submission-action@571e99aab1055c2e71a1e2309b9691de18d6b7d6<|MERGE_RESOLUTION|>--- conflicted
+++ resolved
@@ -21,11 +21,7 @@
 
     steps:
     - uses: actions/checkout@v4
-<<<<<<< HEAD
-    - name: Set up JDK 17
-=======
     - name: Set up JDK 17 with JDK 21 as fallback with toolchains
->>>>>>> f841a1fd
       uses: actions/setup-java@v4
       with:
         java-version: |
