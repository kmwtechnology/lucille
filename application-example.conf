# This is an example Lucille configuration file
# Lucille interprets this file using the Typesafe Config library: https://github.com/lightbend/config
# This file is in HOCON format, a superset of JSON
# In IntelliJ IDEA, HOCON can be rendered and formatted using: https://plugins.jetbrains.com/plugin/10481-hocon

###################
# CONNECTORS: a list of named connectors to be executed in sequence as part of a Lucille "run"
# Each connector reads data from a source and emits that data as a sequence of Documents to be processed by a specific Lucille pipeline
connectors: [
  {
    # name to assign to this connector, for use in logging / console output
    name: "connector1",

    # connector implementation class
    class: "com.kmwllc.lucille.connector.FileConnector",

    # name of pipeline that will process this connector's output; see Pipeline config block below
    pipeline: "pipeline1",

    # specifying the root of your traversal(s)
    pathsToStorage: ["/Volumes/Work/lucille/src/test/resources"],

    # configuration for S3 (AWS)
    s3 {
      accessKeyId: ${?AWS_ACCESS_KEY_ID},
      secretAccessKey: ${?AWS_SECRET_ACCESS_KEY},
      defaultRegion: ${?AWS_DEFAULT_REGION}
    }

    # configuration for Azure via a Connection String
    azure {
      connectionString: ${?AZURE_CONNECTION_STRING}
    }

    # configuration for Azure via an accountName and accountKey
    azure {
      accountName: ${?AZURE_ACCOUNT_NAME}
      accountKey: ${?AZURE_ACCOUNT_KEY}
    }

    # configuration for Google Cloud
    gcp {
      pathToServiceKey: ${?GCP_SERVICE_KEY_PATH}
    }
  },
  {
    name: "connector2",
    class: "com.kmwllc.lucille.connector.FileConnector",
    pipeline: "pipeline2"
    pathsToStorage: ["/Volumes/Work/lucille/src/test/resources"]

    # configure the FileConnector to use a CSVFileHandler on any .csv files it encounters
    fileOptions: {
      csv {
        docIdPrefix: "csvHandled-"
        filenameField: "file_name"
      }
    }

    # configuration to track when files were last published by Lucille. allows you to specify
    # filterOptions.lastPublishedCutoff.
    state {
      driver: "org.apache.derby.iapi.jdbc.AutoloadedDriver"
      connectionString: "jdbc:derby:lucille_state;"
      jdbcUser: ""
      jdbcPassword: ""

      # The database will automatically delete information for files that appear to have been deleted.
      # You can manually disable this, if desired.
      performDeletions: false
    }

    # configure the FileConnector to filter out files based on certain conditions
    filterOptions: {
      # Do not include any files matching the given regex
      excludes: [".*\\.DS_Store$"]

      # Only include files modified in the last 3 days
<<<<<<< HEAD
      lastModifiedCutoff: "3d"

      # Only include files that were last published more than 6 hours ago.
      # Need to provide configuration for "state" in order to apply this cutoff.
      lastPublishedCutoff: "6h"
=======
      modificationCutoff: "3d"
>>>>>>> 4e26b33a
    }
  }
]

###################
# PIPELINES: Each pipeline is a list of Stages that will be applied every incoming Document to prepare it for indexing
# The Pipelines defined below are used by the Connectors defined above; multiple Connectors may feed to the same Pipeline
pipelines: [
  {
    # name to assign to this pipeline
    name: "pipeline1",

    # list of Stages to be applied to each Document flowing through this pipeline
    stages: [

      # first and only stage in this pipeline
      {
        # name to assign to this stage
        name: "copyFields1",

        # stage implementation class
        class: "com.kmwllc.lucille.stage.CopyFields",

        # stage-specific parameter
        source: ["input1", "input2", "input3"],

        # stage-specific parameter
        dest: ["output1", "output2", "output3"],

        # stage-specific parameter
        update_mode: "overwrite"
      }
    ]
  },
  {
    name: "pipeline2",
    stages: [
      {
        class: "com.kmwllc.lucille.stage.CreateChildrenStage"
      }
    ]
  }
]

# Alternative syntax for declaring pipelines, allowing the list of pipelines to be declared and then extended later
pipelines: [{name: "pipeline1", stages: [{class: "com.kmwllc.lucille.stage.CreateChildrenStage"}]}]
pipelines: ${pipelines} [{name: "pipeline2", stages: [{class: "com.kmwllc.lucille.stage.CreateChildrenStage"}]}] # updates previous line

# See also: file-to-file-example.conf, which illustrates how to reference other config files within a config file


##################
# INDEXER: an Indexer sends processed Documents to a search engine or other destination
# At present, only one Indexer can be defined and it will be used for all Pipelines
# This block controls the Indexer type and other general settings
indexer {

  # indexer type (Solr, OpenSearch, Elasticsearch, CSV);
  type: "Solr"

  # indexer implementation class may be provided instead of type; use for plugins and custom implementations
  class: "com.kmwllc.lucille.pinecone.indexer.PineconeIndexer"

  # the number of milliseconds (since the previous add or flush) beyond which the batch will be considered as expired
  # and ready to flush regardless of its size; defaults to 100
  batchTimeout: 6000

  # maximum size of a batch before it is flushed
  batchSize: 100

  # field containing an id that should be sent to the destination index/collection for any given doc,
  # in place of the value of the Document.ID_FIELD field
  idOverrideField: "identification"

  # field containing the name of the index/collection that should be the destination for the given doc, in place of the default index
  indexOverrideField: "new_index_field"

  # fields that should never be included when sending a document to the destination
  ignoreFields: ["ignore_this_field1", "ignore_this_field2"]

  # enable or disable indexing; defaults to true
  # set to false to disable indexing for testing, or when no indexer is required
  sendEnabled: true

  # The deletionMarkerField and deletionMarkerFieldValue settings are only supported in the Solr, OpenSearch, and Pinecone Indexers.
  # The deleteByFieldField and deleteByFieldValue settings are only supported in the Solr and OpenSearch Indexers.
  # When a Lucille document is treated as a deletion request (because it has deletionMarkerField set to the deletionMarkerValue)
  # but it is not a delete-by-query request (because it doesn't have deleteByFieldField and deleteByFieldValue), then
  # it will be treated as a delete-by-id request: the document with the same ID as the Lucille document will be deleted.
  # If the Lucille document has a deleteByFieldField and a deleteByFieldValue (in addition to deletionMarkerField set to
  # deletionMarkerValue), it will be treated as a delete-by-query request. All of the documents in the index containing that
  # value in that field will be deleted.

  # these settings determine whether a document is considered as a deletion request
  deletionMarkerField: "is_deleted" # name of field that indicates whether a document represents a deletion request
  deletionMarkerFieldValue: "true" # value that, when present in deletionMarkerField, indicates a deletion request

  # a document field containing the name of field that should be used in a delete-by-query request
  deleteByFieldField: "field_to_delete"
  # a document field containing a value to look for when issuing a delete-by-query request against deleteByFieldField
  deleteByFieldValue: "false"

}

# Search engine (destination) connection info used by the Indexer
# The blocks below show how to provide connection info and other settings for specific search backends
# If the indexer.type is set to "Solr" above then a solr block must be provided, etc.

# Solr basic indexer config (uses HTTP2SolrClient)
solr {
  url: "http://localhost:8983/solr/collection1" # url includes the collection name (i.e. "collection1")
}

# Solr cloud mode with url (uses CloudHTTP2SolrClient)
solr {
  useCloudClient: true
  url: ["http://localhost:8983/solr"] # url should not include collection name
  defaultCollection: "collection2"
}

# Solr cloud mode with zkHosts
solr {
  useCloudClient: true
  zkHosts: ["zookeeper1:2181", "zookeeper2:2181", "zookeeper3:2181"]
  defaultCollection: "collection3"

  # optional
  zkChroot: "/solr"
}

# Elasticsearch
elastic {
  url: "http://localhost:9200"
  index: "index1"
  type: "lucille-type"
}

# OpenSearch
opensearch {
  url: "https://admin:admin@localhost:9200"
  url: ${?OPENSEARCH_URL} # allow env override
  index: "index2"
  index: ${?OPENSEARCH_INDEX}
  acceptInvalidCert: false # only enable for testing ssl/https against localhost
}

#################
# WORKER: each worker creates an instance of a specific Pipeline and sends Document through that Pipeline
worker {
  # name of the pipeline to execute
  # this setting is only needed when a Worker or WorkerIndexer is run as a separate process
  # (when Lucille runs in "local" mode, the Runner instantiates the Worker with the appropriate pipeline for each Connector,
  # and the pipeline should not be specified here)
  pipeline: "pipeline_name"

  # number of worker threads to start for each pipeline when running lucille in local mode
  threads: 2

  # tells the worker to System.exit(1) assuming that the worker has not polled before the maximum time given
  exitOnTimeout: "true"

  # maximum time to spend processing a message, after which the worker will assume a problem and shut down, assuming that
  # worker.exitOnTimeout=true
  maxProcessingSecs: 600 # 10 minutes

  # maximum number of times across all workers that an attempt should be made to process any given document;
  # when this property is not provided, retries will not be tracked and no limit will be imposed;
  # this property requires that zookeeper is available at the specified zookeeper.connectString
  maxRetries: 2

  # tell the worker process to generate a heartbeat.log that can be used to check liveness
  # the frequency of the heartbeat is controlled by log.seconds
  enableHeartbeat: true
}

zookeeper {
  # connect string for zookeeper ensemble to use when worker.maxRetries is set
  connectString: "localhost:2181"
}

################
# KAFKA: when Lucille runs in hybrid or distributed mode, components communicate through various Apache Kafka topics
# This section provides Kafka connection and configuration info
kafka {
  bootstrapServers: "localhost:9092"

  # how long a kafka poll should wait for data before returning an empty record set
  pollIntervalMs: 250

  # maximum time allowed between kafka polls before consumer is evicted from consumer group
  maxPollIntervalSecs: 600 # 10 minutes

  # ID of consumer group that all lucille workers should belong to
  consumerGroupId: "lucille_workers"

  maxRequestSize: 250000000

  securityProtocol: "SSL"

  # does not need to be set explicitly, unless you need to use a custom Deserializer
  documentDeserializer: "com.kmwllc.lucille.message.KafkaDocumentDeserializer"

  # does not need to be set explicitly, unless you need to use a custom Serializer
  documentSerializer: "com.kmwllc.lucille.message.KafkaDocumentSerializer"

  # if set to false, will not send Document failures / successes as messages to a Kafka event topic
  events: true

  # can set custom Kafka topic name which contains documents to be processed
  sourceTopic: "pipeline1_source"

  # This property allows you to set the name of the topic to which lucille events will be sent.
  # USE WITH CAUTION, THIS PROPERTY SHOULD BE OMITTED FROM MOST LUCILLE CONFIGS:
  # When event topic is absent, lucille creates a distinct event topic for each pipeline/runId, which is necessary for proper
  # workflow tracking in batch mode when using the Runner. By specifying this property, a single event topic will be used independent
  # of pipeline or runId, which interferes with tracking status of any particular run. This setting can be safely used in Streaming
  # mode when a Worker/WorkerIndexer is reading directly from Kafka.
  eventTopic: "lucille_events"

  consumerPropertyFile: ".../consumer-conf/consumer.properties"

  producerPropertyFile: ".../consumer-conf/producer.properties"

  adminPropertyFile: ".../admin-conf/admin.properties"
}

##################
# RUNNER: the Runner is the command-line entry point for launching a Lucille run
# The runner launches Connectors, Workers, and an Indexer, waits for the completion of all work, and outputs a "run summary"
runner {
  # outputs detailed metrics to the main lucille log at the end of each run
  metricsLoggingLevel: "INFO"
  # sets the connector timeout (in ms), defaults to 86400000ms
  connectorTimeout: 100000
}

####################
# PUBLISHER: the Publisher is an internal component used by Connectors to send Documents into the system and track their status
publisher {
  # this setting controls
  #     1) maximum size of the queue of published documents waiting to be processed
  #     2) maximum size of the queue of completed documents waiting to be indexed
  # e.g. if it is set to 10 then each each queue can contain up to 10 documents for a total of 20
  #
  # attempts to publish beyond this capacity will cause the publisher to block
  # this setting applies only when running Lucille in local / single-JVM mode using a LocalMessageManager
  # this setting affects Lucille's memory footprint as it determines how many in-flight documents can be held in memory at once
  # increasing queueCapacity may improve performance if memory allows
  # this setting defaults to 10000
  queueCapacity: 10000
}

#########
# MISC

log {
  seconds: 30 # how often components (Publisher, Worker, Indexer) should log a status update and/or heartbeat
}<|MERGE_RESOLUTION|>--- conflicted
+++ resolved
@@ -76,15 +76,11 @@
       excludes: [".*\\.DS_Store$"]
 
       # Only include files modified in the last 3 days
-<<<<<<< HEAD
       lastModifiedCutoff: "3d"
 
       # Only include files that were last published more than 6 hours ago.
       # Need to provide configuration for "state" in order to apply this cutoff.
       lastPublishedCutoff: "6h"
-=======
-      modificationCutoff: "3d"
->>>>>>> 4e26b33a
     }
   }
 ]
